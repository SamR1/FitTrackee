--- conflicted
+++ resolved
@@ -17,26 +17,19 @@
 def get_calculated_visibility(
     *, visibility: VisibilityLevel, parent_visibility: VisibilityLevel
 ) -> VisibilityLevel:
-<<<<<<< HEAD
-    # workout privacy overrides map privacy, when stricter
+    # - workout visibility overrides analysis visibility, when stricter,
+    # - analysis visibility overrides map visibility, when stricter.
     if (
-        workout_visibility == VisibilityLevel.PRIVATE
+        parent_visibility == VisibilityLevel.PRIVATE
         or (
-            workout_visibility == VisibilityLevel.FOLLOWERS
-            and map_visibility
+            parent_visibility == VisibilityLevel.FOLLOWERS
+            and visibility
             in [VisibilityLevel.FOLLOWERS_AND_REMOTE, VisibilityLevel.PUBLIC]
         )
         or (
-            workout_visibility == VisibilityLevel.FOLLOWERS_AND_REMOTE
-            and map_visibility == VisibilityLevel.PUBLIC
+            parent_visibility == VisibilityLevel.FOLLOWERS_AND_REMOTE
+            and visibility == VisibilityLevel.PUBLIC
         )
-=======
-    # - workout visibility overrides analysis visibility, when stricter,
-    # - analysis visibility overrides map visibility, when stricter.
-    if parent_visibility == VisibilityLevel.PRIVATE or (
-        parent_visibility == VisibilityLevel.FOLLOWERS
-        and visibility == VisibilityLevel.PUBLIC
->>>>>>> f9cbcc88
     ):
         return parent_visibility
     return visibility
