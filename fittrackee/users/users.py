import os
import re
import shutil
from typing import TYPE_CHECKING, Any, Dict, List, Optional, Tuple, Union

from flask import Blueprint, current_app, request, send_file
from sqlalchemy import and_, asc, desc, exc, func, nullslast, or_

from fittrackee import appLog, db, limiter
from fittrackee.dates import get_readable_duration
from fittrackee.emails.tasks import (
    email_updated_to_new_address,
    password_change_email,
    reset_password_email,
)
from fittrackee.equipments.models import Equipment
from fittrackee.federation.decorators import federation_required_for_route
from fittrackee.federation.models import Domain
from fittrackee.federation.utils.user import (
    FULL_NAME_REGEX,
    get_user_from_username,
)
from fittrackee.files import get_absolute_file_path
from fittrackee.oauth2.server import require_auth
from fittrackee.reports.models import ReportAction
from fittrackee.responses import (
    ForbiddenErrorResponse,
    HttpResponse,
    InvalidPayloadErrorResponse,
    NotFoundErrorResponse,
    UserNotFoundErrorResponse,
    handle_error_and_return_response,
)
from fittrackee.visibility_levels import VisibilityLevel
from fittrackee.workouts.models import Record, Workout, WorkoutSegment

from .exceptions import (
    BlockUserException,
    FollowRequestAlreadyRejectedError,
    InvalidEmailException,
    InvalidUserException,
    InvalidUserRole,
    NotExistingFollowRequestError,
    OwnerException,
    UserNotFoundException,
)
from .models import FollowRequest, User, UserDataExport, UserSportPreference
from .roles import UserRole
from .users_service import UserManagerService
from .utils.language import get_language

if TYPE_CHECKING:
    from sqlalchemy.sql.expression import (
        BinaryExpression,
        ColumnElement,
        UnaryExpression,
    )

users_blueprint = Blueprint("users", __name__)

ACTIONS_PER_PAGE = 5
USERS_PER_PAGE = 10
EMPTY_USERS_RESPONSE = {
    "status": "success",
    "data": {"users": []},
    "pagination": {
        "has_next": False,
        "has_prev": False,
        "page": 1,
        "pages": 0,
        "total": 0,
    },
}
WORKOUTS_PER_PAGE = 5


def _get_value_depending_on_user_rights(
    params: Dict, key: str, auth_user: Optional[User]
) -> str:
    value = params.get(key, "false").lower()
    if not auth_user or not auth_user.has_admin_rights:
        value = "false"
    return value


def get_users_list(auth_user: User, remote: bool = False) -> Dict:
    params = request.args.copy()

<<<<<<< HEAD
    query = params.get('q')
    if remote and query and re.match(FULL_NAME_REGEX, query):
        try:
            user = get_user_from_username(query, with_action='creation')
        except Exception as e:  # noqa
            appLog.error(f"Error when searching user '{query}': {e}")
            return EMPTY_USERS_RESPONSE
        if user:
            if not user.is_active and not auth_user.has_admin_rights:
                return EMPTY_USERS_RESPONSE
            return {
                'status': 'success',
                'data': {'users': [user.serialize(current_user=auth_user)]},
                'pagination': {
                    'has_next': False,
                    'has_prev': False,
                    'page': 1,
                    'pages': 1,
                    'total': 1,
                },
            }

    page = int(params.get('page', 1))
    per_page = int(params.get('per_page', USERS_PER_PAGE))
=======
    query = params.get("q")
    page = int(params.get("page", 1))
    per_page = int(params.get("per_page", USERS_PER_PAGE))
>>>>>>> b224e171
    if per_page > 50:
        per_page = 50
    column = params.get("order_by", "username")
    user_column = getattr(User, column)
    order = params.get("order", "asc")
    order_clauses: List["UnaryExpression"] = [
        asc(user_column) if order == "asc" else desc(user_column)
    ]
    if column != "username":
        order_clauses.append(User.username.asc())
    if column == "suspended_at":
        order_clauses = [nullslast(order_clauses[0])]
    with_inactive = _get_value_depending_on_user_rights(
        params, "with_inactive", auth_user
    )
    with_hidden_users = _get_value_depending_on_user_rights(
        params, "with_hidden", auth_user
    )
    with_suspended_users = _get_value_depending_on_user_rights(
        params, "with_suspended", auth_user
    )
    with_following = params.get("with_following", "false").lower()
    following_user_ids = (
<<<<<<< HEAD
        auth_user.get_following_user_ids()
        if with_following == 'true'
        else ([], [])
=======
        auth_user.get_following_user_ids() if with_following == "true" else []
>>>>>>> b224e171
    )

    filters: List[Union["ColumnElement", "BinaryExpression"]] = [
        User.is_remote == remote,
    ]
    if query:
        filters.append(User.username.ilike("%" + query + "%"))
    if with_inactive != "true":
        filters.append(User.is_active == True)  # noqa
<<<<<<< HEAD
    if with_hidden_users != 'true' and not remote:
=======
    if with_hidden_users != "true":
>>>>>>> b224e171
        filters.append(
            (
                or_(
                    User.hide_profile_in_users_directory == False,  # noqa
                    # TODO: handle remote users?
                    and_(
                        User.id.in_(following_user_ids[0]),
                        User.hide_profile_in_users_directory == True,  # noqa
                    ),
                )
            ),
        )
    if with_suspended_users != "true":
        filters.append(User.suspended_at == None)  # noqa
    users_pagination = (
        User.query.filter(*filters)
        .order_by(*order_clauses)
        .paginate(page=page, per_page=per_page, error_out=False)
    )
    users = users_pagination.items
    return {
        "status": "success",
        "data": {
            "users": [user.serialize(current_user=auth_user) for user in users]
        },
        "pagination": {
            "has_next": users_pagination.has_next,
            "has_prev": users_pagination.has_prev,
            "page": users_pagination.page,
            "pages": users_pagination.pages,
            "total": users_pagination.total,
        },
    }


@users_blueprint.route("/users", methods=["GET"])
@require_auth(scopes=["users:read"])
def get_users(auth_user: User) -> Dict:
    """
    Get all users (it returns only local users if federation is enabled).
    If authenticated user has admin rights, users email is returned.

    It returns user preferences only for authenticated user.

    **Scope**: ``users:read``

    **Example request**:

    - without parameters:

    .. sourcecode:: http

      GET /api/users HTTP/1.1
      Content-Type: application/json

    - with some query parameters:

    .. sourcecode:: http

      GET /api/users?order_by=workouts_count&par_page=5  HTTP/1.1
      Content-Type: application/json

    **Example response**:

    .. sourcecode:: http

      HTTP/1.1 200 OK
      Content-Type: application/json

      {
        "data": {
          "users": [
            {
              "admin": true,
              "bio": null,
              "birth_date": null,
              "created_at": "Sun, 14 Jul 2019 14:09:58 GMT",
              "email": "admin@example.com",
              "first_name": null,
              "followers": 0,
              "following": 0,
              "follows": "false",
              "is_followed_by": "false",
              "is_remote": false,
              "last_name": null,
              "location": null,
              "map_visibility": "private",
              "nb_sports": 3,
              "nb_workouts": 6,
              "picture": false,
              "records": [
                {
                  "id": 9,
                  "record_type": "AS",
                  "sport_id": 1,
                  "user": "admin",
                  "value": 18,
                  "workout_date": "Sun, 07 Jul 2019 08:00:00 GMT",
                  "workout_id": "hvYBqYBRa7wwXpaStWR4V2"
                },
                {
                  "id": 10,
                  "record_type": "FD",
                  "sport_id": 1,
                  "user": "admin",
                  "value": 18,
                  "workout_date": "Sun, 07 Jul 2019 08:00:00 GMT",
                  "workout_id": "hvYBqYBRa7wwXpaStWR4V2"
                },
                {
                  "id": 13,
                  "record_type": "HA",
                  "sport_id": 1,
                  "user": "Sam",
                  "value": 43.97,
                  "workout_date": "Sun, 07 Jul 2019 08:00:00 GMT",
                  "workout_id": "hvYBqYBRa7wwXpaStWR4V2"
                },
                {
                  "id": 11,
                  "record_type": "LD",
                  "sport_id": 1,
                  "user": "admin",
                  "value": "1:01:00",
                  "workout_date": "Sun, 07 Jul 2019 08:00:00 GMT",
                  "workout_id": "hvYBqYBRa7wwXpaStWR4V2"
                },
                {
                  "id": 12,
                  "record_type": "MS",
                  "sport_id": 1,
                  "user": "admin",
                  "value": 18,
                  "workout_date": "Sun, 07 Jul 2019 08:00:00 GMT",
                  "workout_id": "hvYBqYBRa7wwXpaStWR4V2"
                }
              ],
              "sports_list": [
                  1,
                  4,
                  6
              ],
              "total_distance": 67.895,
              "total_duration": "6:50:27",
              "username": "admin",
              "workouts_visibility": "private"
            },
            {
              "admin": false,
              "bio": null,
              "birth_date": null,
              "created_at": "Sat, 20 Jul 2019 11:27:03 GMT",
              "email": "sam@example.com",
              "first_name": null,
              "followers": 0,
              "following": 0,
              "follows": "false",
              "is_followed_by": "false",
              "is_remote": false,
              "last_name": null,
              "location": null,
              "map_visibility": "private",
              "nb_sports": 0,
              "nb_workouts": 0,
              "picture": false,
              "records": [],
              "sports_list": [],
              "total_distance": 0,
              "total_duration": "0:00:00",
              "username": "sam",
              "workouts_visibility": "private"
            }
          ]
        },
        "status": "success"
      }

    :query integer page: page if using pagination (default: 1)
    :query integer per_page: number of users per page (default: 10, max: 50)
    :query string q: query on user name
    :query string order: sorting order: ``asc``, ``desc`` (default: ``asc``)
    :query string order_by: sorting criteria: ``username``, ``created_at``,
                            ``workouts_count``, ``role``, ``is_active``
                            (default: ``username``)
    :query boolean with_following: returns hidden users followed by user if
           true
    :query boolean with_hidden_users: returns hidden users if ``true`` (only if
           authenticated user has administration rights - for users
           administration)
    :query boolean with_inactive: returns inactive users if ``true`` (only if
           authenticated user has administration rights - for users
           administration)
    :query boolean with_suspended: returns suspended users if ``true`` (only if
           authenticated user has administration rights - for users
           administration)

    :reqheader Authorization: OAuth 2.0 Bearer Token

    :statuscode 200: ``success``
    :statuscode 401:
        - ``provide a valid auth token``
        - ``signature expired, please log in again``
        - ``invalid token, please log in again``
    :statuscode 403:
        - ``you do not have permissions, your account is suspended``

    """
    return get_users_list(auth_user)


<<<<<<< HEAD
@users_blueprint.route('/users/remote', methods=['GET'])
@federation_required_for_route
@require_auth(scopes=['users:read'])
def get_remote_users(
    auth_user: User,
    app_domain: Domain,
) -> Dict:
    """
    Get all remote existing users (only if federation is enabled).
    If a full account is provided in query, if creates remote user if it
    doesn't exist.

    **Scope**: ``users:read``

    **Example request**:

    - without parameters

    .. sourcecode:: http

      GET /api/users/remote HTTP/1.1
      Content-Type: application/json

    - with some query parameters

    .. sourcecode:: http

      GET /api/users/remote?order_by=username  HTTP/1.1
      Content-Type: application/json

    **Example response**:

    .. sourcecode:: http

      HTTP/1.1 200 OK
      Content-Type: application/json

      {
        "data": {
          "users": [
            {
              "admin": false,
              "bio": null,
              "birth_date": null,
              "created_at": "Sat, 20 Jul 2019 11:27:03 GMT",
              "first_name": null,
              "followers": 0,
              "following": 0,
              "follows": "false",
              "fullname": "@sam@example.com",
              "is_followed_by": "false",
              "is_remote": true,
              "last_name": null,
              "location": null,
              "map_visibility": "private",
              "nb_sports": 0,
              "nb_workouts": 0,
              "picture": false,
              "profile_link": "https://example.com/@sam"
              "records": [],
              "sports_list": [],
              "total_distance": 0,
              "total_duration": "0:00:00",
              "username": "sam",
              "workouts_visibility": "private"
            }
          ]
        },
        "status": "success"
      }

    :query integer page: page if using pagination (default: 1)
    :query integer per_page: number of users per page (default: 10, max: 50)
    :query string q: query on username or account
    :query string order_by: sorting criteria (``username``, ``created_at``,
                            ``workouts_count``, ``admin``,
                            default: ``username``)
    :query string order: sorting order (``asc``, ``desc``, default: ``asc``)

    :reqheader Authorization: OAuth 2.0 Bearer Token

    :statuscode 200: success
    :statuscode 401:
        - provide a valid auth token
        - signature expired, please log in again
        - invalid token, please log in again
    :statuscode 403: Error. Federation is disabled for this instance.

    """
    return get_users_list(auth_user, remote=True)


@users_blueprint.route('/users/<user_name>', methods=['GET'])
@require_auth(scopes=['users:read'], optional_auth_user=True)
=======
@users_blueprint.route("/users/<user_name>", methods=["GET"])
@require_auth(scopes=["users:read"], optional_auth_user=True)
>>>>>>> b224e171
def get_single_user(
    auth_user: Optional[User], user_name: str
) -> Union[Dict, HttpResponse]:
    """
    Get single user details.
    If username is a remote user account, it returns remote user if exists.
    If a user is authenticated, it returns relationships.
    If authenticated user has admin rights, user email is returned.

    It returns user preferences only for authenticated user.

    **Scope**: ``users:read`` for Oauth 2.0 client

    **Example request**:

    .. sourcecode:: http

      GET /api/users/admin HTTP/1.1
      Content-Type: application/json

    **Example response**:

    - when a user is authenticated:

    .. sourcecode:: http

      HTTP/1.1 200 OK
      Content-Type: application/json

      {
        "data": [
          {
            "admin": true,
            "bio": null,
            "birth_date": null,
            "created_at": "Sun, 14 Jul 2019 14:09:58 GMT",
            "email": "admin@example.com",
            "first_name": null,
            "followers": 0,
            "following": 0,
            "follows": "false",
            "is_followed_by": "false",
            "is_remote": false,
            "last_name": null,
            "location": null,
            "map_visibility": "private",
            "nb_sports": 3,
            "nb_workouts": 6,
            "picture": false,
            "records": [
              {
                "id": 9,
                "record_type": "AS",
                "sport_id": 1,
                "user": "admin",
                "value": 18,
                "workout_date": "Sun, 07 Jul 2019 08:00:00 GMT",
                "workout_id": "hvYBqYBRa7wwXpaStWR4V2"
              },
              {
                "id": 10,
                "record_type": "FD",
                "sport_id": 1,
                "user": "admin",
                "value": 18,
                "workout_date": "Sun, 07 Jul 2019 08:00:00 GMT",
                "workout_id": "hvYBqYBRa7wwXpaStWR4V2"
              },
              {
                "id": 13,
                "record_type": "HA",
                "sport_id": 1,
                "user": "Sam",
                "value": 43.97,
                "workout_date": "Sun, 07 Jul 2019 08:00:00 GMT",
                "workout_id": "hvYBqYBRa7wwXpaStWR4V2"
              },
              {
                "id": 11,
                "record_type": "LD",
                "sport_id": 1,
                "user": "admin",
                "value": "1:01:00",
                "workout_date": "Sun, 07 Jul 2019 08:00:00 GMT",
                "workout_id": "hvYBqYBRa7wwXpaStWR4V2"
              },
              {
                "id": 12,
                "record_type": "MS",
                "sport_id": 1,
                "user": "admin",
                "value": 18,
                "workout_date": "Sun, 07 Jul 2019 08:00:00 GMT",
                "workout_id": "hvYBqYBRa7wwXpaStWR4V2"
              }
            ],
            "sports_list": [
                1,
                4,
                6
            ],
            "total_distance": 67.895,
            "total_duration": "6:50:27",
            "username": "admin",
            "workouts_visibility": "private"
          }
        ],
        "status": "success"
      }

    - when no authentication:

    .. sourcecode:: http

      HTTP/1.1 200 OK
      Content-Type: application/json

      {
        "data": [
          {
            "admin": true,
            "bio": null,
            "birth_date": null,
            "created_at": "Sun, 14 Jul 2019 14:09:58 GMT",
            "email": "admin@example.com",
            "first_name": null,
            "followers": 0,
            "following": 0,
            "follows": "false",
            "is_followed_by": "false",
            "is_remote": false,
            "last_name": null,
            "location": null,
            "map_visibility": "private",
            "nb_workouts": 6,
            "picture": false,
            "username": "admin",
            "workouts_visibility": "private"
          }
        ],
        "status": "success"
      }

    :param integer user_name: user name

    :reqheader Authorization: OAuth 2.0 Bearer Token if user is authenticated

    :statuscode 200: ``success``
    :statuscode 401:
        - ``provide a valid auth token``
        - ``signature expired, please log in again``
        - ``invalid token, please log in again``
    :statuscode 403:
        - ``you do not have permissions, your account is suspended``
    :statuscode 404:
        - ``user does not exist``
    """
    try:
        user = get_user_from_username(user_name, with_action='refresh')
        if user:
            if (
                not auth_user or not auth_user.has_admin_rights
            ) and not user.is_active:
                return UserNotFoundErrorResponse()
            return {
                "status": "success",
                "data": {
                    "users": [
                        user.serialize(current_user=auth_user, light=False)
                    ]
                },
            }
    except (ValueError, UserNotFoundException):
        pass
    return UserNotFoundErrorResponse()


@users_blueprint.route("/users/<user_name>/picture", methods=["GET"])
@limiter.exempt
def get_picture(user_name: str) -> Any:
    """get user picture

    **Example request**:

    .. sourcecode:: http

      GET /api/users/admin/picture HTTP/1.1
      Content-Type: application/json

    **Example response**:

    .. sourcecode:: http

      HTTP/1.1 200 OK
      Content-Type: image/jpeg

    :param integer user_name: user name

    :statuscode 200: ``success``
    :statuscode 404:
        - ``user does not exist``
        - ``No picture.``

    """
    try:
        user = get_user_from_username(user_name)
        if user.picture is not None:
            picture_path = get_absolute_file_path(user.picture)
            return send_file(picture_path)
    except UserNotFoundException:
        return UserNotFoundErrorResponse()
    except Exception:  # nosec
        pass
    return NotFoundErrorResponse("No picture.")


@users_blueprint.route("/users/<user_name>", methods=["PATCH"])
@require_auth(scopes=["users:write"], role=UserRole.ADMIN)
def update_user(auth_user: User, user_name: str) -> Union[Dict, HttpResponse]:
    """
    Update user account.

    - add/remove admin rights (regardless user account status)
    - reset password (and send email to update user password,
      if sending enabled)
    - update user email (and send email to new user email, if sending enabled)
    - activate account for an inactive user
    - deactivate account after report.

    **Scope**: ``users:write``

    **Minimum role**: Administrator

    **Example request**:

    .. sourcecode:: http

      PATCH /api/users/<user_name> HTTP/1.1
      Content-Type: application/json

    **Example response**:

    .. sourcecode:: http

      HTTP/1.1 200 OK
      Content-Type: application/json

      {
        "data": [
          {
            "admin": true,
            "bio": null,
            "birth_date": null,
            "created_at": "Sun, 14 Jul 2019 14:09:58 GMT",
            "email": "admin@example.com",
            "first_name": null,
            "followers": 0,
            "following": 0,
            "follows": "false",
            "is_followed_by": "false",
            "is_remote": false,
            "last_name": null,
            "location": null,
            "map_visibility": "private",
            "nb_workouts": 6,
            "nb_sports": 3,
            "picture": false,
            "records": [
              {
                "id": 9,
                "record_type": "AS",
                "sport_id": 1,
                "user": "admin",
                "value": 18,
                "workout_date": "Sun, 07 Jul 2019 08:00:00 GMT",
                "workout_id": "hvYBqYBRa7wwXpaStWR4V2"
              },
              {
                "id": 10,
                "record_type": "FD",
                "sport_id": 1,
                "user": "admin",
                "value": 18,
                "workout_date": "Sun, 07 Jul 2019 08:00:00 GMT",
                "workout_id": "hvYBqYBRa7wwXpaStWR4V2"
              },
              {
                "id": 13,
                "record_type": "HA",
                "sport_id": 1,
                "user": "Sam",
                "value": 43.97,
                "workout_date": "Sun, 07 Jul 2019 08:00:00 GMT",
                "workout_id": "hvYBqYBRa7wwXpaStWR4V2"
              },
              {
                "id": 11,
                "record_type": "LD",
                "sport_id": 1,
                "user": "admin",
                "value": "1:01:00",
                "workout_date": "Sun, 07 Jul 2019 08:00:00 GMT",
                "workout_id": "hvYBqYBRa7wwXpaStWR4V2"
              },
              {
                "id": 12,
                "record_type": "MS",
                "sport_id": 1,
                "user": "admin",
                "value": 18,
                "workout_date": "Sun, 07 Jul 2019 08:00:00 GMT",
                "workout_id": "hvYBqYBRa7wwXpaStWR4V2"
              }
            ],
            "sports_list": [
                1,
                4,
                6
            ],
            "total_distance": 67.895,
            "total_duration": "6:50:27",
            "username": "admin",
            "workouts_visibility": "private"
          }
        ],
        "status": "success"
      }

    :param string user_name: user name

    :<json boolean activate: (de-)activate user account
    :<json boolean role: user role (``user``, ``admin``, ``moderator``).
                   ``owner`` can only be set via **CLI**.
    :<json boolean new_email: new user email
    :<json boolean reset_password: reset user password

    :reqheader Authorization: OAuth 2.0 Bearer Token

    :statuscode 200: ``success``
    :statuscode 400:
        - ``invalid payload``
        - ``invalid role``
        - ``valid email must be provided``
        - ``new email must be different than current email``
    :statuscode 401:
        - ``provide a valid auth token``
        - ``signature expired, please log in again``
        - ``invalid token, please log in again``
    :statuscode 403:
        - ``you do not have permissions``
        - ``you do not have permissions, your account is suspended``
    :statuscode 404:
        - ``user does not exist``
    :statuscode 500: ``error, please try again or contact the administrator``
    """
    user_data = request.get_json()
    if not user_data:
        return InvalidPayloadErrorResponse()

    activate = user_data.get("activate")
    if activate is False and user_name == auth_user.username:
        return ForbiddenErrorResponse()

    role = user_data.get("role")
    if role == "owner":
        return InvalidPayloadErrorResponse(
            "'owner' can not be set via API, please user CLI instead"
        )

    try:
        reset_password = user_data.get("reset_password", False)
        new_email = user_data.get("new_email")
        user_manager_service = UserManagerService(
            username=user_name, moderator_id=auth_user.id
        )
        user, _, _, _ = user_manager_service.update(
            role=role,
            activate=user_data.get("activate"),
            reset_password=reset_password,
            new_email=new_email,
            with_confirmation=current_app.config["CAN_SEND_EMAILS"],
            raise_error_on_owner=True,
        )

        if current_app.config["CAN_SEND_EMAILS"]:
            user_language = get_language(user.language)
            fittrackee_url = current_app.config["UI_URL"]
            if reset_password:
                user_data = {
                    "language": user_language,
                    "email": user.email,
                }
                password_change_email.send(
                    user_data,
                    {
                        "username": user.username,
                        "fittrackee_url": fittrackee_url,
                    },
                )
                password_reset_token = user.encode_password_reset_token(
                    user.id
                )
                reset_password_email.send(
                    user_data,
                    {
                        "expiration_delay": get_readable_duration(
                            current_app.config[
                                "PASSWORD_TOKEN_EXPIRATION_SECONDS"
                            ],
                            user_language,
                        ),
                        "username": user.username,
                        "password_reset_url": (
                            f"{fittrackee_url}/password-reset?"
                            f"token={password_reset_token}"
                        ),
                        "fittrackee_url": fittrackee_url,
                    },
                )

            if new_email:
                user_data = {
                    "language": user_language,
                    "email": user.email_to_confirm,
                }
                email_data = {
                    "username": user.username,
                    "fittrackee_url": fittrackee_url,
                    "email_confirmation_url": (
                        f"{fittrackee_url}/email-update"
                        f"?token={user.confirmation_token}"
                    ),
                }
                email_updated_to_new_address.send(user_data, email_data)

        return {
            "status": "success",
            "data": {
                "users": [user.serialize(current_user=auth_user, light=False)]
            },
        }
    except UserNotFoundException:
        return UserNotFoundErrorResponse()
    except InvalidUserException:
        return InvalidPayloadErrorResponse()
    except (InvalidEmailException, InvalidUserRole, OwnerException) as e:
        return InvalidPayloadErrorResponse(str(e))
    except (TypeError, exc.StatementError) as e:
        return handle_error_and_return_response(e, db=db)


@users_blueprint.route("/users/<user_name>", methods=["DELETE"])
@require_auth(scopes=["users:write"], allow_suspended_user=True)
def delete_user(
    auth_user: User, user_name: str
) -> Union[Tuple[Dict, int], HttpResponse]:
    """
    Delete a user account.

    A user can only delete his own account.

    A user with admin rights can delete all accounts except his account if
    he is the only user with admin rights.
    Only owner can delete his own account.

    Suspended user can access this endpoint.

    **Scope**: ``users:write``

    **Example request**:

    .. sourcecode:: http

      DELETE /api/users/john_doe HTTP/1.1
      Content-Type: application/json

    **Example response**:

    .. sourcecode:: http

      HTTP/1.1 204 NO CONTENT
      Content-Type: application/json

    :param string user_name: user name

    :reqheader Authorization: OAuth 2.0 Bearer Token

    :statuscode 204: user account deleted
    :statuscode 401:
        - ``provide a valid auth token``
        - ``signature expired, please log in again``
        - ``invalid token, please log in again``
    :statuscode 403:
        - ``you do not have permissions``
        - ``you can not delete your account, no other user has admin rights``
    :statuscode 404:
        - ``user does not exist``
    :statuscode 500: ``error, please try again or contact the administrator``

    """
    try:
        try:
            user = get_user_from_username(user_name)
        except UserNotFoundException:
            return UserNotFoundErrorResponse()
        if user.id != auth_user.id and user.role == UserRole.OWNER.value:
            return ForbiddenErrorResponse("you can not delete owner account")

        if user.is_remote:
            # TODO: handle properly remote user deletion
            return InvalidPayloadErrorResponse()

        if user.id != auth_user.id and not auth_user.has_admin_rights:
            return ForbiddenErrorResponse()
        if (
            user.has_admin_rights is True
            and User.query.filter(User.role >= UserRole.ADMIN.value).count()
            == 1
        ):
            return ForbiddenErrorResponse(
                "you can not delete your account, "
                "no other user has admin rights"
            )

        db.session.query(UserSportPreference).filter(
            UserSportPreference.user_id == user.id
        ).delete()
        db.session.query(Record).filter(Record.user_id == user.id).delete()
        # delete all equipment associated with this user
        db.session.query(Equipment).filter(
            Equipment.user_id == user.id
        ).delete()
        db.session.query(WorkoutSegment).filter(
            WorkoutSegment.workout_id == Workout.id, Workout.user_id == user.id
        ).delete(synchronize_session=False)
        db.session.query(Workout).filter(Workout.user_id == user.id).delete()
        db.session.query(UserDataExport).filter(
            UserDataExport.user_id == user.id
        ).delete()
        db.session.flush()
        user_picture = user.picture
        db.session.delete(user)
        db.session.delete(user.actor)
        db.session.commit()
        if user_picture:
            picture_path = get_absolute_file_path(user_picture)
            if os.path.isfile(picture_path):
                os.remove(picture_path)
        shutil.rmtree(
            get_absolute_file_path(f"exports/{user.id}"),
            ignore_errors=True,
        )
        shutil.rmtree(
            get_absolute_file_path(f"workouts/{user.id}"),
            ignore_errors=True,
        )
        shutil.rmtree(
            get_absolute_file_path(f"pictures/{user.id}"),
            ignore_errors=True,
        )
        return {"status": "no content"}, 204
    except (
        exc.IntegrityError,
        exc.OperationalError,
        ValueError,
        OSError,
    ) as e:
        return handle_error_and_return_response(e, db=db)


@users_blueprint.route("/users/<user_name>/follow", methods=["POST"])
@require_auth(scopes=["follow:write"])
def follow_user(auth_user: User, user_name: str) -> Union[Dict, HttpResponse]:
    """
    Send a follow request to a user.
    If federation is enabled, it sends a follow request to remote instance
    if the targeted user is a remote user.

    **Scope**: ``follow:write``

    **Example request**:

    - follow local user

    .. sourcecode:: http

      POST /api/users/john_doe/follow HTTP/1.1
      Content-Type: application/json

    - follow remote user

    .. sourcecode:: http

      POST /api/users/sam@remote-instance.net/follow HTTP/1.1
      Content-Type: application/json

    **Example response**:

    .. sourcecode:: http

      HTTP/1.1 200 OK
      Content-Type: application/json

      {
        "status": "success",
        "message": "Follow request to user 'john_doe' is sent.",
      }


    :param string user_name: user name

    :reqheader Authorization: OAuth 2.0 Bearer Token

    :statuscode 200: success
    :statuscode 401:
        - ``provide a valid auth token``
        - ``signature expired, please log in again``
        - ``invalid token, please log in again``
        - ``you do not have permissions``
        - ``you do not have permissions, your account is suspended``
    :statuscode 404:
        - ``user does not exist``
    :statuscode 500: ``error, please try again or contact the administrator``

    """
    successful_response_dict = {
        "status": "success",
        "message": f"Follow request to user '{user_name}' is sent.",
    }

<<<<<<< HEAD
    try:
        target_user = get_user_from_username(user_name)
    except UserNotFoundException as e:
        appLog.error(f'Error when following a user: {e}')
=======
    target_user = User.query.filter(
        func.lower(User.username) == func.lower(user_name),
    ).first()
    if not target_user:
        appLog.error(
            f"Error when following a user: user {user_name} not found"
        )
>>>>>>> b224e171
        return UserNotFoundErrorResponse()

    if auth_user.is_blocked_by(target_user):
        return InvalidPayloadErrorResponse("you can not follow this user")

    try:
        auth_user.send_follow_request_to(target_user)
    except FollowRequestAlreadyRejectedError:
        return ForbiddenErrorResponse()
    return successful_response_dict


@users_blueprint.route("/users/<user_name>/unfollow", methods=["POST"])
@require_auth(scopes=["follow:write"])
def unfollow_user(
    auth_user: User, user_name: str
) -> Union[Dict, HttpResponse]:
    """
    Unfollow a user.
    If federation is enabled, it sends a Undo activity to the remote instance
    if the targeted user is a remote user.

    **Scope**: ``follow:write``

    **Example request**:

    - unfollow local user

    .. sourcecode:: http

      POST /api/users/john_doe/unfollow HTTP/1.1
      Content-Type: application/json

    - unfollow remote user

    .. sourcecode:: http

      POST /api/users/sam@remote-instance.net/unfollow HTTP/1.1
      Content-Type: application/json

    **Example response**:

    .. sourcecode:: http

      HTTP/1.1 200 OK
      Content-Type: application/json

      {
        "status": "success",
        "message": "Undo for a follow request to user 'john_doe' is sent.",
      }


    :param string user_name: user name

    :reqheader Authorization: OAuth 2.0 Bearer Token

    :statuscode 200: success
    :statuscode 401:
        - ``provide a valid auth token``
        - ``signature expired, please log in again``
        - ``invalid token, please log in again``
    :statuscode 403:
        - ``you do not have permissions``
        - ``you do not have permissions, your account is suspended``
    :statuscode 404:
        - ``user does not exist``
    :statuscode 500: ``error, please try again or contact the administrator``

    """
    successful_response_dict = {
        "status": "success",
        "message": f"Undo for a follow request to user '{user_name}' is sent.",
    }

<<<<<<< HEAD
    try:
        target_user = get_user_from_username(user_name)
    except UserNotFoundException as e:
        appLog.error(f'Error when following a user: {e}')
=======
    target_user = User.query.filter(
        func.lower(User.username) == func.lower(user_name),
    ).first()
    if not target_user:
        appLog.error(
            f"Error when following a user: user {user_name} not found"
        )
>>>>>>> b224e171
        return UserNotFoundErrorResponse()

    try:
        auth_user.unfollows(target_user)
    except NotExistingFollowRequestError:
        return NotFoundErrorResponse(message="relationship does not exist")
    return successful_response_dict


def get_user_relationships(
    auth_user: User, user_name: str, relation: str
) -> Union[Dict, HttpResponse]:
    params = request.args.copy()
    try:
        page = int(params.get("page", 1))
    except ValueError:
        page = 1

    try:
        user = get_user_from_username(user_name)
    except UserNotFoundException:
        return UserNotFoundErrorResponse()

    relations_object = (
        user.followers if relation == "followers" else user.following
    )

    paginated_relations = relations_object.order_by(
        FollowRequest.updated_at.desc()
    ).paginate(page=page, per_page=USERS_PER_PAGE, error_out=False)

    return {
        "status": "success",
        "data": {
            relation: [
                user.serialize(current_user=auth_user)
                for user in paginated_relations.items
            ]
        },
        "pagination": {
            "has_next": paginated_relations.has_next,
            "has_prev": paginated_relations.has_prev,
            "page": paginated_relations.page,
            "pages": paginated_relations.pages,
            "total": paginated_relations.total,
        },
    }


@users_blueprint.route("/users/<user_name>/followers", methods=["GET"])
@require_auth(scopes=["follow:read"])
def get_followers(
    auth_user: User, user_name: str
) -> Union[Dict, HttpResponse]:
    """
    Get user followers.
    If the authenticated user has admin rights, it returns following users with
    additional field 'email'

    **Scope**: ``follow:read``

    **Example request**:

    - without parameters

    .. sourcecode:: http

      GET /api/users/sam/followers HTTP/1.1
      Content-Type: application/json

    - with page parameter

    .. sourcecode:: http

      GET /api/users/sam/followers?page=1 HTTP/1.1
      Content-Type: application/json

    **Example response**:

    .. sourcecode:: http

      HTTP/1.1 200 OK
      Content-Type: application/json

      {
        "data": {
          "followers": [
            {
              "admin": false,
              "bio": null,
              "birth_date": null,
              "created_at": "Thu, 02 Dec 2021 17:50:48 GMT",
              "first_name": null,
              "followers": 1,
              "following": 1,
              "follows": "true",
              "is_followed_by": "false",
              "is_remote": false,
              "last_name": null,
              "location": null,
              "map_visibility": "followers_only",
              "nb_sports": 0,
              "nb_workouts": 0,
              "picture": false,
              "records": [],
              "sports_list": [],
              "total_distance": 0.0,
              "total_duration": "0:00:00",
              "username": "JohnDoe",
              "workouts_visibility": "followers_only"
            }
          ]
        },
        "pagination": {
          "has_next": false,
          "has_prev": false,
          "page": 1,
          "pages": 1,
          "total": 1
        },
        "status": "success"
      }

    :param string user_name: user name

    :query integer page: page if using pagination (default: 1)

    :reqheader Authorization: OAuth 2.0 Bearer Token

    :statuscode 200: success
    :statuscode 401:
        - ``provide a valid auth token``
        - ``signature expired, please log in again``
        - ``invalid token, please log in again``
    :statuscode 403:
        - ``you do not have permissions``
        - ``you do not have permissions, your account is suspended``
    :statuscode 404:
        - ``user does not exist``

    """
    return get_user_relationships(auth_user, user_name, "followers")


@users_blueprint.route("/users/<user_name>/following", methods=["GET"])
@require_auth(scopes=["follow:read"])
def get_following(
    auth_user: User, user_name: str
) -> Union[Dict, HttpResponse]:
    """
    Get user following.
    If the authenticate user has admin rights, it returns following users with
    additional field 'email'

    **Scope**: ``follow:read``

    **Example request**:

    - without parameters

    .. sourcecode:: http

      GET /api/users/sam/following HTTP/1.1
      Content-Type: application/json

    - with page parameter

    .. sourcecode:: http

      GET /api/users/sam/following?page=1 HTTP/1.1
      Content-Type: application/json

    **Example response**:

    .. sourcecode:: http

      HTTP/1.1 200 OK
      Content-Type: application/json

      {
        "data": {
          "following": [
            {
              "admin": false,
              "bio": null,
              "birth_date": null,
              "created_at": "Thu, 02 Dec 2021 17:50:48 GMT",
              "first_name": null,
              "followers": 1,
              "following": 1,
              "follows": "false",
              "is_followed_by": "true",
              "is_remote": false,
              "last_name": null,
              "location": null,
              "map_visibility": "followers_only",
              "nb_sports": 0,
              "nb_workouts": 0,
              "picture": false,
              "records": [],
              "sports_list": [],
              "total_distance": 0.0,
              "total_duration": "0:00:00",
              "username": "JohnDoe",
              "workouts_visibility": "followers_only"
            }
          ]
        },
        "pagination": {
          "has_next": false,
          "has_prev": false,
          "page": 1,
          "pages": 1,
          "total": 1
        },
        "status": "success"
      }

    :param string user_name: user name

    :query integer page: page if using pagination (default: 1)

    :reqheader Authorization: OAuth 2.0 Bearer Token

    :statuscode 200: success
    :statuscode 401:
        - ``provide a valid auth token``
        - ``signature expired, please log in again``
        - ``invalid token, please log in again``
    :statuscode 403:
        - ``you do not have permissions``
        - ``you do not have permissions, your account is suspended``
    :statuscode 404:
        - ``user does not exist``

    """
    return get_user_relationships(auth_user, user_name, "following")


@users_blueprint.route("/users/<user_name>/block", methods=["POST"])
@require_auth(scopes=["users:write"])
def block_user(auth_user: User, user_name: str) -> Union[Dict, HttpResponse]:
    """
    Block a user

    **Scope**: ``users:write``

    **Example request**:

    .. sourcecode:: http

      GET /api/users/sam/block HTTP/1.1
      Content-Type: application/json

    **Example response**:

    .. sourcecode:: http

      HTTP/1.1 200 OK
      Content-Type: application/json

      {
        "status": "success"
      }

    :param string user_name: user name

    :reqheader Authorization: OAuth 2.0 Bearer Token

    :statuscode 200: success
    :statuscode 400:
        - ``invalid payload``
    :statuscode 401:
        - ``provide a valid auth token``
        - ``signature expired, please log in again``
        - ``invalid token, please log in again``
    :statuscode 403:
        - ``you do not have permissions``
        - ``you do not have permissions, your account is suspended``
    :statuscode 404:
        - ``user not found``
    """
    target_user = User.query.filter(
        func.lower(User.username) == func.lower(user_name),
    ).first()
    if not target_user:
        appLog.error(f"Error: user {user_name} not found")
        return UserNotFoundErrorResponse()

    try:
        auth_user.blocks_user(target_user)
        # delete follow request is exists (approved or pending)
        FollowRequest.query.filter_by(
            follower_user_id=target_user.id, followed_user_id=auth_user.id
        ).delete()
        db.session.commit()

    except BlockUserException:
        return InvalidPayloadErrorResponse()

    return {"status": "success"}


@users_blueprint.route("/users/<user_name>/unblock", methods=["POST"])
@require_auth(scopes=["users:write"])
def unblock_user(auth_user: User, user_name: str) -> Union[Dict, HttpResponse]:
    """
    Unblock a user

    **Scope**: ``users:write``

    **Example request**:

    .. sourcecode:: http

      GET /api/users/sam/unblock HTTP/1.1
      Content-Type: application/json

    **Example response**:

    .. sourcecode:: http

      HTTP/1.1 200 OK
      Content-Type: application/json

      {
        "status": "success"
      }

    :param string user_name: user name

    :reqheader Authorization: OAuth 2.0 Bearer Token

    :statuscode 200: success
    :statuscode 401:
        - ``provide a valid auth token``
        - ``signature expired, please log in again``
        - ``invalid token, please log in again``
    :statuscode 403:
        - ``you do not have permissions``
        - ``you do not have permissions, your account is suspended``
    :statuscode 404:
        - ``user not found``

    """
    target_user = User.query.filter(
        func.lower(User.username) == func.lower(user_name),
    ).first()
    if not target_user:
        appLog.error(f"Error: user {user_name} not found")
        return UserNotFoundErrorResponse()

    auth_user.unblocks_user(target_user)

    return {"status": "success"}


@users_blueprint.route("/users/<user_name>/sanctions", methods=["GET"])
@require_auth(scopes=["users:read"], allow_suspended_user=True)
def get_user_sanctions(
    auth_user: User, user_name: str
) -> Union[Dict, HttpResponse]:
    """
    Get user sanctions.

    It returns sanctions only if:
    - user name is authenticated user username
    - user has moderation rights.

    Suspended user can access this endpoint.

    **Scope**: ``users:read``

    **Example requests**:

    - without parameters:

    .. sourcecode:: http

      GET /api/users/Sam/sanctions HTTP/1.1

    - with parameters:

    .. sourcecode:: http

      GET /api/users/Sam/sanctions?page=2 HTTP/1.1

    **Example responses**:

    - if sanctions exist (response with moderation rights)

    .. sourcecode:: http

      HTTP/1.1 200 OK
      Content-Type: application/json

        {
          "data": {
            "sanctions": [
              {
                "action_type": "workout_suspension",
                "appeal": {
                  "approved": null,
                  "created_at": "Wed, 04 Dec 2024 11:00:04 GMT",
                  "id": "2ULe2hWhSnYCS2VHbsikB9",
                  "moderator": null,
                  "reason": null,
                  "text": "<APPEAL TEXT>",
                  "updated_at": null,
                  "user": {
                    "blocked": false,
                    "created_at": "Wed, 04 Dec 2024 09:07:06 GMT",
                    "email": "sam@example.com",
                    "followers": 0,
                    "following": 0,
                    "follows": false,
                    "is_active": true,
                    "is_followed_by": false,
                    "nb_workouts": 1,
                    "picture": false,
                    "role": "user",
                    "suspended_at": null,
                    "username": "Sam"
                  }
                },
                "created_at": "Wed, 04 Dec 2024 10:59:45 GMT",
                "id": "6dxczvMrhkAR72shUz9Pwd",
                "moderator": {
                  "blocked": false,
                  "created_at": "Wed, 01 Mar 2023 12:31:17 GMT",
                  "email": "admin@example.com",
                  "followers": 0,
                  "following": 0,
                  "follows": "false",
                  "is_active": true,
                  "is_followed_by": "false",
                  "nb_workouts": 0,
                  "picture": true,
                  "role": "admin",
                  "suspended_at": null,
                  "username": "admin"
                },
                "reason": "<SUSPENSION REASON>",
                "report_id": 2,
                "user": {
                  "blocked": false,
                  "created_at": "Sun, 01 Dec 2024 17:27:49 GMT",
                  "email": "sam@example.com",
                  "followers": 0,
                  "following": 0,
                  "follows": "false",
                  "is_active": true,
                  "is_followed_by": "false",
                  "nb_workouts": 1,
                  "picture": false,
                  "role": "user",
                  "suspended_at": null,
                  "username": "Sam"
                }
              }
            ]
          },
          "pagination": {
            "has_next": false,
            "has_prev": false,
            "page": 1,
            "pages": 1,
            "total": 1
          },
          "status": "success"
        }

    - if sanctions exist (response for authenticated user)

    .. sourcecode:: http

      HTTP/1.1 200 OK
      Content-Type: application/json

        {
          "data": {
            "sanctions": [
              {
                "action_type": "workout_suspension",
                "appeal": {
                  "approved": null,
                  "created_at": "Wed, 04 Dec 2024 16:50:55 GMT",
                  "id": "kcj6hdGQqPKaaKQmfQj8Jv",
                  "reason": null,
                  "text": "<APPEAL TEXT>",
                  "updated_at": null
                },
                "created_at": "Wed, 04 Dec 2024 16:50:44 GMT",
                "id": "6nvxvAyoh9Zkr8RMXhu54T",
                "reason": "<SUSPENSION REASON>"
              }
            ]
          },
          "pagination": {
            "has_next": false,
            "has_prev": false,
            "page": 1,
            "pages": 1,
            "total": 1
          },
          "status": "success"
        }

    - no sanctions

    .. sourcecode:: http

      HTTP/1.1 200 OK
      Content-Type: application/json

        {
          "data": {
            "sanctions": []
          },
          "pagination": {
            "has_next": false,
            "has_prev": false,
            "page": 1,
            "pages": 0,
            "total": 0
          },
          "status": "success"
        }

    :param string user_name: user name

    :query integer page: page if using pagination (default: 1)

    :reqheader Authorization: OAuth 2.0 Bearer Token

    :statuscode 200: success
    :statuscode 401:
        - ``provide a valid auth token``
        - ``signature expired, please log in again``
        - ``invalid token, please log in again``
    :statuscode 403:
        - ``you do not have permissions``
    :statuscode 404:
        - ``user not found``

    """
    user = User.query.filter(
        func.lower(User.username) == func.lower(user_name),
    ).first()
    if not user:
        appLog.error(f"Error: user {user_name} not found")
        return UserNotFoundErrorResponse()

    if user.id != auth_user.id and not auth_user.has_moderator_rights:
        return ForbiddenErrorResponse()

    params = request.args.copy()
    page = int(params.get("page", 1))

    paginated_sanctions = (
        ReportAction.query.filter(
            ReportAction.user_id == user.id,
            ReportAction.action_type.not_in(
                [
                    "comment_unsuspension",
                    "user_unsuspension",
                    "user_warning_lifting",
                    "workout_unsuspension",
                ]
            ),
        )
        .order_by(ReportAction.created_at.desc())
        .paginate(page=page, per_page=ACTIONS_PER_PAGE, error_out=False)
    )

    return {
        "status": "success",
        "data": {
            "sanctions": [
                sanctions.serialize(current_user=auth_user, full=False)
                for sanctions in paginated_sanctions.items
            ]
        },
        "pagination": {
            "has_next": paginated_sanctions.has_next,
            "has_prev": paginated_sanctions.has_prev,
            "page": paginated_sanctions.page,
            "pages": paginated_sanctions.pages,
            "total": paginated_sanctions.total,
        },
    }


@users_blueprint.route("/users/<user_name>/workouts", methods=["GET"])
@require_auth(scopes=["workouts:read"], optional_auth_user=True)
def get_user_latest_workouts(
    auth_user: User, user_name: str
) -> Union[Dict, HttpResponse]:
    """
    Get user last 5 visible workouts.

    **Scope**: ``workouts:read``

    **Example request**:

      GET /api/users/Sam/workouts HTTP/1.1

    **Example response**:

    .. sourcecode:: http

      HTTP/1.1 200 OK
      Content-Type: application/json

        {
          "data": {
            "workouts": [
              {
                "ascent": null,
                "ave_speed": 10.0,
                "bounds": [],
                "creation_date": "Sun, 14 Jul 2019 13:51:01 GMT",
                "descent": null,
                "description": null,
                "distance": 10.0,
                "duration": "0:17:04",
                "equipments": [],
                "id": "kjxavSTUrJvoAh2wvCeGEF",
                "liked": false,
                "likes_count": 0,
                "map": null,
                "map_visibility": "private",
                "max_alt": null,
                "max_speed": 10.0,
                "min_alt": null,
                "modification_date": null,
                "moving": "0:17:04",
                "next_workout": 3,
                "notes": null,
                "pauses": null,
                "previous_workout": null,
                "records": [
                  {
                    "id": 4,
                    "record_type": "MS",
                    "sport_id": 1,
                    "user": "admin",
                    "value": 10.0,
                    "workout_date": "Mon, 01 Jan 2018 00:00:00 GMT",
                    "workout_id": "kjxavSTUrJvoAh2wvCeGEF"
                  },
                  {
                    "id": 13,
                    "record_type": "HA",
                    "sport_id": 1,
                    "user": "Sam",
                    "value": 43.97,
                    "workout_date": "Sun, 07 Jul 2019 08:00:00 GMT",
                    "workout_id": "hvYBqYBRa7wwXpaStWR4V2"
                  },
                  {
                    "id": 3,
                    "record_type": "LD",
                    "sport_id": 1,
                    "user": "admin",
                    "value": "0:17:04",
                    "workout_date": "Mon, 01 Jan 2018 00:00:00 GMT",
                    "workout_id": "kjxavSTUrJvoAh2wvCeGEF"
                  },
                  {
                    "id": 2,
                    "record_type": "FD",
                    "sport_id": 1,
                    "user": "admin",
                    "value": 10.0,
                    "workout_date": "Mon, 01 Jan 2018 00:00:00 GMT",
                    "workout_id": "kjxavSTUrJvoAh2wvCeGEF"
                  },
                  {
                    "id": 1,
                    "record_type": "AS",
                    "sport_id": 1,
                    "user": "admin",
                    "value": 10.0,
                    "workout_date": "Mon, 01 Jan 2018 00:00:00 GMT",
                    "workout_id": "kjxavSTUrJvoAh2wvCeGEF"
                  }
                ],
                "segments": [],
                "sport_id": 1,
                "suspended": false,
                "suspended_at": null,
                "title": null,
                "user": {
                  "created_at": "Sun, 31 Dec 2017 09:00:00 GMT",
                  "followers": 0,
                  "following": 0,
                  "nb_workouts": 1,
                  "picture": false,
                  "role": "user",
                  "suspended_at": null,
                  "username": "Sam"
                },
                "weather_end": null,
                "weather_start": null,
                "with_gpx": false,
                "workout_date": "Mon, 01 Jan 2018 00:00:00 GMT",
                "workout_visibility": "private"
              }
            ]
          },
          "status": "success"
        }

    :param string user_name: user name


    :reqheader Authorization: OAuth 2.0 Bearer Token if user is authenticated

    :statuscode 200: success
    :statuscode 401:
        - ``provide a valid auth token``
        - ``signature expired, please log in again``
        - ``invalid token, please log in again``
    :statuscode 403:
        - ``you do not have permissions``
    :statuscode 404:
        - ``user not found``
    """
    user = User.query.filter(
        func.lower(User.username) == func.lower(user_name),
    ).first()
    if not user:
        appLog.error(f"Error: user {user_name} not found")
        return UserNotFoundErrorResponse()
    if user.suspended_at:
        return {"status": "success", "data": {"workouts": []}}

    workouts_query = Workout.query.filter(
        Workout.suspended_at == None,  # noqa
        Workout.user_id == user.id,
    )
    if not auth_user or (
        auth_user.id != user.id
        and auth_user.id not in user.get_followers_user_ids()
    ):
        workouts_query = workouts_query.filter(
            Workout.workout_visibility == VisibilityLevel.PUBLIC
        )
    elif auth_user.id in user.get_followers_user_ids():
        workouts_query = workouts_query.filter(
            Workout.workout_visibility.in_(
                [VisibilityLevel.PUBLIC, VisibilityLevel.FOLLOWERS]
            )
        )
    workouts = (
        workouts_query.order_by(Workout.workout_date.desc())
        .limit(WORKOUTS_PER_PAGE)
        .all()
    )
    return {
        "status": "success",
        "data": {
            "workouts": [
                workout.serialize(user=auth_user) for workout in workouts
            ]
        },
    }<|MERGE_RESOLUTION|>--- conflicted
+++ resolved
@@ -86,36 +86,30 @@
 def get_users_list(auth_user: User, remote: bool = False) -> Dict:
     params = request.args.copy()
 
-<<<<<<< HEAD
-    query = params.get('q')
+    query = params.get("q")
     if remote and query and re.match(FULL_NAME_REGEX, query):
         try:
-            user = get_user_from_username(query, with_action='creation')
-        except Exception as e:  # noqa
+            user = get_user_from_username(query, with_action="creation")
+        except Exception as e:
             appLog.error(f"Error when searching user '{query}': {e}")
             return EMPTY_USERS_RESPONSE
         if user:
             if not user.is_active and not auth_user.has_admin_rights:
                 return EMPTY_USERS_RESPONSE
             return {
-                'status': 'success',
-                'data': {'users': [user.serialize(current_user=auth_user)]},
-                'pagination': {
-                    'has_next': False,
-                    'has_prev': False,
-                    'page': 1,
-                    'pages': 1,
-                    'total': 1,
+                "status": "success",
+                "data": {"users": [user.serialize(current_user=auth_user)]},
+                "pagination": {
+                    "has_next": False,
+                    "has_prev": False,
+                    "page": 1,
+                    "pages": 1,
+                    "total": 1,
                 },
             }
 
-    page = int(params.get('page', 1))
-    per_page = int(params.get('per_page', USERS_PER_PAGE))
-=======
-    query = params.get("q")
     page = int(params.get("page", 1))
     per_page = int(params.get("per_page", USERS_PER_PAGE))
->>>>>>> b224e171
     if per_page > 50:
         per_page = 50
     column = params.get("order_by", "username")
@@ -139,13 +133,9 @@
     )
     with_following = params.get("with_following", "false").lower()
     following_user_ids = (
-<<<<<<< HEAD
         auth_user.get_following_user_ids()
-        if with_following == 'true'
+        if with_following == "true"
         else ([], [])
-=======
-        auth_user.get_following_user_ids() if with_following == "true" else []
->>>>>>> b224e171
     )
 
     filters: List[Union["ColumnElement", "BinaryExpression"]] = [
@@ -155,11 +145,7 @@
         filters.append(User.username.ilike("%" + query + "%"))
     if with_inactive != "true":
         filters.append(User.is_active == True)  # noqa
-<<<<<<< HEAD
-    if with_hidden_users != 'true' and not remote:
-=======
-    if with_hidden_users != "true":
->>>>>>> b224e171
+    if with_hidden_users != "true" and not remote:
         filters.append(
             (
                 or_(
@@ -370,10 +356,9 @@
     return get_users_list(auth_user)
 
 
-<<<<<<< HEAD
-@users_blueprint.route('/users/remote', methods=['GET'])
+@users_blueprint.route("/users/remote", methods=["GET"])
 @federation_required_for_route
-@require_auth(scopes=['users:read'])
+@require_auth(scopes=["users:read"])
 def get_remote_users(
     auth_user: User,
     app_domain: Domain,
@@ -463,12 +448,8 @@
     return get_users_list(auth_user, remote=True)
 
 
-@users_blueprint.route('/users/<user_name>', methods=['GET'])
-@require_auth(scopes=['users:read'], optional_auth_user=True)
-=======
 @users_blueprint.route("/users/<user_name>", methods=["GET"])
 @require_auth(scopes=["users:read"], optional_auth_user=True)
->>>>>>> b224e171
 def get_single_user(
     auth_user: Optional[User], user_name: str
 ) -> Union[Dict, HttpResponse]:
@@ -627,7 +608,7 @@
         - ``user does not exist``
     """
     try:
-        user = get_user_from_username(user_name, with_action='refresh')
+        user = get_user_from_username(user_name, with_action="refresh")
         if user:
             if (
                 not auth_user or not auth_user.has_admin_rights
@@ -1099,20 +1080,10 @@
         "message": f"Follow request to user '{user_name}' is sent.",
     }
 
-<<<<<<< HEAD
     try:
         target_user = get_user_from_username(user_name)
     except UserNotFoundException as e:
-        appLog.error(f'Error when following a user: {e}')
-=======
-    target_user = User.query.filter(
-        func.lower(User.username) == func.lower(user_name),
-    ).first()
-    if not target_user:
-        appLog.error(
-            f"Error when following a user: user {user_name} not found"
-        )
->>>>>>> b224e171
+        appLog.error(f"Error when following a user: {e}")
         return UserNotFoundErrorResponse()
 
     if auth_user.is_blocked_by(target_user):
@@ -1188,20 +1159,10 @@
         "message": f"Undo for a follow request to user '{user_name}' is sent.",
     }
 
-<<<<<<< HEAD
     try:
         target_user = get_user_from_username(user_name)
     except UserNotFoundException as e:
-        appLog.error(f'Error when following a user: {e}')
-=======
-    target_user = User.query.filter(
-        func.lower(User.username) == func.lower(user_name),
-    ).first()
-    if not target_user:
-        appLog.error(
-            f"Error when following a user: user {user_name} not found"
-        )
->>>>>>> b224e171
+        appLog.error(f"Error when following a user: {e}")
         return UserNotFoundErrorResponse()
 
     try:
