--- conflicted
+++ resolved
@@ -37,15 +37,10 @@
     BlockUserException,
     FollowRequestAlreadyRejectedError,
     InvalidEmailException,
-<<<<<<< HEAD
     InvalidUserException,
-    NotExistingFollowRequestError,
-    UserAlreadySuspendedException,
-=======
     InvalidUserRole,
     NotExistingFollowRequestError,
     OwnerException,
->>>>>>> b6e23315
     UserNotFoundException,
 )
 from .models import FollowRequest, User, UserDataExport, UserSportPreference
@@ -857,13 +852,9 @@
         }
     except UserNotFoundException:
         return UserNotFoundErrorResponse()
-<<<<<<< HEAD
     except InvalidUserException:
         return InvalidPayloadErrorResponse()
-    except (InvalidEmailException, UserAlreadySuspendedException) as e:
-=======
     except (InvalidEmailException, InvalidUserRole, OwnerException) as e:
->>>>>>> b6e23315
         return InvalidPayloadErrorResponse(str(e))
     except (TypeError, exc.StatementError) as e:
         return handle_error_and_return_response(e, db=db)
@@ -923,15 +914,11 @@
         if user.id != auth_user.id and user.role == UserRole.OWNER.value:
             return ForbiddenErrorResponse('you can not delete owner account')
 
-<<<<<<< HEAD
         if user.is_remote:
             # TODO: handle properly remote user deletion
             return InvalidPayloadErrorResponse()
 
-        if user.id != auth_user.id and not auth_user.admin:
-=======
         if user.id != auth_user.id and not auth_user.has_admin_rights:
->>>>>>> b6e23315
             return ForbiddenErrorResponse()
         if (
             user.has_admin_rights is True
