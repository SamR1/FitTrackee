import os
import re
import shutil
from typing import TYPE_CHECKING, Any, Dict, List, Optional, Tuple, Union

from flask import Blueprint, current_app, request, send_file
from sqlalchemy import and_, asc, desc, exc, func, nullslast, or_

from fittrackee import appLog, db, limiter
from fittrackee.dates import get_readable_duration
from fittrackee.emails.tasks import (
    email_updated_to_new_address,
    password_change_email,
    reset_password_email,
)
from fittrackee.equipments.models import Equipment
from fittrackee.federation.decorators import federation_required_for_route
from fittrackee.federation.models import Domain
from fittrackee.federation.utils.user import (
    FULL_NAME_REGEX,
    get_user_from_username,
)
from fittrackee.files import get_absolute_file_path
from fittrackee.oauth2.server import require_auth
from fittrackee.reports.models import ReportAction
from fittrackee.responses import (
    ForbiddenErrorResponse,
    HttpResponse,
    InvalidPayloadErrorResponse,
    NotFoundErrorResponse,
    UserNotFoundErrorResponse,
    handle_error_and_return_response,
)
from fittrackee.visibility_levels import VisibilityLevel
from fittrackee.workouts.models import Record, Workout, WorkoutSegment

from .exceptions import (
    BlockUserException,
    FollowRequestAlreadyRejectedError,
    InvalidEmailException,
    InvalidUserException,
    InvalidUserRole,
    NotExistingFollowRequestError,
    OwnerException,
    UserNotFoundException,
)
from .models import FollowRequest, User, UserDataExport, UserSportPreference
from .roles import UserRole
from .users_service import UserManagerService
from .utils.language import get_language

if TYPE_CHECKING:
    from sqlalchemy.sql.expression import (
        BinaryExpression,
        ColumnElement,
        UnaryExpression,
    )

users_blueprint = Blueprint('users', __name__)

ACTIONS_PER_PAGE = 5
USERS_PER_PAGE = 10
EMPTY_USERS_RESPONSE = {
    'status': 'success',
    'data': {'users': []},
    'pagination': {
        'has_next': False,
        'has_prev': False,
        'page': 1,
        'pages': 0,
        'total': 0,
    },
}
WORKOUTS_PER_PAGE = 5


def _get_value_depending_on_user_rights(
    params: Dict, key: str, auth_user: Optional[User]
) -> str:
    value = params.get(key, 'false').lower()
    if not auth_user or not auth_user.has_admin_rights:
        value = 'false'
    return value


def get_users_list(auth_user: User, remote: bool = False) -> Dict:
    params = request.args.copy()

    query = params.get('q')
    if remote and query and re.match(FULL_NAME_REGEX, query):
        try:
            user = get_user_from_username(query, with_action='creation')
        except Exception as e:  # noqa
            appLog.error(f"Error when searching user '{query}': {e}")
            return EMPTY_USERS_RESPONSE
        if user:
            if not user.is_active and not auth_user.admin:
                return EMPTY_USERS_RESPONSE
            return {
                'status': 'success',
                'data': {'users': [user.serialize(current_user=auth_user)]},
                'pagination': {
                    'has_next': False,
                    'has_prev': False,
                    'page': 1,
                    'pages': 1,
                    'total': 1,
                },
            }

    page = int(params.get('page', 1))
    per_page = int(params.get('per_page', USERS_PER_PAGE))
    if per_page > 50:
        per_page = 50
    column = params.get('order_by', 'username')
    user_column = getattr(User, column)
    order = params.get('order', 'asc')
    order_clauses: List["UnaryExpression"] = [
        asc(user_column) if order == 'asc' else desc(user_column)
    ]
    if column != 'username':
        order_clauses.append(User.username.asc())
    if column == "suspended_at":
        order_clauses = [nullslast(order_clauses[0])]
    with_inactive = _get_value_depending_on_user_rights(
        params, 'with_inactive', auth_user
    )
    with_hidden_users = _get_value_depending_on_user_rights(
        params, 'with_hidden', auth_user
    )
    with_suspended_users = _get_value_depending_on_user_rights(
        params, 'with_suspended', auth_user
    )
    with_following = params.get('with_following', 'false').lower()
    following_user_ids = (
        auth_user.get_following_user_ids()
        if with_following == 'true'
        else ([], [])
    )
<<<<<<< HEAD
    users_pagination = (
        User.query.filter(
            User.username.ilike('%' + query + '%') if query else True,
            User.is_remote == remote,
            (
                True if with_inactive == 'true' else User.is_active == True  # noqa
            ),
            or_(
                True
                if with_hidden_users == 'true' or remote
                else User.hide_profile_in_users_directory == False,  # noqa
                # TODO: handle remote users?
                and_(
                    User.id.in_(following_user_ids[0]),
                    User.hide_profile_in_users_directory == True,  # noqa
                ),
            ),
            (
                True
                if with_suspended_users == 'true'
                else User.suspended_at == None  # noqa
=======

    filters: List[Union["ColumnElement", "BinaryExpression"]] = []
    if query:
        filters.append(User.username.ilike('%' + query + '%'))
    if with_inactive != 'true':
        filters.append(User.is_active == True)  # noqa
    if with_hidden_users != 'true':
        filters.append(
            (
                or_(
                    User.hide_profile_in_users_directory == False,  # noqa
                    and_(
                        User.id.in_(following_user_ids),
                        User.hide_profile_in_users_directory == True,  # noqa
                    ),
                )
>>>>>>> 5eeac3d1
            ),
        )
    if with_suspended_users != 'true':
        filters.append(User.suspended_at == None)  # noqa
    users_pagination = (
        User.query.filter(*filters)
        .order_by(*order_clauses)
        .paginate(page=page, per_page=per_page, error_out=False)
    )
    users = users_pagination.items
    return {
        'status': 'success',
        'data': {
            'users': [user.serialize(current_user=auth_user) for user in users]
        },
        'pagination': {
            'has_next': users_pagination.has_next,
            'has_prev': users_pagination.has_prev,
            'page': users_pagination.page,
            'pages': users_pagination.pages,
            'total': users_pagination.total,
        },
    }


@users_blueprint.route('/users', methods=['GET'])
@require_auth(scopes=['users:read'])
def get_users(auth_user: User) -> Dict:
    """
    Get all users (it returns only local users if federation is enabled).
    If authenticated user has admin rights, users email is returned.

    It returns user preferences only for authenticated user.

    **Scope**: ``users:read``

    **Example request**:

    - without parameters:

    .. sourcecode:: http

      GET /api/users HTTP/1.1
      Content-Type: application/json

    - with some query parameters:

    .. sourcecode:: http

      GET /api/users?order_by=workouts_count&par_page=5  HTTP/1.1
      Content-Type: application/json

    **Example response**:

    .. sourcecode:: http

      HTTP/1.1 200 OK
      Content-Type: application/json

      {
        "data": {
          "users": [
            {
              "admin": true,
              "bio": null,
              "birth_date": null,
              "created_at": "Sun, 14 Jul 2019 14:09:58 GMT",
              "email": "admin@example.com",
              "first_name": null,
              "followers": 0,
              "following": 0,
              "follows": "false",
              "is_followed_by": "false",
              "is_remote": false,
              "last_name": null,
              "location": null,
              "map_visibility": "private",
              "nb_sports": 3,
              "nb_workouts": 6,
              "picture": false,
              "records": [
                {
                  "id": 9,
                  "record_type": "AS",
                  "sport_id": 1,
                  "user": "admin",
                  "value": 18,
                  "workout_date": "Sun, 07 Jul 2019 08:00:00 GMT",
                  "workout_id": "hvYBqYBRa7wwXpaStWR4V2"
                },
                {
                  "id": 10,
                  "record_type": "FD",
                  "sport_id": 1,
                  "user": "admin",
                  "value": 18,
                  "workout_date": "Sun, 07 Jul 2019 08:00:00 GMT",
                  "workout_id": "hvYBqYBRa7wwXpaStWR4V2"
                },
                {
                  "id": 13,
                  "record_type": "HA",
                  "sport_id": 1,
                  "user": "Sam",
                  "value": 43.97,
                  "workout_date": "Sun, 07 Jul 2019 08:00:00 GMT",
                  "workout_id": "hvYBqYBRa7wwXpaStWR4V2"
                },
                {
                  "id": 11,
                  "record_type": "LD",
                  "sport_id": 1,
                  "user": "admin",
                  "value": "1:01:00",
                  "workout_date": "Sun, 07 Jul 2019 08:00:00 GMT",
                  "workout_id": "hvYBqYBRa7wwXpaStWR4V2"
                },
                {
                  "id": 12,
                  "record_type": "MS",
                  "sport_id": 1,
                  "user": "admin",
                  "value": 18,
                  "workout_date": "Sun, 07 Jul 2019 08:00:00 GMT",
                  "workout_id": "hvYBqYBRa7wwXpaStWR4V2"
                }
              ],
              "sports_list": [
                  1,
                  4,
                  6
              ],
              "total_distance": 67.895,
              "total_duration": "6:50:27",
              "username": "admin",
              "workouts_visibility": "private"
            },
            {
              "admin": false,
              "bio": null,
              "birth_date": null,
              "created_at": "Sat, 20 Jul 2019 11:27:03 GMT",
              "email": "sam@example.com",
              "first_name": null,
              "followers": 0,
              "following": 0,
              "follows": "false",
              "is_followed_by": "false",
              "is_remote": false,
              "last_name": null,
              "location": null,
              "map_visibility": "private",
              "nb_sports": 0,
              "nb_workouts": 0,
              "picture": false,
              "records": [],
              "sports_list": [],
              "total_distance": 0,
              "total_duration": "0:00:00",
              "username": "sam",
              "workouts_visibility": "private"
            }
          ]
        },
        "status": "success"
      }

    :query integer page: page if using pagination (default: 1)
    :query integer per_page: number of users per page (default: 10, max: 50)
    :query string q: query on user name
    :query string order: sorting order: ``asc``, ``desc`` (default: ``asc``)
    :query string order_by: sorting criteria: ``username``, ``created_at``,
                            ``workouts_count``, ``role``, ``is_active``
                            (default: ``username``)
    :query boolean with_following: returns hidden users followed by user if
           true
    :query boolean with_hidden_users: returns hidden users if ``true`` (only if
           authenticated user has administration rights - for users
           administration)
    :query boolean with_inactive: returns inactive users if ``true`` (only if
           authenticated user has administration rights - for users
           administration)
    :query boolean with_suspended: returns suspended users if ``true`` (only if
           authenticated user has administration rights - for users
           administration)

    :reqheader Authorization: OAuth 2.0 Bearer Token

    :statuscode 200: ``success``
    :statuscode 401:
        - ``provide a valid auth token``
        - ``signature expired, please log in again``
        - ``invalid token, please log in again``
    :statuscode 403:
        - ``you do not have permissions, your account is suspended``

    """
    return get_users_list(auth_user)


@users_blueprint.route('/users/remote', methods=['GET'])
@federation_required_for_route
@require_auth(scopes=['users:read'])
def get_remote_users(
    auth_user: User,
    app_domain: Domain,
) -> Dict:
    """
    Get all remote existing users (only if federation is enabled).
    If a full account is provided in query, if creates remote user if it
    doesn't exist.

    **Scope**: ``users:read``

    **Example request**:

    - without parameters

    .. sourcecode:: http

      GET /api/users/remote HTTP/1.1
      Content-Type: application/json

    - with some query parameters

    .. sourcecode:: http

      GET /api/users/remote?order_by=username  HTTP/1.1
      Content-Type: application/json

    **Example response**:

    .. sourcecode:: http

      HTTP/1.1 200 OK
      Content-Type: application/json

      {
        "data": {
          "users": [
            {
              "admin": false,
              "bio": null,
              "birth_date": null,
              "created_at": "Sat, 20 Jul 2019 11:27:03 GMT",
              "first_name": null,
              "followers": 0,
              "following": 0,
              "follows": "false",
              "fullname": "@sam@example.com",
              "is_followed_by": "false",
              "is_remote": true,
              "last_name": null,
              "location": null,
              "map_visibility": "private",
              "nb_sports": 0,
              "nb_workouts": 0,
              "picture": false,
              "profile_link": "https://example.com/@sam"
              "records": [],
              "sports_list": [],
              "total_distance": 0,
              "total_duration": "0:00:00",
              "username": "sam",
              "workouts_visibility": "private"
            }
          ]
        },
        "status": "success"
      }

    :query integer page: page if using pagination (default: 1)
    :query integer per_page: number of users per page (default: 10, max: 50)
    :query string q: query on username or account
    :query string order_by: sorting criteria (``username``, ``created_at``,
                            ``workouts_count``, ``admin``,
                            default: ``username``)
    :query string order: sorting order (``asc``, ``desc``, default: ``asc``)

    :reqheader Authorization: OAuth 2.0 Bearer Token

    :statuscode 200: success
    :statuscode 401:
        - provide a valid auth token
        - signature expired, please log in again
        - invalid token, please log in again
    :statuscode 403: Error. Federation is disabled for this instance.

    """
    return get_users_list(auth_user, remote=True)


@users_blueprint.route('/users/<user_name>', methods=['GET'])
@require_auth(scopes=['users:read'], optional_auth_user=True)
def get_single_user(
    auth_user: Optional[User], user_name: str
) -> Union[Dict, HttpResponse]:
    """
    Get single user details.
    If username is a remote user account, it returns remote user if exists.
    If a user is authenticated, it returns relationships.
    If authenticated user has admin rights, user email is returned.

    It returns user preferences only for authenticated user.

    **Scope**: ``users:read`` for Oauth 2.0 client

    **Example request**:

    .. sourcecode:: http

      GET /api/users/admin HTTP/1.1
      Content-Type: application/json

    **Example response**:

    - when a user is authenticated:

    .. sourcecode:: http

      HTTP/1.1 200 OK
      Content-Type: application/json

      {
        "data": [
          {
            "admin": true,
            "bio": null,
            "birth_date": null,
            "created_at": "Sun, 14 Jul 2019 14:09:58 GMT",
            "email": "admin@example.com",
            "first_name": null,
            "followers": 0,
            "following": 0,
            "follows": "false",
            "is_followed_by": "false",
            "is_remote": false,
            "last_name": null,
            "location": null,
            "map_visibility": "private",
            "nb_sports": 3,
            "nb_workouts": 6,
            "picture": false,
            "records": [
              {
                "id": 9,
                "record_type": "AS",
                "sport_id": 1,
                "user": "admin",
                "value": 18,
                "workout_date": "Sun, 07 Jul 2019 08:00:00 GMT",
                "workout_id": "hvYBqYBRa7wwXpaStWR4V2"
              },
              {
                "id": 10,
                "record_type": "FD",
                "sport_id": 1,
                "user": "admin",
                "value": 18,
                "workout_date": "Sun, 07 Jul 2019 08:00:00 GMT",
                "workout_id": "hvYBqYBRa7wwXpaStWR4V2"
              },
              {
                "id": 13,
                "record_type": "HA",
                "sport_id": 1,
                "user": "Sam",
                "value": 43.97,
                "workout_date": "Sun, 07 Jul 2019 08:00:00 GMT",
                "workout_id": "hvYBqYBRa7wwXpaStWR4V2"
              },
              {
                "id": 11,
                "record_type": "LD",
                "sport_id": 1,
                "user": "admin",
                "value": "1:01:00",
                "workout_date": "Sun, 07 Jul 2019 08:00:00 GMT",
                "workout_id": "hvYBqYBRa7wwXpaStWR4V2"
              },
              {
                "id": 12,
                "record_type": "MS",
                "sport_id": 1,
                "user": "admin",
                "value": 18,
                "workout_date": "Sun, 07 Jul 2019 08:00:00 GMT",
                "workout_id": "hvYBqYBRa7wwXpaStWR4V2"
              }
            ],
            "sports_list": [
                1,
                4,
                6
            ],
            "total_distance": 67.895,
            "total_duration": "6:50:27",
            "username": "admin",
            "workouts_visibility": "private"
          }
        ],
        "status": "success"
      }

    - when no authentication:

    .. sourcecode:: http

      HTTP/1.1 200 OK
      Content-Type: application/json

      {
        "data": [
          {
            "admin": true,
            "bio": null,
            "birth_date": null,
            "created_at": "Sun, 14 Jul 2019 14:09:58 GMT",
            "email": "admin@example.com",
            "first_name": null,
            "followers": 0,
            "following": 0,
            "follows": "false",
            "is_followed_by": "false",
            "is_remote": false,
            "last_name": null,
            "location": null,
            "map_visibility": "private",
            "nb_workouts": 6,
            "picture": false,
            "username": "admin",
            "workouts_visibility": "private"
          }
        ],
        "status": "success"
      }

    :param integer user_name: user name

    :reqheader Authorization: OAuth 2.0 Bearer Token if user is authenticated

    :statuscode 200: ``success``
    :statuscode 401:
        - ``provide a valid auth token``
        - ``signature expired, please log in again``
        - ``invalid token, please log in again``
    :statuscode 403:
        - ``you do not have permissions, your account is suspended``
    :statuscode 404:
        - ``user does not exist``
    """
    try:
        user = get_user_from_username(user_name, with_action='refresh')
        if user:
            if (
                not auth_user or not auth_user.has_admin_rights
            ) and not user.is_active:
                return UserNotFoundErrorResponse()
            return {
                'status': 'success',
                'data': {
                    'users': [
                        user.serialize(current_user=auth_user, light=False)
                    ]
                },
            }
    except (ValueError, UserNotFoundException):
        pass
    return UserNotFoundErrorResponse()


@users_blueprint.route('/users/<user_name>/picture', methods=['GET'])
@limiter.exempt
def get_picture(user_name: str) -> Any:
    """get user picture

    **Example request**:

    .. sourcecode:: http

      GET /api/users/admin/picture HTTP/1.1
      Content-Type: application/json

    **Example response**:

    .. sourcecode:: http

      HTTP/1.1 200 OK
      Content-Type: image/jpeg

    :param integer user_name: user name

    :statuscode 200: ``success``
    :statuscode 404:
        - ``user does not exist``
        - ``No picture.``

    """
    try:
        user = get_user_from_username(user_name)
        if user.picture is not None:
            picture_path = get_absolute_file_path(user.picture)
            return send_file(picture_path)
    except UserNotFoundException:
        return UserNotFoundErrorResponse()
    except Exception:  # nosec
        pass
    return NotFoundErrorResponse('No picture.')


@users_blueprint.route('/users/<user_name>', methods=['PATCH'])
@require_auth(scopes=['users:write'], role=UserRole.ADMIN)
def update_user(auth_user: User, user_name: str) -> Union[Dict, HttpResponse]:
    """
    Update user account.

    - add/remove admin rights (regardless user account status)
    - reset password (and send email to update user password,
      if sending enabled)
    - update user email (and send email to new user email, if sending enabled)
    - activate account for an inactive user
    - deactivate account after report.

    **Scope**: ``users:write``

    **Minimum role**: Administrator

    **Example request**:

    .. sourcecode:: http

      PATCH /api/users/<user_name> HTTP/1.1
      Content-Type: application/json

    **Example response**:

    .. sourcecode:: http

      HTTP/1.1 200 OK
      Content-Type: application/json

      {
        "data": [
          {
            "admin": true,
            "bio": null,
            "birth_date": null,
            "created_at": "Sun, 14 Jul 2019 14:09:58 GMT",
            "email": "admin@example.com",
            "first_name": null,
            "followers": 0,
            "following": 0,
            "follows": "false",
            "is_followed_by": "false",
            "is_remote": false,
            "last_name": null,
            "location": null,
            "map_visibility": "private",
            "nb_workouts": 6,
            "nb_sports": 3,
            "picture": false,
            "records": [
              {
                "id": 9,
                "record_type": "AS",
                "sport_id": 1,
                "user": "admin",
                "value": 18,
                "workout_date": "Sun, 07 Jul 2019 08:00:00 GMT",
                "workout_id": "hvYBqYBRa7wwXpaStWR4V2"
              },
              {
                "id": 10,
                "record_type": "FD",
                "sport_id": 1,
                "user": "admin",
                "value": 18,
                "workout_date": "Sun, 07 Jul 2019 08:00:00 GMT",
                "workout_id": "hvYBqYBRa7wwXpaStWR4V2"
              },
              {
                "id": 13,
                "record_type": "HA",
                "sport_id": 1,
                "user": "Sam",
                "value": 43.97,
                "workout_date": "Sun, 07 Jul 2019 08:00:00 GMT",
                "workout_id": "hvYBqYBRa7wwXpaStWR4V2"
              },
              {
                "id": 11,
                "record_type": "LD",
                "sport_id": 1,
                "user": "admin",
                "value": "1:01:00",
                "workout_date": "Sun, 07 Jul 2019 08:00:00 GMT",
                "workout_id": "hvYBqYBRa7wwXpaStWR4V2"
              },
              {
                "id": 12,
                "record_type": "MS",
                "sport_id": 1,
                "user": "admin",
                "value": 18,
                "workout_date": "Sun, 07 Jul 2019 08:00:00 GMT",
                "workout_id": "hvYBqYBRa7wwXpaStWR4V2"
              }
            ],
            "sports_list": [
                1,
                4,
                6
            ],
            "total_distance": 67.895,
            "total_duration": "6:50:27",
            "username": "admin",
            "workouts_visibility": "private"
          }
        ],
        "status": "success"
      }

    :param string user_name: user name

    :<json boolean activate: (de-)activate user account
    :<json boolean role: user role (``user``, ``admin``, ``moderator``).
                   ``owner`` can only be set via **CLI**.
    :<json boolean new_email: new user email
    :<json boolean reset_password: reset user password

    :reqheader Authorization: OAuth 2.0 Bearer Token

    :statuscode 200: ``success``
    :statuscode 400:
        - ``invalid payload``
        - ``invalid role``
        - ``valid email must be provided``
        - ``new email must be different than current email``
    :statuscode 401:
        - ``provide a valid auth token``
        - ``signature expired, please log in again``
        - ``invalid token, please log in again``
    :statuscode 403:
        - ``you do not have permissions``
        - ``you do not have permissions, your account is suspended``
    :statuscode 404:
        - ``user does not exist``
    :statuscode 500: ``error, please try again or contact the administrator``
    """
    user_data = request.get_json()
    if not user_data:
        return InvalidPayloadErrorResponse()

    activate = user_data.get('activate')
    if activate is False and user_name == auth_user.username:
        return ForbiddenErrorResponse()

    role = user_data.get('role')
    if role == 'owner':
        return InvalidPayloadErrorResponse(
            "'owner' can not be set via API, please user CLI instead"
        )

    try:
        reset_password = user_data.get('reset_password', False)
        new_email = user_data.get('new_email')
        user_manager_service = UserManagerService(
            username=user_name, moderator_id=auth_user.id
        )
        user, _, _, _ = user_manager_service.update(
            role=role,
            activate=user_data.get('activate'),
            reset_password=reset_password,
            new_email=new_email,
            with_confirmation=current_app.config['CAN_SEND_EMAILS'],
            raise_error_on_owner=True,
        )

        if current_app.config['CAN_SEND_EMAILS']:
            user_language = get_language(user.language)
            fittrackee_url = current_app.config['UI_URL']
            if reset_password:
                user_data = {
                    'language': user_language,
                    'email': user.email,
                }
                password_change_email.send(
                    user_data,
                    {
                        'username': user.username,
                        'fittrackee_url': fittrackee_url,
                    },
                )
                password_reset_token = user.encode_password_reset_token(
                    user.id
                )
                reset_password_email.send(
                    user_data,
                    {
                        'expiration_delay': get_readable_duration(
                            current_app.config[
                                'PASSWORD_TOKEN_EXPIRATION_SECONDS'
                            ],
                            user_language,
                        ),
                        'username': user.username,
                        'password_reset_url': (
                            f'{fittrackee_url}/password-reset?'
                            f'token={password_reset_token}'
                        ),
                        'fittrackee_url': fittrackee_url,
                    },
                )

            if new_email:
                user_data = {
                    'language': user_language,
                    'email': user.email_to_confirm,
                }
                email_data = {
                    'username': user.username,
                    'fittrackee_url': fittrackee_url,
                    'email_confirmation_url': (
                        f'{fittrackee_url}/email-update'
                        f'?token={user.confirmation_token}'
                    ),
                }
                email_updated_to_new_address.send(user_data, email_data)

        return {
            'status': 'success',
            'data': {
                'users': [user.serialize(current_user=auth_user, light=False)]
            },
        }
    except UserNotFoundException:
        return UserNotFoundErrorResponse()
    except InvalidUserException:
        return InvalidPayloadErrorResponse()
    except (InvalidEmailException, InvalidUserRole, OwnerException) as e:
        return InvalidPayloadErrorResponse(str(e))
    except (TypeError, exc.StatementError) as e:
        return handle_error_and_return_response(e, db=db)


@users_blueprint.route('/users/<user_name>', methods=['DELETE'])
@require_auth(scopes=['users:write'], allow_suspended_user=True)
def delete_user(
    auth_user: User, user_name: str
) -> Union[Tuple[Dict, int], HttpResponse]:
    """
    Delete a user account.

    A user can only delete his own account.

    A user with admin rights can delete all accounts except his account if
    he is the only user with admin rights.
    Only owner can delete his own account.

    Suspended user can access this endpoint.

    **Scope**: ``users:write``

    **Example request**:

    .. sourcecode:: http

      DELETE /api/users/john_doe HTTP/1.1
      Content-Type: application/json

    **Example response**:

    .. sourcecode:: http

      HTTP/1.1 204 NO CONTENT
      Content-Type: application/json

    :param string user_name: user name

    :reqheader Authorization: OAuth 2.0 Bearer Token

    :statuscode 204: user account deleted
    :statuscode 401:
        - ``provide a valid auth token``
        - ``signature expired, please log in again``
        - ``invalid token, please log in again``
    :statuscode 403:
        - ``you do not have permissions``
        - ``you can not delete your account, no other user has admin rights``
    :statuscode 404:
        - ``user does not exist``
    :statuscode 500: ``error, please try again or contact the administrator``

    """
    try:
        try:
            user = get_user_from_username(user_name)
        except UserNotFoundException:
            return UserNotFoundErrorResponse()
        if user.id != auth_user.id and user.role == UserRole.OWNER.value:
            return ForbiddenErrorResponse('you can not delete owner account')

        if user.is_remote:
            # TODO: handle properly remote user deletion
            return InvalidPayloadErrorResponse()

        if user.id != auth_user.id and not auth_user.has_admin_rights:
            return ForbiddenErrorResponse()
        if (
            user.has_admin_rights is True
            and User.query.filter(User.role >= UserRole.ADMIN.value).count()
            == 1
        ):
            return ForbiddenErrorResponse(
                'you can not delete your account, '
                'no other user has admin rights'
            )

        db.session.query(UserSportPreference).filter(
            UserSportPreference.user_id == user.id
        ).delete()
        db.session.query(Record).filter(Record.user_id == user.id).delete()
        # delete all equipment associated with this user
        db.session.query(Equipment).filter(
            Equipment.user_id == user.id
        ).delete()
        db.session.query(WorkoutSegment).filter(
            WorkoutSegment.workout_id == Workout.id, Workout.user_id == user.id
        ).delete(synchronize_session=False)
        db.session.query(Workout).filter(Workout.user_id == user.id).delete()
        db.session.query(UserDataExport).filter(
            UserDataExport.user_id == user.id
        ).delete()
        db.session.flush()
        user_picture = user.picture
        db.session.delete(user)
        db.session.delete(user.actor)
        db.session.commit()
        if user_picture:
            picture_path = get_absolute_file_path(user.picture)
            if os.path.isfile(picture_path):
                os.remove(picture_path)
        shutil.rmtree(
            get_absolute_file_path(f'exports/{user.id}'),
            ignore_errors=True,
        )
        shutil.rmtree(
            get_absolute_file_path(f'workouts/{user.id}'),
            ignore_errors=True,
        )
        shutil.rmtree(
            get_absolute_file_path(f'pictures/{user.id}'),
            ignore_errors=True,
        )
        return {'status': 'no content'}, 204
    except (
        exc.IntegrityError,
        exc.OperationalError,
        ValueError,
        OSError,
    ) as e:
        return handle_error_and_return_response(e, db=db)


@users_blueprint.route('/users/<user_name>/follow', methods=['POST'])
@require_auth(scopes=['follow:write'])
def follow_user(auth_user: User, user_name: str) -> Union[Dict, HttpResponse]:
    """
    Send a follow request to a user.
    If federation is enabled, it sends a follow request to remote instance
    if the targeted user is a remote user.

    **Scope**: ``follow:write``

    **Example request**:

    - follow local user

    .. sourcecode:: http

      POST /api/users/john_doe/follow HTTP/1.1
      Content-Type: application/json

    - follow remote user

    .. sourcecode:: http

      POST /api/users/sam@remote-instance.net/follow HTTP/1.1
      Content-Type: application/json

    **Example response**:

    .. sourcecode:: http

      HTTP/1.1 200 OK
      Content-Type: application/json

      {
        "status": "success",
        "message": "Follow request to user 'john_doe' is sent.",
      }


    :param string user_name: user name

    :reqheader Authorization: OAuth 2.0 Bearer Token

    :statuscode 200: success
    :statuscode 401:
        - ``provide a valid auth token``
        - ``signature expired, please log in again``
        - ``invalid token, please log in again``
        - ``you do not have permissions``
        - ``you do not have permissions, your account is suspended``
    :statuscode 404:
        - ``user does not exist``
    :statuscode 500: ``error, please try again or contact the administrator``

    """
    successful_response_dict = {
        'status': 'success',
        'message': f"Follow request to user '{user_name}' is sent.",
    }

    try:
        target_user = get_user_from_username(user_name)
    except UserNotFoundException as e:
        appLog.error(f'Error when following a user: {e}')
        return UserNotFoundErrorResponse()

    if auth_user.is_blocked_by(target_user):
        return InvalidPayloadErrorResponse("you can not follow this user")

    try:
        auth_user.send_follow_request_to(target_user)
    except FollowRequestAlreadyRejectedError:
        return ForbiddenErrorResponse()
    return successful_response_dict


@users_blueprint.route('/users/<user_name>/unfollow', methods=['POST'])
@require_auth(scopes=['follow:write'])
def unfollow_user(
    auth_user: User, user_name: str
) -> Union[Dict, HttpResponse]:
    """
    Unfollow a user.
    If federation is enabled, it sends a Undo activity to the remote instance
    if the targeted user is a remote user.

    **Scope**: ``follow:write``

    **Example request**:

    - unfollow local user

    .. sourcecode:: http

      POST /api/users/john_doe/unfollow HTTP/1.1
      Content-Type: application/json

    - unfollow remote user

    .. sourcecode:: http

      POST /api/users/sam@remote-instance.net/unfollow HTTP/1.1
      Content-Type: application/json

    **Example response**:

    .. sourcecode:: http

      HTTP/1.1 200 OK
      Content-Type: application/json

      {
        "status": "success",
        "message": "Undo for a follow request to user 'john_doe' is sent.",
      }


    :param string user_name: user name

    :reqheader Authorization: OAuth 2.0 Bearer Token

    :statuscode 200: success
    :statuscode 401:
        - ``provide a valid auth token``
        - ``signature expired, please log in again``
        - ``invalid token, please log in again``
    :statuscode 403:
        - ``you do not have permissions``
        - ``you do not have permissions, your account is suspended``
    :statuscode 404:
        - ``user does not exist``
    :statuscode 500: ``error, please try again or contact the administrator``

    """
    successful_response_dict = {
        'status': 'success',
        'message': f"Undo for a follow request to user '{user_name}' is sent.",
    }

    try:
        target_user = get_user_from_username(user_name)
    except UserNotFoundException as e:
        appLog.error(f'Error when following a user: {e}')
        return UserNotFoundErrorResponse()

    try:
        auth_user.unfollows(target_user)
    except NotExistingFollowRequestError:
        return NotFoundErrorResponse(message='relationship does not exist')
    return successful_response_dict


def get_user_relationships(
    auth_user: User, user_name: str, relation: str
) -> Union[Dict, HttpResponse]:
    params = request.args.copy()
    try:
        page = int(params.get('page', 1))
    except ValueError:
        page = 1

    try:
        user = get_user_from_username(user_name)
    except UserNotFoundException:
        return UserNotFoundErrorResponse()

    relations_object = (
        user.followers if relation == 'followers' else user.following
    )

    paginated_relations = relations_object.order_by(
        FollowRequest.updated_at.desc()
    ).paginate(page=page, per_page=USERS_PER_PAGE, error_out=False)

    return {
        'status': 'success',
        'data': {
            relation: [
                user.serialize(current_user=auth_user)
                for user in paginated_relations.items
            ]
        },
        'pagination': {
            'has_next': paginated_relations.has_next,
            'has_prev': paginated_relations.has_prev,
            'page': paginated_relations.page,
            'pages': paginated_relations.pages,
            'total': paginated_relations.total,
        },
    }


@users_blueprint.route('/users/<user_name>/followers', methods=['GET'])
@require_auth(scopes=['follow:read'])
def get_followers(
    auth_user: User, user_name: str
) -> Union[Dict, HttpResponse]:
    """
    Get user followers.
    If the authenticated user has admin rights, it returns following users with
    additional field 'email'

    **Scope**: ``follow:read``

    **Example request**:

    - without parameters

    .. sourcecode:: http

      GET /api/users/sam/followers HTTP/1.1
      Content-Type: application/json

    - with page parameter

    .. sourcecode:: http

      GET /api/users/sam/followers?page=1 HTTP/1.1
      Content-Type: application/json

    **Example response**:

    .. sourcecode:: http

      HTTP/1.1 200 OK
      Content-Type: application/json

      {
        "data": {
          "followers": [
            {
              "admin": false,
              "bio": null,
              "birth_date": null,
              "created_at": "Thu, 02 Dec 2021 17:50:48 GMT",
              "first_name": null,
              "followers": 1,
              "following": 1,
              "follows": "true",
              "is_followed_by": "false",
              "is_remote": false,
              "last_name": null,
              "location": null,
              "map_visibility": "followers_only",
              "nb_sports": 0,
              "nb_workouts": 0,
              "picture": false,
              "records": [],
              "sports_list": [],
              "total_distance": 0.0,
              "total_duration": "0:00:00",
              "username": "JohnDoe",
              "workouts_visibility": "followers_only"
            }
          ]
        },
        "pagination": {
          "has_next": false,
          "has_prev": false,
          "page": 1,
          "pages": 1,
          "total": 1
        },
        "status": "success"
      }

    :param string user_name: user name

    :query integer page: page if using pagination (default: 1)

    :reqheader Authorization: OAuth 2.0 Bearer Token

    :statuscode 200: success
    :statuscode 401:
        - ``provide a valid auth token``
        - ``signature expired, please log in again``
        - ``invalid token, please log in again``
    :statuscode 403:
        - ``you do not have permissions``
        - ``you do not have permissions, your account is suspended``
    :statuscode 404:
        - ``user does not exist``

    """
    return get_user_relationships(auth_user, user_name, 'followers')


@users_blueprint.route('/users/<user_name>/following', methods=['GET'])
@require_auth(scopes=['follow:read'])
def get_following(
    auth_user: User, user_name: str
) -> Union[Dict, HttpResponse]:
    """
    Get user following.
    If the authenticate user has admin rights, it returns following users with
    additional field 'email'

    **Scope**: ``follow:read``

    **Example request**:

    - without parameters

    .. sourcecode:: http

      GET /api/users/sam/following HTTP/1.1
      Content-Type: application/json

    - with page parameter

    .. sourcecode:: http

      GET /api/users/sam/following?page=1 HTTP/1.1
      Content-Type: application/json

    **Example response**:

    .. sourcecode:: http

      HTTP/1.1 200 OK
      Content-Type: application/json

      {
        "data": {
          "following": [
            {
              "admin": false,
              "bio": null,
              "birth_date": null,
              "created_at": "Thu, 02 Dec 2021 17:50:48 GMT",
              "first_name": null,
              "followers": 1,
              "following": 1,
              "follows": "false",
              "is_followed_by": "true",
              "is_remote": false,
              "last_name": null,
              "location": null,
              "map_visibility": "followers_only",
              "nb_sports": 0,
              "nb_workouts": 0,
              "picture": false,
              "records": [],
              "sports_list": [],
              "total_distance": 0.0,
              "total_duration": "0:00:00",
              "username": "JohnDoe",
              "workouts_visibility": "followers_only"
            }
          ]
        },
        "pagination": {
          "has_next": false,
          "has_prev": false,
          "page": 1,
          "pages": 1,
          "total": 1
        },
        "status": "success"
      }

    :param string user_name: user name

    :query integer page: page if using pagination (default: 1)

    :reqheader Authorization: OAuth 2.0 Bearer Token

    :statuscode 200: success
    :statuscode 401:
        - ``provide a valid auth token``
        - ``signature expired, please log in again``
        - ``invalid token, please log in again``
    :statuscode 403:
        - ``you do not have permissions``
        - ``you do not have permissions, your account is suspended``
    :statuscode 404:
        - ``user does not exist``

    """
    return get_user_relationships(auth_user, user_name, 'following')


@users_blueprint.route('/users/<user_name>/block', methods=['POST'])
@require_auth(scopes=['users:write'])
def block_user(auth_user: User, user_name: str) -> Union[Dict, HttpResponse]:
    """
    Block a user

    **Scope**: ``users:write``

    **Example request**:

    .. sourcecode:: http

      GET /api/users/sam/block HTTP/1.1
      Content-Type: application/json

    **Example response**:

    .. sourcecode:: http

      HTTP/1.1 200 OK
      Content-Type: application/json

      {
        "status": "success"
      }

    :param string user_name: user name

    :reqheader Authorization: OAuth 2.0 Bearer Token

    :statuscode 200: success
    :statuscode 400:
        - ``invalid payload``
    :statuscode 401:
        - ``provide a valid auth token``
        - ``signature expired, please log in again``
        - ``invalid token, please log in again``
    :statuscode 403:
        - ``you do not have permissions``
        - ``you do not have permissions, your account is suspended``
    :statuscode 404:
        - ``user not found``
    """
    target_user = User.query.filter(
        func.lower(User.username) == func.lower(user_name),
    ).first()
    if not target_user:
        appLog.error(f"Error: user {user_name} not found")
        return UserNotFoundErrorResponse()

    try:
        auth_user.blocks_user(target_user)
        # delete follow request is exists (approved or pending)
        FollowRequest.query.filter_by(
            follower_user_id=target_user.id, followed_user_id=auth_user.id
        ).delete()
        db.session.commit()

    except BlockUserException:
        return InvalidPayloadErrorResponse()

    return {"status": "success"}


@users_blueprint.route('/users/<user_name>/unblock', methods=['POST'])
@require_auth(scopes=['users:write'])
def unblock_user(auth_user: User, user_name: str) -> Union[Dict, HttpResponse]:
    """
    Unblock a user

    **Scope**: ``users:write``

    **Example request**:

    .. sourcecode:: http

      GET /api/users/sam/unblock HTTP/1.1
      Content-Type: application/json

    **Example response**:

    .. sourcecode:: http

      HTTP/1.1 200 OK
      Content-Type: application/json

      {
        "status": "success"
      }

    :param string user_name: user name

    :reqheader Authorization: OAuth 2.0 Bearer Token

    :statuscode 200: success
    :statuscode 401:
        - ``provide a valid auth token``
        - ``signature expired, please log in again``
        - ``invalid token, please log in again``
    :statuscode 403:
        - ``you do not have permissions``
        - ``you do not have permissions, your account is suspended``
    :statuscode 404:
        - ``user not found``

    """
    target_user = User.query.filter(
        func.lower(User.username) == func.lower(user_name),
    ).first()
    if not target_user:
        appLog.error(f"Error: user {user_name} not found")
        return UserNotFoundErrorResponse()

    auth_user.unblocks_user(target_user)

    return {"status": "success"}


@users_blueprint.route('/users/<user_name>/sanctions', methods=['GET'])
@require_auth(scopes=['users:read'], allow_suspended_user=True)
def get_user_sanctions(
    auth_user: User, user_name: str
) -> Union[Dict, HttpResponse]:
    """
    Get user sanctions.

    It returns sanctions only if:
    - user name is authenticated user username
    - user has moderation rights.

    Suspended user can access this endpoint.

    **Scope**: ``users:read``

    **Example requests**:

    - without parameters:

    .. sourcecode:: http

      GET /api/users/Sam/sanctions HTTP/1.1

    - with parameters:

    .. sourcecode:: http

      GET /api/users/Sam/sanctions?page=2 HTTP/1.1

    **Example responses**:

    - if sanctions exist (response with moderation rights)

    .. sourcecode:: http

      HTTP/1.1 200 OK
      Content-Type: application/json

        {
          "data": {
            "sanctions": [
              {
                "action_type": "workout_suspension",
                "appeal": {
                  "approved": null,
                  "created_at": "Wed, 04 Dec 2024 11:00:04 GMT",
                  "id": "2ULe2hWhSnYCS2VHbsikB9",
                  "moderator": null,
                  "reason": null,
                  "text": "<APPEAL TEXT>",
                  "updated_at": null,
                  "user": {
                    "blocked": false,
                    "created_at": "Wed, 04 Dec 2024 09:07:06 GMT",
                    "email": "sam@example.com",
                    "followers": 0,
                    "following": 0,
                    "follows": false,
                    "is_active": true,
                    "is_followed_by": false,
                    "nb_workouts": 1,
                    "picture": false,
                    "role": "user",
                    "suspended_at": null,
                    "username": "Sam"
                  }
                },
                "created_at": "Wed, 04 Dec 2024 10:59:45 GMT",
                "id": "6dxczvMrhkAR72shUz9Pwd",
                "moderator": {
                  "blocked": false,
                  "created_at": "Wed, 01 Mar 2023 12:31:17 GMT",
                  "email": "admin@example.com",
                  "followers": 0,
                  "following": 0,
                  "follows": "false",
                  "is_active": true,
                  "is_followed_by": "false",
                  "nb_workouts": 0,
                  "picture": true,
                  "role": "admin",
                  "suspended_at": null,
                  "username": "admin"
                },
                "reason": "<SUSPENSION REASON>",
                "report_id": 2,
                "user": {
                  "blocked": false,
                  "created_at": "Sun, 01 Dec 2024 17:27:49 GMT",
                  "email": "sam@example.com",
                  "followers": 0,
                  "following": 0,
                  "follows": "false",
                  "is_active": true,
                  "is_followed_by": "false",
                  "nb_workouts": 1,
                  "picture": false,
                  "role": "user",
                  "suspended_at": null,
                  "username": "Sam"
                }
              }
            ]
          },
          "pagination": {
            "has_next": false,
            "has_prev": false,
            "page": 1,
            "pages": 1,
            "total": 1
          },
          "status": "success"
        }

    - if sanctions exist (response for authenticated user)

    .. sourcecode:: http

      HTTP/1.1 200 OK
      Content-Type: application/json

        {
          "data": {
            "sanctions": [
              {
                "action_type": "workout_suspension",
                "appeal": {
                  "approved": null,
                  "created_at": "Wed, 04 Dec 2024 16:50:55 GMT",
                  "id": "kcj6hdGQqPKaaKQmfQj8Jv",
                  "reason": null,
                  "text": "<APPEAL TEXT>",
                  "updated_at": null
                },
                "created_at": "Wed, 04 Dec 2024 16:50:44 GMT",
                "id": "6nvxvAyoh9Zkr8RMXhu54T",
                "reason": "<SUSPENSION REASON>"
              }
            ]
          },
          "pagination": {
            "has_next": false,
            "has_prev": false,
            "page": 1,
            "pages": 1,
            "total": 1
          },
          "status": "success"
        }

    - no sanctions

    .. sourcecode:: http

      HTTP/1.1 200 OK
      Content-Type: application/json

        {
          "data": {
            "sanctions": []
          },
          "pagination": {
            "has_next": false,
            "has_prev": false,
            "page": 1,
            "pages": 0,
            "total": 0
          },
          "status": "success"
        }

    :param string user_name: user name

    :query integer page: page if using pagination (default: 1)

    :reqheader Authorization: OAuth 2.0 Bearer Token

    :statuscode 200: success
    :statuscode 401:
        - ``provide a valid auth token``
        - ``signature expired, please log in again``
        - ``invalid token, please log in again``
    :statuscode 403:
        - ``you do not have permissions``
    :statuscode 404:
        - ``user not found``

    """
    user = User.query.filter(
        func.lower(User.username) == func.lower(user_name),
    ).first()
    if not user:
        appLog.error(f"Error: user {user_name} not found")
        return UserNotFoundErrorResponse()

    if user.id != auth_user.id and not auth_user.has_moderator_rights:
        return ForbiddenErrorResponse()

    params = request.args.copy()
    page = int(params.get('page', 1))

    paginated_sanctions = (
        ReportAction.query.filter(
            ReportAction.user_id == user.id,
            ReportAction.action_type.not_in(
                [
                    "comment_unsuspension",
                    "user_unsuspension",
                    "user_warning_lifting",
                    "workout_unsuspension",
                ]
            ),
        )
        .order_by(ReportAction.created_at.desc())
        .paginate(page=page, per_page=ACTIONS_PER_PAGE, error_out=False)
    )

    return {
        'status': 'success',
        'data': {
            'sanctions': [
                sanctions.serialize(current_user=auth_user, full=False)
                for sanctions in paginated_sanctions.items
            ]
        },
        'pagination': {
            'has_next': paginated_sanctions.has_next,
            'has_prev': paginated_sanctions.has_prev,
            'page': paginated_sanctions.page,
            'pages': paginated_sanctions.pages,
            'total': paginated_sanctions.total,
        },
    }


@users_blueprint.route('/users/<user_name>/workouts', methods=['GET'])
@require_auth(scopes=['workouts:read'], optional_auth_user=True)
def get_user_latest_workouts(
    auth_user: User, user_name: str
) -> Union[Dict, HttpResponse]:
    """
    Get user last 5 visible workouts.

    **Scope**: ``workouts:read``

    **Example request**:

      GET /api/users/Sam/workouts HTTP/1.1

    **Example response**:

    .. sourcecode:: http

      HTTP/1.1 200 OK
      Content-Type: application/json

        {
          "data": {
            "workouts": [
              {
                "ascent": null,
                "ave_speed": 10.0,
                "bounds": [],
                "creation_date": "Sun, 14 Jul 2019 13:51:01 GMT",
                "descent": null,
                "description": null,
                "distance": 10.0,
                "duration": "0:17:04",
                "equipments": [],
                "id": "kjxavSTUrJvoAh2wvCeGEF",
                "liked": false,
                "likes_count": 0,
                "map": null,
                "map_visibility": "private",
                "max_alt": null,
                "max_speed": 10.0,
                "min_alt": null,
                "modification_date": null,
                "moving": "0:17:04",
                "next_workout": 3,
                "notes": null,
                "pauses": null,
                "previous_workout": null,
                "records": [
                  {
                    "id": 4,
                    "record_type": "MS",
                    "sport_id": 1,
                    "user": "admin",
                    "value": 10.0,
                    "workout_date": "Mon, 01 Jan 2018 00:00:00 GMT",
                    "workout_id": "kjxavSTUrJvoAh2wvCeGEF"
                  },
                  {
                    "id": 13,
                    "record_type": "HA",
                    "sport_id": 1,
                    "user": "Sam",
                    "value": 43.97,
                    "workout_date": "Sun, 07 Jul 2019 08:00:00 GMT",
                    "workout_id": "hvYBqYBRa7wwXpaStWR4V2"
                  },
                  {
                    "id": 3,
                    "record_type": "LD",
                    "sport_id": 1,
                    "user": "admin",
                    "value": "0:17:04",
                    "workout_date": "Mon, 01 Jan 2018 00:00:00 GMT",
                    "workout_id": "kjxavSTUrJvoAh2wvCeGEF"
                  },
                  {
                    "id": 2,
                    "record_type": "FD",
                    "sport_id": 1,
                    "user": "admin",
                    "value": 10.0,
                    "workout_date": "Mon, 01 Jan 2018 00:00:00 GMT",
                    "workout_id": "kjxavSTUrJvoAh2wvCeGEF"
                  },
                  {
                    "id": 1,
                    "record_type": "AS",
                    "sport_id": 1,
                    "user": "admin",
                    "value": 10.0,
                    "workout_date": "Mon, 01 Jan 2018 00:00:00 GMT",
                    "workout_id": "kjxavSTUrJvoAh2wvCeGEF"
                  }
                ],
                "segments": [],
                "sport_id": 1,
                "suspended": false,
                "suspended_at": null,
                "title": null,
                "user": {
                  "created_at": "Sun, 31 Dec 2017 09:00:00 GMT",
                  "followers": 0,
                  "following": 0,
                  "nb_workouts": 1,
                  "picture": false,
                  "role": "user",
                  "suspended_at": null,
                  "username": "Sam"
                },
                "weather_end": null,
                "weather_start": null,
                "with_gpx": false,
                "workout_date": "Mon, 01 Jan 2018 00:00:00 GMT",
                "workout_visibility": "private"
              }
            ]
          },
          "status": "success"
        }

    :param string user_name: user name


    :reqheader Authorization: OAuth 2.0 Bearer Token if user is authenticated

    :statuscode 200: success
    :statuscode 401:
        - ``provide a valid auth token``
        - ``signature expired, please log in again``
        - ``invalid token, please log in again``
    :statuscode 403:
        - ``you do not have permissions``
    :statuscode 404:
        - ``user not found``
    """
    user = User.query.filter(
        func.lower(User.username) == func.lower(user_name),
    ).first()
    if not user:
        appLog.error(f"Error: user {user_name} not found")
        return UserNotFoundErrorResponse()
    if user.suspended_at:
        return {'status': 'success', 'data': {'workouts': []}}

    workouts_query = Workout.query.filter(
        Workout.suspended_at == None,  # noqa
        Workout.user_id == user.id,
    )
    if not auth_user or (
        auth_user.id != user.id
        and auth_user.id not in user.get_followers_user_ids()
    ):
        workouts_query = workouts_query.filter(
            Workout.workout_visibility == VisibilityLevel.PUBLIC
        )
    elif auth_user.id in user.get_followers_user_ids():
        workouts_query = workouts_query.filter(
            Workout.workout_visibility.in_(
                [VisibilityLevel.PUBLIC, VisibilityLevel.FOLLOWERS]
            )
        )
    workouts = (
        workouts_query.order_by(Workout.workout_date.desc())
        .limit(WORKOUTS_PER_PAGE)
        .all()
    )
    return {
        'status': 'success',
        'data': {
            'workouts': [
                workout.serialize(user=auth_user) for workout in workouts
            ]
        },
    }<|MERGE_RESOLUTION|>--- conflicted
+++ resolved
@@ -137,46 +137,25 @@
         if with_following == 'true'
         else ([], [])
     )
-<<<<<<< HEAD
-    users_pagination = (
-        User.query.filter(
-            User.username.ilike('%' + query + '%') if query else True,
-            User.is_remote == remote,
-            (
-                True if with_inactive == 'true' else User.is_active == True  # noqa
-            ),
-            or_(
-                True
-                if with_hidden_users == 'true' or remote
-                else User.hide_profile_in_users_directory == False,  # noqa
-                # TODO: handle remote users?
-                and_(
-                    User.id.in_(following_user_ids[0]),
-                    User.hide_profile_in_users_directory == True,  # noqa
-                ),
-            ),
-            (
-                True
-                if with_suspended_users == 'true'
-                else User.suspended_at == None  # noqa
-=======
-
-    filters: List[Union["ColumnElement", "BinaryExpression"]] = []
+
+    filters: List[Union["ColumnElement", "BinaryExpression"]] = [
+        User.is_remote == remote,
+    ]
     if query:
         filters.append(User.username.ilike('%' + query + '%'))
     if with_inactive != 'true':
         filters.append(User.is_active == True)  # noqa
-    if with_hidden_users != 'true':
+    if with_hidden_users != 'true' and not remote:
         filters.append(
             (
                 or_(
                     User.hide_profile_in_users_directory == False,  # noqa
+                    # TODO: handle remote users?
                     and_(
-                        User.id.in_(following_user_ids),
+                        User.id.in_(following_user_ids[0]),
                         User.hide_profile_in_users_directory == True,  # noqa
                     ),
                 )
->>>>>>> 5eeac3d1
             ),
         )
     if with_suspended_users != 'true':
