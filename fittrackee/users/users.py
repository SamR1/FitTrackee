import os
import re
import shutil
from typing import Any, Dict, Optional, Tuple, Union

from flask import Blueprint, current_app, request, send_file
from sqlalchemy import and_, asc, desc, exc, func, nullslast, or_

from fittrackee import appLog, db, limiter
from fittrackee.emails.tasks import (
    email_updated_to_new_address,
    password_change_email,
    reset_password_email,
)
from fittrackee.equipments.models import Equipment
from fittrackee.federation.decorators import federation_required_for_route
from fittrackee.federation.models import Domain
from fittrackee.federation.utils.user import (
    FULL_NAME_REGEX,
    get_user_from_username,
)
from fittrackee.files import get_absolute_file_path
from fittrackee.oauth2.server import require_auth
from fittrackee.responses import (
    ForbiddenErrorResponse,
    HttpResponse,
    InvalidPayloadErrorResponse,
    NotFoundErrorResponse,
    UserNotFoundErrorResponse,
    handle_error_and_return_response,
)
from fittrackee.utils import get_readable_duration
from fittrackee.workouts.models import Record, Workout, WorkoutSegment

from ..reports.models import ReportAction
from .exceptions import (
    BlockUserException,
    FollowRequestAlreadyRejectedError,
    InvalidEmailException,
    InvalidUserException,
    InvalidUserRole,
    NotExistingFollowRequestError,
    OwnerException,
    UserNotFoundException,
)
from .models import FollowRequest, User, UserDataExport, UserSportPreference
from .roles import UserRole
from .users_service import UserManagerService
from .utils.language import get_language

users_blueprint = Blueprint('users', __name__)

ACTIONS_PER_PAGE = 5
USERS_PER_PAGE = 10
EMPTY_USERS_RESPONSE = {
    'status': 'success',
    'data': {'users': []},
    'pagination': {
        'has_next': False,
        'has_prev': False,
        'page': 1,
        'pages': 0,
        'total': 0,
    },
}


def _get_value_depending_on_user_rights(
    params: Dict, key: str, auth_user: Optional[User]
) -> str:
    value = params.get(key, 'false').lower()
    if not auth_user or not auth_user.has_admin_rights:
        value = 'false'
    return value


def get_users_list(auth_user: User, remote: bool = False) -> Dict:
    params = request.args.copy()

    query = params.get('q')
    if remote and query and re.match(FULL_NAME_REGEX, query):
        try:
            user = get_user_from_username(query, with_action='creation')
        except Exception as e:  # noqa
            appLog.error(f"Error when searching user '{query}': {e}")
            return EMPTY_USERS_RESPONSE
        if user:
            if not user.is_active and not auth_user.admin:
                return EMPTY_USERS_RESPONSE
            return {
                'status': 'success',
                'data': {'users': [user.serialize(current_user=auth_user)]},
                'pagination': {
                    'has_next': False,
                    'has_prev': False,
                    'page': 1,
                    'pages': 1,
                    'total': 1,
                },
            }

    page = int(params.get('page', 1))
    per_page = int(params.get('per_page', USERS_PER_PAGE))
    if per_page > 50:
        per_page = 50
    column = params.get('order_by', 'username')
    user_column = getattr(User, column)
    order = params.get('order', 'asc')
    order_clauses = [asc(user_column) if order == 'asc' else desc(user_column)]
    if column != 'username':
        order_clauses.append(User.username.asc())
    if column == "suspended_at":
        order_clauses = [nullslast(order_clauses[0])]
    with_inactive = _get_value_depending_on_user_rights(
        params, 'with_inactive', auth_user
    )
    with_hidden_users = _get_value_depending_on_user_rights(
        params, 'with_hidden', auth_user
    )
    with_suspended_users = _get_value_depending_on_user_rights(
        params, 'with_suspended', auth_user
    )
    with_following = params.get('with_following', 'false').lower()
    following_user_ids = (
        auth_user.get_following_user_ids() if with_following == 'true' else []
    )

    users_pagination = (
        User.query.filter(
            User.username.ilike('%' + query + '%') if query else True,
            User.is_remote == remote,
            (
                True if with_inactive == 'true' else User.is_active == True  # noqa
            ),
            or_(
                True
<<<<<<< HEAD
                if with_hidden_users == 'true' or remote
                else User.hide_profile_in_users_directory == False  # noqa
=======
                if with_hidden_users == 'true'
                else User.hide_profile_in_users_directory == False,  # noqa
                and_(
                    User.id.in_(following_user_ids),
                    User.hide_profile_in_users_directory == True,  # noqa
                ),
>>>>>>> d1db359e
            ),
            (
                True
                if with_suspended_users == 'true'
                else User.suspended_at == None  # noqa
            ),
        )
        .order_by(*order_clauses)
        .paginate(page=page, per_page=per_page, error_out=False)
    )
    users = users_pagination.items
    return {
        'status': 'success',
        'data': {
            'users': [user.serialize(current_user=auth_user) for user in users]
        },
        'pagination': {
            'has_next': users_pagination.has_next,
            'has_prev': users_pagination.has_prev,
            'page': users_pagination.page,
            'pages': users_pagination.pages,
            'total': users_pagination.total,
        },
    }


@users_blueprint.route('/users', methods=['GET'])
@require_auth(scopes=['users:read'])
def get_users(auth_user: User) -> Dict:
    """
    Get all users (it returns only local users if federation is enabled).
    If authenticated user has admin rights, users email is returned.

    It returns user preferences only for authenticated user.

    **Scope**: ``users:read``

    **Example request**:

    - without parameters:

    .. sourcecode:: http

      GET /api/users HTTP/1.1
      Content-Type: application/json

    - with some query parameters:

    .. sourcecode:: http

      GET /api/users?order_by=workouts_count&par_page=5  HTTP/1.1
      Content-Type: application/json

    **Example response**:

    .. sourcecode:: http

      HTTP/1.1 200 OK
      Content-Type: application/json

      {
        "data": {
          "users": [
            {
              "admin": true,
              "bio": null,
              "birth_date": null,
              "created_at": "Sun, 14 Jul 2019 14:09:58 GMT",
              "email": "admin@example.com",
              "first_name": null,
              "followers": 0,
              "following": 0,
              "follows": "false",
              "is_followed_by": "false",
              "is_remote": false,
              "last_name": null,
              "location": null,
              "map_visibility": "private",
              "nb_sports": 3,
              "nb_workouts": 6,
              "picture": false,
              "records": [
                {
                  "id": 9,
                  "record_type": "AS",
                  "sport_id": 1,
                  "user": "admin",
                  "value": 18,
                  "workout_date": "Sun, 07 Jul 2019 08:00:00 GMT",
                  "workout_id": "hvYBqYBRa7wwXpaStWR4V2"
                },
                {
                  "id": 10,
                  "record_type": "FD",
                  "sport_id": 1,
                  "user": "admin",
                  "value": 18,
                  "workout_date": "Sun, 07 Jul 2019 08:00:00 GMT",
                  "workout_id": "hvYBqYBRa7wwXpaStWR4V2"
                },
                {
                  "id": 13,
                  "record_type": "HA",
                  "sport_id": 1,
                  "user": "Sam",
                  "value": 43.97,
                  "workout_date": "Sun, 07 Jul 2019 08:00:00 GMT",
                  "workout_id": "hvYBqYBRa7wwXpaStWR4V2"
                },
                {
                  "id": 11,
                  "record_type": "LD",
                  "sport_id": 1,
                  "user": "admin",
                  "value": "1:01:00",
                  "workout_date": "Sun, 07 Jul 2019 08:00:00 GMT",
                  "workout_id": "hvYBqYBRa7wwXpaStWR4V2"
                },
                {
                  "id": 12,
                  "record_type": "MS",
                  "sport_id": 1,
                  "user": "admin",
                  "value": 18,
                  "workout_date": "Sun, 07 Jul 2019 08:00:00 GMT",
                  "workout_id": "hvYBqYBRa7wwXpaStWR4V2"
                }
              ],
              "sports_list": [
                  1,
                  4,
                  6
              ],
              "total_distance": 67.895,
              "total_duration": "6:50:27",
              "username": "admin",
              "workouts_visibility": "private"
            },
            {
              "admin": false,
              "bio": null,
              "birth_date": null,
              "created_at": "Sat, 20 Jul 2019 11:27:03 GMT",
              "email": "sam@example.com",
              "first_name": null,
              "followers": 0,
              "following": 0,
              "follows": "false",
              "is_followed_by": "false",
              "is_remote": false,
              "last_name": null,
              "location": null,
              "map_visibility": "private",
              "nb_sports": 0,
              "nb_workouts": 0,
              "picture": false,
              "records": [],
              "sports_list": [],
              "total_distance": 0,
              "total_duration": "0:00:00",
              "username": "sam",
              "workouts_visibility": "private"
            }
          ]
        },
        "status": "success"
      }

    :query integer page: page if using pagination (default: 1)
    :query integer per_page: number of users per page (default: 10, max: 50)
    :query string q: query on user name
    :query string order: sorting order: ``asc``, ``desc`` (default: ``asc``)
    :query string order_by: sorting criteria: ``username``, ``created_at``,
                            ``workouts_count``, ``role``, ``is_active``
                            (default: ``username``)
    :query boolean with_following: returns hidden users followed by user if
           true
    :query boolean with_hidden_users: returns hidden users if ``true`` (only if
           authenticated user has administration rights - for users
           administration)
    :query boolean with_inactive: returns inactive users if ``true`` (only if
           authenticated user has administration rights - for users
           administration)
    :query boolean with_suspended: returns suspended users if ``true`` (only if
           authenticated user has administration rights - for users
           administration)

    :reqheader Authorization: OAuth 2.0 Bearer Token

    :statuscode 200: ``success``
    :statuscode 401:
        - ``provide a valid auth token``
        - ``signature expired, please log in again``
        - ``invalid token, please log in again``

    """
    return get_users_list(auth_user)


@users_blueprint.route('/users/remote', methods=['GET'])
@federation_required_for_route
@require_auth(scopes=['users:read'])
def get_remote_users(
    auth_user: User,
    app_domain: Domain,
) -> Dict:
    """
    Get all remote existing users (only if federation is enabled).
    If a full account is provided in query, if creates remote user if it
    doesn't exist.

    **Scope**: ``users:read``

    **Example request**:

    - without parameters

    .. sourcecode:: http

      GET /api/users/remote HTTP/1.1
      Content-Type: application/json

    - with some query parameters

    .. sourcecode:: http

      GET /api/users/remote?order_by=username  HTTP/1.1
      Content-Type: application/json

    **Example response**:

    .. sourcecode:: http

      HTTP/1.1 200 OK
      Content-Type: application/json

      {
        "data": {
          "users": [
            {
              "admin": false,
              "bio": null,
              "birth_date": null,
              "created_at": "Sat, 20 Jul 2019 11:27:03 GMT",
              "first_name": null,
              "followers": 0,
              "following": 0,
              "follows": "false",
              "fullname": "@sam@example.com",
              "is_followed_by": "false",
              "is_remote": true,
              "last_name": null,
              "location": null,
              "map_visibility": "private",
              "nb_sports": 0,
              "nb_workouts": 0,
              "picture": false,
              "profile_link": "https://example.com/@sam"
              "records": [],
              "sports_list": [],
              "total_distance": 0,
              "total_duration": "0:00:00",
              "username": "sam",
              "workouts_visibility": "private"
            }
          ]
        },
        "status": "success"
      }

    :query integer page: page if using pagination (default: 1)
    :query integer per_page: number of users per page (default: 10, max: 50)
    :query string q: query on username or account
    :query string order_by: sorting criteria (``username``, ``created_at``,
                            ``workouts_count``, ``admin``,
                            default: ``username``)
    :query string order: sorting order (``asc``, ``desc``, default: ``asc``)

    :reqheader Authorization: OAuth 2.0 Bearer Token

    :statuscode 200: success
    :statuscode 401:
        - provide a valid auth token
        - signature expired, please log in again
        - invalid token, please log in again
    :statuscode 403: Error. Federation is disabled for this instance.

    """
    return get_users_list(auth_user, remote=True)


@users_blueprint.route('/users/<user_name>', methods=['GET'])
@require_auth(scopes=['users:read'], optional_auth_user=True)
def get_single_user(
    auth_user: Optional[User], user_name: str
) -> Union[Dict, HttpResponse]:
    """
    Get single user details.
    If username is a remote user account, it returns remote user if exists.
    If a user is authenticated, it returns relationships.
    If authenticated user has admin rights, user email is returned.

    It returns user preferences only for authenticated user.

    **Scope**: ``users:read`` for Oauth 2.0 client

    **Example request**:

    .. sourcecode:: http

      GET /api/users/admin HTTP/1.1
      Content-Type: application/json

    **Example response**:

    - when a user is authenticated:

    .. sourcecode:: http

      HTTP/1.1 200 OK
      Content-Type: application/json

      {
        "data": [
          {
            "admin": true,
            "bio": null,
            "birth_date": null,
            "created_at": "Sun, 14 Jul 2019 14:09:58 GMT",
            "email": "admin@example.com",
            "first_name": null,
            "followers": 0,
            "following": 0,
            "follows": "false",
            "is_followed_by": "false",
            "is_remote": false,
            "last_name": null,
            "location": null,
            "map_visibility": "private",
            "nb_sports": 3,
            "nb_workouts": 6,
            "picture": false,
            "records": [
              {
                "id": 9,
                "record_type": "AS",
                "sport_id": 1,
                "user": "admin",
                "value": 18,
                "workout_date": "Sun, 07 Jul 2019 08:00:00 GMT",
                "workout_id": "hvYBqYBRa7wwXpaStWR4V2"
              },
              {
                "id": 10,
                "record_type": "FD",
                "sport_id": 1,
                "user": "admin",
                "value": 18,
                "workout_date": "Sun, 07 Jul 2019 08:00:00 GMT",
                "workout_id": "hvYBqYBRa7wwXpaStWR4V2"
              },
              {
                "id": 13,
                "record_type": "HA",
                "sport_id": 1,
                "user": "Sam",
                "value": 43.97,
                "workout_date": "Sun, 07 Jul 2019 08:00:00 GMT",
                "workout_id": "hvYBqYBRa7wwXpaStWR4V2"
              },
              {
                "id": 11,
                "record_type": "LD",
                "sport_id": 1,
                "user": "admin",
                "value": "1:01:00",
                "workout_date": "Sun, 07 Jul 2019 08:00:00 GMT",
                "workout_id": "hvYBqYBRa7wwXpaStWR4V2"
              },
              {
                "id": 12,
                "record_type": "MS",
                "sport_id": 1,
                "user": "admin",
                "value": 18,
                "workout_date": "Sun, 07 Jul 2019 08:00:00 GMT",
                "workout_id": "hvYBqYBRa7wwXpaStWR4V2"
              }
            ],
            "sports_list": [
                1,
                4,
                6
            ],
            "total_distance": 67.895,
            "total_duration": "6:50:27",
            "username": "admin",
            "workouts_visibility": "private"
          }
        ],
        "status": "success"
      }

    - when no authentication:

    .. sourcecode:: http

      HTTP/1.1 200 OK
      Content-Type: application/json

      {
        "data": [
          {
            "admin": true,
            "bio": null,
            "birth_date": null,
            "created_at": "Sun, 14 Jul 2019 14:09:58 GMT",
            "email": "admin@example.com",
            "first_name": null,
            "followers": 0,
            "following": 0,
            "follows": "false",
            "is_followed_by": "false",
            "is_remote": false,
            "last_name": null,
            "location": null,
            "map_visibility": "private",
            "nb_workouts": 6,
            "picture": false,
            "username": "admin",
            "workouts_visibility": "private"
          }
        ],
        "status": "success"
      }

    :param integer user_name: user name

    :reqheader Authorization: OAuth 2.0 Bearer Token if user is authenticated

    :statuscode 200: ``success``
    :statuscode 401:
        - ``provide a valid auth token``
        - ``signature expired, please log in again``
        - ``invalid token, please log in again``
    :statuscode 404:
        - ``user does not exist``
    """
    try:
        user = get_user_from_username(user_name, with_action='refresh')
        if user:
            if (
                not auth_user or not auth_user.has_admin_rights
            ) and not user.is_active:
                return UserNotFoundErrorResponse()
            return {
                'status': 'success',
                'data': {
                    'users': [
                        user.serialize(current_user=auth_user, light=False)
                    ]
                },
            }
    except (ValueError, UserNotFoundException):
        pass
    return UserNotFoundErrorResponse()


@users_blueprint.route('/users/<user_name>/picture', methods=['GET'])
@limiter.exempt
def get_picture(user_name: str) -> Any:
    """get user picture

    **Example request**:

    .. sourcecode:: http

      GET /api/users/admin/picture HTTP/1.1
      Content-Type: application/json

    **Example response**:

    .. sourcecode:: http

      HTTP/1.1 200 OK
      Content-Type: image/jpeg

    :param integer user_name: user name

    :statuscode 200: ``success``
    :statuscode 404:
        - ``user does not exist``
        - ``No picture.``

    """
    try:
        user = get_user_from_username(user_name)
        if user.picture is not None:
            picture_path = get_absolute_file_path(user.picture)
            return send_file(picture_path)
    except UserNotFoundException:
        return UserNotFoundErrorResponse()
    except Exception:  # nosec
        pass
    return NotFoundErrorResponse('No picture.')


@users_blueprint.route('/users/<user_name>', methods=['PATCH'])
@require_auth(scopes=['users:write'], role=UserRole.ADMIN)
def update_user(auth_user: User, user_name: str) -> Union[Dict, HttpResponse]:
    """
    Update user account.

    - add/remove admin rights (regardless user account status)
    - reset password (and send email to update user password,
      if sending enabled)
    - update user email (and send email to new user email, if sending enabled)
    - activate account for an inactive user
    - deactivate account after report.

    **Scope**: ``users:write``

    **Minimum role**: Administrator

    **Example request**:

    .. sourcecode:: http

      PATCH /api/users/<user_name> HTTP/1.1
      Content-Type: application/json

    **Example response**:

    .. sourcecode:: http

      HTTP/1.1 200 OK
      Content-Type: application/json

      {
        "data": [
          {
            "admin": true,
            "bio": null,
            "birth_date": null,
            "created_at": "Sun, 14 Jul 2019 14:09:58 GMT",
            "email": "admin@example.com",
            "first_name": null,
            "followers": 0,
            "following": 0,
            "follows": "false",
            "is_followed_by": "false",
            "is_remote": false,
            "last_name": null,
            "location": null,
            "map_visibility": "private",
            "nb_workouts": 6,
            "nb_sports": 3,
            "picture": false,
            "records": [
              {
                "id": 9,
                "record_type": "AS",
                "sport_id": 1,
                "user": "admin",
                "value": 18,
                "workout_date": "Sun, 07 Jul 2019 08:00:00 GMT",
                "workout_id": "hvYBqYBRa7wwXpaStWR4V2"
              },
              {
                "id": 10,
                "record_type": "FD",
                "sport_id": 1,
                "user": "admin",
                "value": 18,
                "workout_date": "Sun, 07 Jul 2019 08:00:00 GMT",
                "workout_id": "hvYBqYBRa7wwXpaStWR4V2"
              },
              {
                "id": 13,
                "record_type": "HA",
                "sport_id": 1,
                "user": "Sam",
                "value": 43.97,
                "workout_date": "Sun, 07 Jul 2019 08:00:00 GMT",
                "workout_id": "hvYBqYBRa7wwXpaStWR4V2"
              },
              {
                "id": 11,
                "record_type": "LD",
                "sport_id": 1,
                "user": "admin",
                "value": "1:01:00",
                "workout_date": "Sun, 07 Jul 2019 08:00:00 GMT",
                "workout_id": "hvYBqYBRa7wwXpaStWR4V2"
              },
              {
                "id": 12,
                "record_type": "MS",
                "sport_id": 1,
                "user": "admin",
                "value": 18,
                "workout_date": "Sun, 07 Jul 2019 08:00:00 GMT",
                "workout_id": "hvYBqYBRa7wwXpaStWR4V2"
              }
            ],
            "sports_list": [
                1,
                4,
                6
            ],
            "total_distance": 67.895,
            "total_duration": "6:50:27",
            "username": "admin",
            "workouts_visibility": "private"
          }
        ],
        "status": "success"
      }

    :param string user_name: user name

    :<json boolean activate: (de-)activate user account
    :<json boolean role: user role (``user``, ``admin``, ``moderator``).
                   ``owner`` can only be set via **CLI**.
    :<json boolean new_email: new user email
    :<json boolean reset_password: reset user password

    :reqheader Authorization: OAuth 2.0 Bearer Token

    :statuscode 200: ``success``
    :statuscode 400:
        - ``invalid payload``
        - ``invalid role``
        - ``valid email must be provided``
        - ``new email must be different than current email``
    :statuscode 401:
        - ``provide a valid auth token``
        - ``signature expired, please log in again``
        - ``invalid token, please log in again``
    :statuscode 403: ``you do not have permissions``
    :statuscode 404: ``user does not exist``
    :statuscode 500: ``error, please try again or contact the administrator``
    """
    user_data = request.get_json()
    if not user_data:
        return InvalidPayloadErrorResponse()

    activate = user_data.get('activate')
    if activate is False and user_name == auth_user.username:
        return ForbiddenErrorResponse()

    role = user_data.get('role')
    if role == 'owner':
        return InvalidPayloadErrorResponse(
            "'owner' can not be set via API, please user CLI instead"
        )

    try:
        reset_password = user_data.get('reset_password', False)
        new_email = user_data.get('new_email')
        user_manager_service = UserManagerService(
            username=user_name, moderator_id=auth_user.id
        )
        user, _, _, _ = user_manager_service.update(
            role=role,
            activate=user_data.get('activate'),
            reset_password=reset_password,
            new_email=new_email,
            with_confirmation=current_app.config['CAN_SEND_EMAILS'],
            raise_error_on_owner=True,
        )

        if current_app.config['CAN_SEND_EMAILS']:
            user_language = get_language(user.language)
            fittrackee_url = current_app.config['UI_URL']
            if reset_password:
                user_data = {
                    'language': user_language,
                    'email': user.email,
                }
                password_change_email.send(
                    user_data,
                    {
                        'username': user.username,
                        'fittrackee_url': fittrackee_url,
                    },
                )
                password_reset_token = user.encode_password_reset_token(
                    user.id
                )
                reset_password_email.send(
                    user_data,
                    {
                        'expiration_delay': get_readable_duration(
                            current_app.config[
                                'PASSWORD_TOKEN_EXPIRATION_SECONDS'
                            ],
                            user_language,
                        ),
                        'username': user.username,
                        'password_reset_url': (
                            f'{fittrackee_url}/password-reset?'
                            f'token={password_reset_token}'
                        ),
                        'fittrackee_url': fittrackee_url,
                    },
                )

            if new_email:
                user_data = {
                    'language': user_language,
                    'email': user.email_to_confirm,
                }
                email_data = {
                    'username': user.username,
                    'fittrackee_url': fittrackee_url,
                    'email_confirmation_url': (
                        f'{fittrackee_url}/email-update'
                        f'?token={user.confirmation_token}'
                    ),
                }
                email_updated_to_new_address.send(user_data, email_data)

        return {
            'status': 'success',
            'data': {
                'users': [user.serialize(current_user=auth_user, light=False)]
            },
        }
    except UserNotFoundException:
        return UserNotFoundErrorResponse()
    except InvalidUserException:
        return InvalidPayloadErrorResponse()
    except (InvalidEmailException, InvalidUserRole, OwnerException) as e:
        return InvalidPayloadErrorResponse(str(e))
    except (TypeError, exc.StatementError) as e:
        return handle_error_and_return_response(e, db=db)


@users_blueprint.route('/users/<user_name>', methods=['DELETE'])
@require_auth(scopes=['users:write'], allow_suspended_user=True)
def delete_user(
    auth_user: User, user_name: str
) -> Union[Tuple[Dict, int], HttpResponse]:
    """
    Delete a user account.

    A user can only delete his own account.

    A user with admin rights can delete all accounts except his account if
    he is the only user with admin rights.
    Only owner can delete his own account.

    Suspended user can access this endpoint.

    **Scope**: ``users:write``

    **Example request**:

    .. sourcecode:: http

      DELETE /api/users/john_doe HTTP/1.1
      Content-Type: application/json

    **Example response**:

    .. sourcecode:: http

      HTTP/1.1 204 NO CONTENT
      Content-Type: application/json

    :param string user_name: user name

    :reqheader Authorization: OAuth 2.0 Bearer Token

    :statuscode 204: user account deleted
    :statuscode 401:
        - ``provide a valid auth token``
        - ``signature expired, please log in again``
        - ``invalid token, please log in again``
    :statuscode 403:
        - ``you do not have permissions``
        - ``you can not delete your account, no other user has admin rights``
    :statuscode 404: ``user does not exist``
    :statuscode 500: ``error, please try again or contact the administrator``

    """
    try:
        try:
            user = get_user_from_username(user_name)
        except UserNotFoundException:
            return UserNotFoundErrorResponse()
        if user.id != auth_user.id and user.role == UserRole.OWNER.value:
            return ForbiddenErrorResponse('you can not delete owner account')

        if user.is_remote:
            # TODO: handle properly remote user deletion
            return InvalidPayloadErrorResponse()

        if user.id != auth_user.id and not auth_user.has_admin_rights:
            return ForbiddenErrorResponse()
        if (
            user.has_admin_rights is True
            and User.query.filter(User.role >= UserRole.ADMIN.value).count()
            == 1
        ):
            return ForbiddenErrorResponse(
                'you can not delete your account, '
                'no other user has admin rights'
            )

        db.session.query(UserSportPreference).filter(
            UserSportPreference.user_id == user.id
        ).delete()
        db.session.query(Record).filter(Record.user_id == user.id).delete()
        # delete all equipment associated with this user
        db.session.query(Equipment).filter(
            Equipment.user_id == user.id
        ).delete()
        db.session.query(WorkoutSegment).filter(
            WorkoutSegment.workout_id == Workout.id, Workout.user_id == user.id
        ).delete(synchronize_session=False)
        db.session.query(Workout).filter(Workout.user_id == user.id).delete()
        db.session.query(UserDataExport).filter(
            UserDataExport.user_id == user.id
        ).delete()
        db.session.flush()
        user_picture = user.picture
        db.session.delete(user)
        db.session.delete(user.actor)
        db.session.commit()
        if user_picture:
            picture_path = get_absolute_file_path(user.picture)
            if os.path.isfile(picture_path):
                os.remove(picture_path)
        shutil.rmtree(
            get_absolute_file_path(f'exports/{user.id}'),
            ignore_errors=True,
        )
        shutil.rmtree(
            get_absolute_file_path(f'workouts/{user.id}'),
            ignore_errors=True,
        )
        shutil.rmtree(
            get_absolute_file_path(f'pictures/{user.id}'),
            ignore_errors=True,
        )
        return {'status': 'no content'}, 204
    except (
        exc.IntegrityError,
        exc.OperationalError,
        ValueError,
        OSError,
    ) as e:
        return handle_error_and_return_response(e, db=db)


@users_blueprint.route('/users/<user_name>/follow', methods=['POST'])
@require_auth(scopes=['follow:write'])
def follow_user(auth_user: User, user_name: str) -> Union[Dict, HttpResponse]:
    """
    Send a follow request to a user.
    If federation is enabled, it sends a follow request to remote instance
    if the targeted user is a remote user.

    **Scope**: ``follow:write``

    **Example request**:

    - follow local user

    .. sourcecode:: http

      POST /api/users/john_doe/follow HTTP/1.1
      Content-Type: application/json

    - follow remote user

    .. sourcecode:: http

      POST /api/users/sam@remote-instance.net/follow HTTP/1.1
      Content-Type: application/json

    **Example response**:

    .. sourcecode:: http

      HTTP/1.1 200 OK
      Content-Type: application/json

      {
        "status": "success",
        "message": "Follow request to user 'john_doe' is sent.",
      }


    :param string user_name: user name

    :reqheader Authorization: OAuth 2.0 Bearer Token

    :statuscode 200: success
    :statuscode 401:
        - provide a valid auth token
        - signature expired, please log in again
        - invalid token, please log in again
    :statuscode 403:
        - you do not have permissions
    :statuscode 404:
        - user does not exist
    :statuscode 500: error, please try again or contact the administrator

    """
    successful_response_dict = {
        'status': 'success',
        'message': f"Follow request to user '{user_name}' is sent.",
    }

    try:
        target_user = get_user_from_username(user_name)
    except UserNotFoundException as e:
        appLog.error(f'Error when following a user: {e}')
        return UserNotFoundErrorResponse()

    if auth_user.is_blocked_by(target_user):
        return InvalidPayloadErrorResponse("you can not follow this user")

    try:
        auth_user.send_follow_request_to(target_user)
    except FollowRequestAlreadyRejectedError:
        return ForbiddenErrorResponse()
    return successful_response_dict


@users_blueprint.route('/users/<user_name>/unfollow', methods=['POST'])
@require_auth(scopes=['follow:write'])
def unfollow_user(
    auth_user: User, user_name: str
) -> Union[Dict, HttpResponse]:
    """
    Unfollow a user.
    If federation is enabled, it sends a Undo activity to the remote instance
    if the targeted user is a remote user.

    **Scope**: ``follow:write``

    **Example request**:

    - unfollow local user

    .. sourcecode:: http

      POST /api/users/john_doe/unfollow HTTP/1.1
      Content-Type: application/json

    - unfollow remote user

    .. sourcecode:: http

      POST /api/users/sam@remote-instance.net/unfollow HTTP/1.1
      Content-Type: application/json

    **Example response**:

    .. sourcecode:: http

      HTTP/1.1 200 OK
      Content-Type: application/json

      {
        "status": "success",
        "message": "Undo for a follow request to user 'john_doe' is sent.",
      }


    :param string user_name: user name

    :reqheader Authorization: OAuth 2.0 Bearer Token

    :statuscode 200: success
    :statuscode 401:
        - provide a valid auth token
        - signature expired, please log in again
        - invalid token, please log in again
    :statuscode 403:
        - you do not have permissions
    :statuscode 404:
        - user does not exist
    :statuscode 500: error, please try again or contact the administrator

    """
    successful_response_dict = {
        'status': 'success',
        'message': f"Undo for a follow request to user '{user_name}' is sent.",
    }

    try:
        target_user = get_user_from_username(user_name)
    except UserNotFoundException as e:
        appLog.error(f'Error when following a user: {e}')
        return UserNotFoundErrorResponse()

    try:
        auth_user.unfollows(target_user)
    except NotExistingFollowRequestError:
        return NotFoundErrorResponse(message='relationship does not exist')
    return successful_response_dict


def get_user_relationships(
    auth_user: User, user_name: str, relation: str
) -> Union[Dict, HttpResponse]:
    params = request.args.copy()
    try:
        page = int(params.get('page', 1))
    except ValueError:
        page = 1

    try:
        user = get_user_from_username(user_name)
    except UserNotFoundException:
        return UserNotFoundErrorResponse()

    relations_object = (
        user.followers if relation == 'followers' else user.following
    )

    paginated_relations = relations_object.order_by(
        FollowRequest.updated_at.desc()
    ).paginate(page=page, per_page=USERS_PER_PAGE, error_out=False)

    return {
        'status': 'success',
        'data': {
            relation: [
                user.serialize(current_user=auth_user)
                for user in paginated_relations.items
            ]
        },
        'pagination': {
            'has_next': paginated_relations.has_next,
            'has_prev': paginated_relations.has_prev,
            'page': paginated_relations.page,
            'pages': paginated_relations.pages,
            'total': paginated_relations.total,
        },
    }


@users_blueprint.route('/users/<user_name>/followers', methods=['GET'])
@require_auth(scopes=['follow:read'])
def get_followers(
    auth_user: User, user_name: str
) -> Union[Dict, HttpResponse]:
    """
    Get user followers.
    If the authenticated user has admin rights, it returns following users with
    additional field 'email'

    **Scope**: ``follow:read``

    **Example request**:

    - without parameters

    .. sourcecode:: http

      GET /api/users/sam/followers HTTP/1.1
      Content-Type: application/json

    - with page parameter

    .. sourcecode:: http

      GET /api/users/sam/followers?page=1 HTTP/1.1
      Content-Type: application/json

    **Example response**:

    .. sourcecode:: http

      HTTP/1.1 200 OK
      Content-Type: application/json

      {
        "data": {
          "followers": [
            {
              "admin": false,
              "bio": null,
              "birth_date": null,
              "created_at": "Thu, 02 Dec 2021 17:50:48 GMT",
              "first_name": null,
              "followers": 1,
              "following": 1,
              "follows": "true",
              "is_followed_by": "false",
              "is_remote": false,
              "last_name": null,
              "location": null,
              "map_visibility": "followers_only",
              "nb_sports": 0,
              "nb_workouts": 0,
              "picture": false,
              "records": [],
              "sports_list": [],
              "total_distance": 0.0,
              "total_duration": "0:00:00",
              "username": "JohnDoe",
              "workouts_visibility": "followers_only"
            }
          ]
        },
        "pagination": {
          "has_next": false,
          "has_prev": false,
          "page": 1,
          "pages": 1,
          "total": 1
        },
        "status": "success"
      }

    :param string user_name: user name

    :query integer page: page if using pagination (default: 1)

    :reqheader Authorization: OAuth 2.0 Bearer Token

    :statuscode 200: success
    :statuscode 401:
        - provide a valid auth token
        - signature expired, please log in again
        - invalid token, please log in again
    :statuscode 403:
        - you do not have permissions
    :statuscode 404:
        - user does not exist

    """
    return get_user_relationships(auth_user, user_name, 'followers')


@users_blueprint.route('/users/<user_name>/following', methods=['GET'])
@require_auth(scopes=['follow:read'])
def get_following(
    auth_user: User, user_name: str
) -> Union[Dict, HttpResponse]:
    """
    Get user following.
    If the authenticate user has admin rights, it returns following users with
    additional field 'email'

    **Scope**: ``follow:read``

    **Example request**:

    - without parameters

    .. sourcecode:: http

      GET /api/users/sam/following HTTP/1.1
      Content-Type: application/json

    - with page parameter

    .. sourcecode:: http

      GET /api/users/sam/following?page=1 HTTP/1.1
      Content-Type: application/json

    **Example response**:

    .. sourcecode:: http

      HTTP/1.1 200 OK
      Content-Type: application/json

      {
        "data": {
          "following": [
            {
              "admin": false,
              "bio": null,
              "birth_date": null,
              "created_at": "Thu, 02 Dec 2021 17:50:48 GMT",
              "first_name": null,
              "followers": 1,
              "following": 1,
              "follows": "false",
              "is_followed_by": "true",
              "is_remote": false,
              "last_name": null,
              "location": null,
              "map_visibility": "followers_only",
              "nb_sports": 0,
              "nb_workouts": 0,
              "picture": false,
              "records": [],
              "sports_list": [],
              "total_distance": 0.0,
              "total_duration": "0:00:00",
              "username": "JohnDoe",
              "workouts_visibility": "followers_only"
            }
          ]
        },
        "pagination": {
          "has_next": false,
          "has_prev": false,
          "page": 1,
          "pages": 1,
          "total": 1
        },
        "status": "success"
      }

    :param string user_name: user name

    :query integer page: page if using pagination (default: 1)

    :reqheader Authorization: OAuth 2.0 Bearer Token

    :statuscode 200: success
    :statuscode 401:
        - provide a valid auth token
        - signature expired, please log in again
        - invalid token, please log in again
    :statuscode 403:
        - you do not have permissions
    :statuscode 404:
        - user does not exist

    """
    return get_user_relationships(auth_user, user_name, 'following')


@users_blueprint.route('/users/<user_name>/block', methods=['POST'])
@require_auth(scopes=['users:write'])
def block_user(auth_user: User, user_name: str) -> Union[Dict, HttpResponse]:
    """
    Block a user

    **Scope**: ``users:write``

    **Example request**:

    .. sourcecode:: http

      GET /api/users/sam/block HTTP/1.1
      Content-Type: application/json

    **Example response**:

    .. sourcecode:: http

      HTTP/1.1 200 OK
      Content-Type: application/json

      {
        "status": "success"
      }

    :param string user_name: user name

    :reqheader Authorization: OAuth 2.0 Bearer Token

    :statuscode 200: success
    :statuscode 400:
        - invalid payload
    :statuscode 401:
        - provide a valid auth token
        - signature expired, please log in again
        - invalid token, please log in again
    :statuscode 403:
        - you do not have permissions
    :statuscode 404:
        - user not found
    """
    target_user = User.query.filter(
        func.lower(User.username) == func.lower(user_name),
    ).first()
    if not target_user:
        appLog.error(f"Error: user {user_name} not found")
        return UserNotFoundErrorResponse()

    try:
        auth_user.blocks_user(target_user)
        # delete follow request is exists (approved or pending)
        FollowRequest.query.filter_by(
            follower_user_id=target_user.id, followed_user_id=auth_user.id
        ).delete()
        db.session.commit()

    except BlockUserException:
        return InvalidPayloadErrorResponse()

    return {"status": "success"}


@users_blueprint.route('/users/<user_name>/unblock', methods=['POST'])
@require_auth(scopes=['users:write'])
def unblock_user(auth_user: User, user_name: str) -> Union[Dict, HttpResponse]:
    """
    Unblock a user

    **Scope**: ``users:write``

    **Example request**:

    .. sourcecode:: http

      GET /api/users/sam/unblock HTTP/1.1
      Content-Type: application/json

    **Example response**:

    .. sourcecode:: http

      HTTP/1.1 200 OK
      Content-Type: application/json

      {
        "status": "success"
      }

    :param string user_name: user name

    :reqheader Authorization: OAuth 2.0 Bearer Token

    :statuscode 200: success
    :statuscode 401:
        - provide a valid auth token
        - signature expired, please log in again
        - invalid token, please log in again
    :statuscode 403:
        - you do not have permissions
    :statuscode 404:
        - user not found

    """
    target_user = User.query.filter(
        func.lower(User.username) == func.lower(user_name),
    ).first()
    if not target_user:
        appLog.error(f"Error: user {user_name} not found")
        return UserNotFoundErrorResponse()

    auth_user.unblocks_user(target_user)

    return {"status": "success"}


@users_blueprint.route('/users/<user_name>/sanctions', methods=['GET'])
@require_auth(scopes=['users:read'], allow_suspended_user=True)
def get_user_sanctions(
    auth_user: User, user_name: str
) -> Union[Dict, HttpResponse]:
    """
    Get user sanctions.

    It returns sanctions only if:
    - user name is authenticated user username
    - user has moderation rights.

    Suspended user can access this endpoint.

    **Scope**: ``users:read``

    **Example requests**:

    - without parameters:

    .. sourcecode:: http

      GET /api/users/Sam/sanctions HTTP/1.1

    - with parameters:

    .. sourcecode:: http

      GET /api/users/Sam/sanctions?page=2 HTTP/1.1

    **Example responses**:

    - if sanctions exist (response with moderation rights)

    .. sourcecode:: http

      HTTP/1.1 200 OK
      Content-Type: application/json

        {
          "data": {
            "sanctions": [
              {
                "action_type": "workout_suspension",
                "appeal": {
                  "approved": null,
                  "created_at": "Wed, 04 Dec 2024 11:00:04 GMT",
                  "id": "2ULe2hWhSnYCS2VHbsikB9",
                  "moderator": null,
                  "reason": null,
                  "text": "<APPEAL TEXT>",
                  "updated_at": null,
                  "user": {
                    "blocked": false,
                    "created_at": "Wed, 04 Dec 2024 09:07:06 GMT",
                    "email": "sam@example.com",
                    "followers": 0,
                    "following": 0,
                    "follows": false,
                    "is_active": true,
                    "is_followed_by": false,
                    "nb_workouts": 1,
                    "picture": false,
                    "role": "user",
                    "suspended_at": null,
                    "username": "Sam"
                  }
                },
                "created_at": "Wed, 04 Dec 2024 10:59:45 GMT",
                "id": "6dxczvMrhkAR72shUz9Pwd",
                "moderator": {
                  "blocked": false,
                  "created_at": "Wed, 01 Mar 2023 12:31:17 GMT",
                  "email": "admin@example.com",
                  "followers": 0,
                  "following": 0,
                  "follows": "false",
                  "is_active": true,
                  "is_followed_by": "false",
                  "nb_workouts": 0,
                  "picture": true,
                  "role": "admin",
                  "suspended_at": null,
                  "username": "admin"
                },
                "reason": "<SUSPENSION REASON>",
                "report_id": 2,
                "user": {
                  "blocked": false,
                  "created_at": "Sun, 01 Dec 2024 17:27:49 GMT",
                  "email": "sam@example.com",
                  "followers": 0,
                  "following": 0,
                  "follows": "false",
                  "is_active": true,
                  "is_followed_by": "false",
                  "nb_workouts": 1,
                  "picture": false,
                  "role": "user",
                  "suspended_at": null,
                  "username": "Sam"
                }
              }
            ]
          },
          "pagination": {
            "has_next": false,
            "has_prev": false,
            "page": 1,
            "pages": 1,
            "total": 1
          },
          "status": "success"
        }

    - if sanctions exist (response for authenticated user)

    .. sourcecode:: http

      HTTP/1.1 200 OK
      Content-Type: application/json

        {
          "data": {
            "sanctions": [
              {
                "action_type": "workout_suspension",
                "appeal": {
                  "approved": null,
                  "created_at": "Wed, 04 Dec 2024 16:50:55 GMT",
                  "id": "kcj6hdGQqPKaaKQmfQj8Jv",
                  "reason": null,
                  "text": "<APPEAL TEXT>",
                  "updated_at": null
                },
                "created_at": "Wed, 04 Dec 2024 16:50:44 GMT",
                "id": "6nvxvAyoh9Zkr8RMXhu54T",
                "reason": "<SUSPENSION REASON>"
              }
            ]
          },
          "pagination": {
            "has_next": false,
            "has_prev": false,
            "page": 1,
            "pages": 1,
            "total": 1
          },
          "status": "success"
        }

    - no sanctions

    .. sourcecode:: http

      HTTP/1.1 200 OK
      Content-Type: application/json

        {
          "data": {
            "sanctions": []
          },
          "pagination": {
            "has_next": false,
            "has_prev": false,
            "page": 1,
            "pages": 0,
            "total": 0
          },
          "status": "success"
        }

    :param string user_name: user name

    :query integer page: page if using pagination (default: 1)

    :reqheader Authorization: OAuth 2.0 Bearer Token

    :statuscode 200: success
    :statuscode 401:
        - provide a valid auth token
        - signature expired, please log in again
        - invalid token, please log in again
    :statuscode 403:
        - you do not have permissions
    :statuscode 404:
        - user not found

    """
    user = User.query.filter(
        func.lower(User.username) == func.lower(user_name),
    ).first()
    if not user:
        appLog.error(f"Error: user {user_name} not found")
        return UserNotFoundErrorResponse()

    if user.id != auth_user.id and not auth_user.has_moderator_rights:
        return ForbiddenErrorResponse()

    params = request.args.copy()
    page = int(params.get('page', 1))

    paginated_sanctions = (
        ReportAction.query.filter(
            ReportAction.user_id == user.id,
            ReportAction.action_type.not_in(
                [
                    "comment_unsuspension",
                    "user_unsuspension",
                    "user_warning_lifting",
                    "workout_unsuspension",
                ]
            ),
        )
        .order_by(ReportAction.created_at.desc())
        .paginate(page=page, per_page=ACTIONS_PER_PAGE, error_out=False)
    )

    return {
        'status': 'success',
        'data': {
            'sanctions': [
                sanctions.serialize(current_user=auth_user, full=False)
                for sanctions in paginated_sanctions.items
            ]
        },
        'pagination': {
            'has_next': paginated_sanctions.has_next,
            'has_prev': paginated_sanctions.has_prev,
            'page': paginated_sanctions.page,
            'pages': paginated_sanctions.pages,
            'total': paginated_sanctions.total,
        },
    }<|MERGE_RESOLUTION|>--- conflicted
+++ resolved
@@ -122,9 +122,10 @@
     )
     with_following = params.get('with_following', 'false').lower()
     following_user_ids = (
-        auth_user.get_following_user_ids() if with_following == 'true' else []
+        auth_user.get_following_user_ids()
+        if with_following == 'true'
+        else ([], [])
     )
-
     users_pagination = (
         User.query.filter(
             User.username.ilike('%' + query + '%') if query else True,
@@ -134,17 +135,13 @@
             ),
             or_(
                 True
-<<<<<<< HEAD
                 if with_hidden_users == 'true' or remote
-                else User.hide_profile_in_users_directory == False  # noqa
-=======
-                if with_hidden_users == 'true'
                 else User.hide_profile_in_users_directory == False,  # noqa
+                # TODO: handle remote users?
                 and_(
-                    User.id.in_(following_user_ids),
+                    User.id.in_(following_user_ids[0]),
                     User.hide_profile_in_users_directory == True,  # noqa
                 ),
->>>>>>> d1db359e
             ),
             (
                 True
