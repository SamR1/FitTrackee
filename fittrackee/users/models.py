--- conflicted
+++ resolved
@@ -5,10 +5,7 @@
 import jwt
 from flask import current_app
 from sqlalchemy import and_, func
-<<<<<<< HEAD
 from sqlalchemy.dialects.postgresql import insert
-=======
->>>>>>> d984a7c5
 from sqlalchemy.engine.base import Connection
 from sqlalchemy.event import listens_for
 from sqlalchemy.ext.hybrid import hybrid_property
@@ -253,6 +250,12 @@
         lazy=True,
         backref=db.backref('user', lazy='joined', single_parent=True),
     )
+    equipments = db.relationship(
+        'Equipment',
+        lazy='select',
+        backref=db.backref('user', lazy='select', single_parent=True),
+    )
+
     received_follow_requests = db.relationship(
         FollowRequest,
         backref='to_user',
@@ -316,22 +319,6 @@
         primaryjoin=id == BlockedUser.user_id,
         lazy='dynamic',
         viewonly=True,
-    )
-
-    workouts = db.relationship(
-        'Workout',
-        lazy=True,
-        backref=db.backref('user', lazy='joined', single_parent=True),
-    )
-    records = db.relationship(
-        'Record',
-        lazy=True,
-        backref=db.backref('user', lazy='joined', single_parent=True),
-    )
-    equipments = db.relationship(
-        'Equipment',
-        lazy='select',
-        backref=db.backref('user', lazy='select', single_parent=True),
     )
 
     def __repr__(self) -> str:
