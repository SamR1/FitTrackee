import os
from datetime import datetime
<<<<<<< HEAD
from typing import TYPE_CHECKING, Any, Dict, List, Optional, Tuple, Union
=======
from typing import TYPE_CHECKING, Any, Dict, List, Optional, Union
from uuid import uuid4
>>>>>>> f9cbcc88

import jwt
from flask import current_app
from sqlalchemy import and_, func
from sqlalchemy.dialects.postgresql import UUID, insert
from sqlalchemy.engine.base import Connection
from sqlalchemy.event import listens_for
from sqlalchemy.ext.hybrid import hybrid_property
from sqlalchemy.orm.mapper import Mapper
from sqlalchemy.orm.session import Session, object_session
from sqlalchemy.schema import CheckConstraint
from sqlalchemy.sql import text
from sqlalchemy.sql.expression import select
from sqlalchemy.types import Enum

from fittrackee import BaseModel, appLog, bcrypt, db
from fittrackee.comments.models import Comment
from fittrackee.federation.decorators import federation_required
from fittrackee.federation.enums import ActivityType
from fittrackee.federation.models import Actor, Domain
from fittrackee.federation.objects.follow_request import FollowRequestObject
from fittrackee.federation.tasks.inbox import send_to_remote_inbox
from fittrackee.files import get_absolute_file_path
from fittrackee.utils import encode_uuid
from fittrackee.visibility_levels import VisibilityLevel
from fittrackee.workouts.models import Workout

from .exceptions import (
    BlockUserException,
    FollowRequestAlreadyProcessedError,
    FollowRequestAlreadyRejectedError,
    InvalidNotificationTypeException,
    NotExistingFollowRequestError,
)
from .roles import (
    UserRole,
    has_admin_rights,
    has_moderator_rights,
    is_auth_user,
)
from .utils.token import decode_user_token, get_user_token

if TYPE_CHECKING:
    from fittrackee.reports.models import ReportAction

USER_LINK_TEMPLATE = (
    '<a href="{profile_url}" target="_blank" rel="noopener noreferrer">'
    '{username}</a>'
)

ADMINISTRATOR_NOTIFICATION_TYPES = [
    'account_creation',
]

MODERATOR_NOTIFICATION_TYPES = [
    'report',
    'suspension_appeal',
    'user_warning_appeal',
]

NOTIFICATION_TYPES = (
    ADMINISTRATOR_NOTIFICATION_TYPES
    + MODERATOR_NOTIFICATION_TYPES
    + [
        'comment_like',
        'comment_reply',
        'comment_suspension',
        'comment_unsuspension',
        'follow',
        'follow_request',
        'follow_request_approved',
        'mention',
        'user_warning',
        'user_warning_lifting',
        'workout_comment',
        'workout_like',
        'workout_suspension',
        'workout_unsuspension',
    ]
)


class FollowRequest(BaseModel):
    """Follow request between two users"""

    __tablename__ = 'follow_requests'
    follower_user_id = db.Column(
        db.Integer,
        db.ForeignKey('users.id'),
        primary_key=True,
    )
    followed_user_id = db.Column(
        db.Integer,
        db.ForeignKey('users.id'),
        primary_key=True,
    )
    is_approved = db.Column(db.Boolean, default=False, nullable=False)
    created_at = db.Column(
        db.DateTime, nullable=False, default=datetime.utcnow
    )
    updated_at = db.Column(db.DateTime, nullable=True)

    def __repr__(self) -> str:
        return (
            f'<FollowRequest from user \'{self.follower_user_id}\' '
            f'to user \'{self.followed_user_id}\'>'
        )

    def __init__(self, follower_user_id: int, followed_user_id: int):
        self.follower_user_id = follower_user_id
        self.followed_user_id = followed_user_id

    def is_rejected(self) -> bool:
        return not self.is_approved and self.updated_at is not None

    def serialize(self) -> Dict:
        return {
            'from_user': self.from_user.serialize(),
            'to_user': self.to_user.serialize(),
        }

    def _get_activity_type(self, undo: bool) -> ActivityType:
        if self.updated_at is None:
            return ActivityType.FOLLOW
        if undo:
            return ActivityType.UNDO
        if self.is_approved:
            return ActivityType.ACCEPT
        return ActivityType.REJECT

    @federation_required
    def get_activity(self, undo: bool = False) -> Dict:
        follow_request_object = FollowRequestObject(
            from_actor=self.from_user.actor,
            to_actor=self.to_user.actor,
            activity_type=self._get_activity_type(undo),
        )
        return follow_request_object.get_activity()


@listens_for(FollowRequest, 'after_insert')
def on_follow_request_insert(
    mapper: Mapper, connection: Connection, new_follow_request: FollowRequest
) -> None:
    @listens_for(db.Session, 'after_flush', once=True)
    def receive_after_flush(session: Session, context: Connection) -> None:
        notification = Notification(
            from_user_id=new_follow_request.follower_user_id,
            to_user_id=new_follow_request.followed_user_id,
            created_at=new_follow_request.created_at,
            event_type=(
                'follow'
                if new_follow_request.is_approved
                else 'follow_request'
            ),
        )
        session.add(notification)


@listens_for(FollowRequest, 'after_update')
def on_follow_request_update(
    mapper: Mapper, connection: Connection, follow_request: FollowRequest
) -> None:
    if object_session(follow_request).is_modified(follow_request):

        @listens_for(db.Session, 'after_flush', once=True)
        def receive_after_flush(session: Session, context: Connection) -> None:
            if follow_request.is_approved:
                notification_table = Notification.__table__
                connection.execute(
                    notification_table.update()
                    .where(
                        notification_table.c.from_user_id
                        == follow_request.follower_user_id,
                        notification_table.c.to_user_id
                        == follow_request.followed_user_id,
                        notification_table.c.event_type == 'follow_request',
                    )
                    .values(
                        event_type='follow',
                        marked_as_read=False,
                    )
                )
                notification = Notification(
                    from_user_id=follow_request.followed_user_id,
                    to_user_id=follow_request.follower_user_id,
                    created_at=datetime.utcnow(),
                    event_type='follow_request_approved',
                )
                session.add(notification)
            if (
                not follow_request.is_approved
                and follow_request.updated_at is not None
            ):
                Notification.query.filter_by(
                    from_user_id=follow_request.follower_user_id,
                    to_user_id=follow_request.followed_user_id,
                    event_type='follow_request',
                ).delete()


@listens_for(FollowRequest, 'after_delete')
def on_follow_request_delete(
    mapper: Mapper, connection: Connection, old_follow_request: FollowRequest
) -> None:
    @listens_for(db.Session, 'after_flush', once=True)
    def receive_after_flush(session: Session, context: Any) -> None:
        Notification.query.filter(
            Notification.from_user_id == old_follow_request.follower_user_id,
            Notification.to_user_id == old_follow_request.followed_user_id,
            Notification.event_type.in_(['follow', 'follow_request']),
        ).delete()
        Notification.query.filter(
            Notification.from_user_id == old_follow_request.followed_user_id,
            Notification.to_user_id == old_follow_request.follower_user_id,
            Notification.event_type == 'follow_request_approved',
        ).delete()


class BlockedUser(BaseModel):
    __tablename__ = 'blocked_users'
    __table_args__ = (
        db.UniqueConstraint(
            'user_id', 'by_user_id', name='blocked_users_unique'
        ),
    )

    id = db.Column(db.Integer, primary_key=True, autoincrement=True)
    user_id = db.Column(
        db.Integer,
        db.ForeignKey('users.id', ondelete='CASCADE'),
        index=True,
    )
    by_user_id = db.Column(
        db.Integer,
        db.ForeignKey('users.id', ondelete='CASCADE'),
        index=True,
    )
    created_at = db.Column(db.DateTime, nullable=False)

    def __init__(
        self,
        user_id: int,
        by_user_id: int,
        created_at: Optional[datetime] = None,
    ):
        self.user_id = user_id
        self.by_user_id = by_user_id
        self.created_at = (
            datetime.utcnow() if created_at is None else created_at
        )


class User(BaseModel):
    __tablename__ = 'users'
    __table_args__ = (
        db.UniqueConstraint(
            'username', 'actor_id', name='username_actor_id_unique'
        ),
    )
    actor_id = db.Column(
        db.Integer, db.ForeignKey('actors.id'), unique=True, nullable=True
    )
    id = db.Column(db.Integer, primary_key=True, autoincrement=True)
    username = db.Column(db.String(255), nullable=False)
    # Note: Null values are not considered equal
    # source: https://www.postgresql.org/docs/current/indexes-unique.html
    email = db.Column(db.String(255), unique=True, nullable=True)
    password = db.Column(db.String(255), nullable=True)
    created_at = db.Column(db.DateTime, nullable=False)
    first_name = db.Column(db.String(80), nullable=True)
    last_name = db.Column(db.String(80), nullable=True)
    birth_date = db.Column(db.DateTime, nullable=True)
    location = db.Column(db.String(80), nullable=True)
    bio = db.Column(db.String(200), nullable=True)
    picture = db.Column(db.String(255), nullable=True)
    timezone = db.Column(db.String(50), nullable=True)
    date_format = db.Column(db.String(50), nullable=True)
    # weekm: does the week start Monday?
    weekm = db.Column(db.Boolean, default=False, nullable=False)
    language = db.Column(db.String(50), nullable=True)
    imperial_units = db.Column(db.Boolean, default=False, nullable=False)
    is_active = db.Column(db.Boolean, default=False, nullable=False)
    email_to_confirm = db.Column(db.String(255), nullable=True)
    confirmation_token = db.Column(db.String(255), nullable=True)
    display_ascent = db.Column(db.Boolean, default=True, nullable=False)
    accepted_policy_date = db.Column(db.DateTime, nullable=True)
    start_elevation_at_zero = db.Column(
        db.Boolean, default=True, nullable=False
    )
    use_raw_gpx_speed = db.Column(db.Boolean, default=False, nullable=False)
    use_dark_mode = db.Column(db.Boolean, default=False, nullable=True)
    manually_approves_followers = db.Column(
        db.Boolean, default=True, nullable=False
    )
    hide_profile_in_users_directory = db.Column(
        db.Boolean, default=True, nullable=False
    )
    workouts_visibility = db.Column(
        Enum(VisibilityLevel, name='visibility_levels'),
        server_default='PRIVATE',
        nullable=False,
    )
    map_visibility = db.Column(
        Enum(VisibilityLevel, name='visibility_levels'),
        server_default='PRIVATE',
        nullable=False,
    )
    suspended_at = db.Column(db.DateTime, nullable=True)
    role = db.Column(
        db.Integer,
        CheckConstraint(
            f"role IN ({', '.join(UserRole.db_values())})",
            name='ck_users_role',
        ),
        nullable=False,
        default=UserRole.USER.value,
    )
<<<<<<< HEAD
    is_remote = db.Column(db.Boolean, default=False, nullable=False)
=======
    analysis_visibility = db.Column(
        Enum(VisibilityLevel, name='visibility_levels'),
        server_default='PRIVATE',
        nullable=False,
    )
>>>>>>> f9cbcc88

    workouts = db.relationship(
        'Workout',
        lazy=True,
        backref=db.backref('user', lazy='select', single_parent=True),
    )
    records = db.relationship(
        'Record',
        lazy=True,
        backref=db.backref('user', lazy='joined', single_parent=True),
    )
    equipments = db.relationship(
        'Equipment',
        lazy='select',
        backref=db.backref('user', lazy='select', single_parent=True),
    )
    received_follow_requests = db.relationship(
        FollowRequest,
        backref='to_user',
        primaryjoin=id == FollowRequest.followed_user_id,
        lazy='dynamic',
        cascade='all, delete-orphan',
    )
    sent_follow_requests = db.relationship(
        FollowRequest,
        backref='from_user',
        primaryjoin=id == FollowRequest.follower_user_id,
        lazy='dynamic',
        cascade='all, delete-orphan',
    )
    followers = db.relationship(
        'User',
        secondary='follow_requests',
        primaryjoin=and_(
            id == FollowRequest.followed_user_id,
            FollowRequest.is_approved == True,  # noqa
        ),
        secondaryjoin=and_(
            id == FollowRequest.follower_user_id,
            suspended_at == None,  # noqa
        ),
        lazy='dynamic',
        viewonly=True,
    )
    following = db.relationship(
        'User',
        secondary='follow_requests',
        primaryjoin=and_(
            id == FollowRequest.follower_user_id,
            FollowRequest.is_approved == True,  # noqa
        ),
        secondaryjoin=and_(
            id == FollowRequest.followed_user_id,
            suspended_at == None,  # noqa
        ),
        lazy='dynamic',
        viewonly=True,
    )
    comments = db.relationship(
        'Comment',
        lazy=True,
        backref=db.backref(
            'user',
            lazy='select',
            single_parent=True,
        ),
        cascade='all, delete-orphan',
    )
    blocked_users = db.relationship(
        'BlockedUser',
        primaryjoin=id == BlockedUser.by_user_id,
        lazy='dynamic',
        viewonly=True,
    )
    blocked_by_users = db.relationship(
        'BlockedUser',
        primaryjoin=id == BlockedUser.user_id,
        lazy='dynamic',
        viewonly=True,
    )
    actor = db.relationship(Actor, back_populates='user')

    def __repr__(self) -> str:
        return f'<User {self.username!r}>'

    def __init__(
        self,
        username: str,
        email: Optional[str],
        password: Optional[str],
        created_at: Optional[datetime] = None,
        is_remote: bool = False,
    ) -> None:
        self.username = username
        self.email = email  # email is None for remote actor
        self.password = (
            bcrypt.generate_password_hash(
                password, current_app.config.get('BCRYPT_LOG_ROUNDS')
            ).decode()
            if email
            else None  # no password for remote actor
        )
        self.created_at = (
            datetime.utcnow() if created_at is None else created_at
        )
        self.is_remote = is_remote

    @staticmethod
    def encode_auth_token(user_id: int) -> str:
        """
        Generates the auth token
        :param user_id: -
        :return: JWToken
        """
        return get_user_token(user_id)

    @staticmethod
    def encode_password_reset_token(user_id: int) -> str:
        """
        Generates the auth token
        :param user_id: -
        :return: JWToken
        """
        return get_user_token(user_id, password_reset=True)

    @staticmethod
    def decode_auth_token(auth_token: str) -> Union[int, str]:
        """
        Decodes the auth token
        :param auth_token: -
        :return: integer|string
        """
        try:
            resp = decode_user_token(auth_token)
            is_blacklisted = BlacklistedToken.check(auth_token)
            if is_blacklisted:
                return 'blacklisted token, please log in again'
            return resp
        except jwt.ExpiredSignatureError:
            return 'signature expired, please log in again'
        except jwt.InvalidTokenError:
            return 'invalid token, please log in again'

    def check_password(self, password: str) -> bool:
        return bcrypt.check_password_hash(self.password, password)

    @staticmethod
    def generate_password_hash(new_password: str) -> str:
        return bcrypt.generate_password_hash(
            new_password, current_app.config.get('BCRYPT_LOG_ROUNDS')
        ).decode()

    def get_user_id(self) -> int:
        return self.id

    @property
    def has_moderator_rights(self) -> bool:
        return has_moderator_rights(UserRole(self.role))

    @property
    def has_admin_rights(self) -> bool:
        return has_admin_rights(UserRole(self.role))

    @hybrid_property
    def workouts_count(self) -> int:
        return Workout.query.filter(Workout.user_id == self.id).count()

    @workouts_count.expression  # type: ignore
    def workouts_count(self) -> int:
        return (
            select([func.count(Workout.id)])
            .where(Workout.user_id == self.id)
            .label('workouts_count')
        )

    @property
    def pending_follow_requests(self) -> FollowRequest:
        return self.received_follow_requests.filter_by(updated_at=None).all()

    def send_follow_request_to(self, target: 'User') -> FollowRequest:
        existing_follow_request = FollowRequest.query.filter_by(
            follower_user_id=self.id, followed_user_id=target.id
        ).first()
        if existing_follow_request:
            if existing_follow_request.is_rejected():
                raise FollowRequestAlreadyRejectedError()
            return existing_follow_request

        follow_request = FollowRequest(
            follower_user_id=self.id, followed_user_id=target.id
        )
        db.session.add(follow_request)
        if not target.manually_approves_followers:
            follow_request.is_approved = True
            follow_request.updated_at = datetime.utcnow()
        db.session.commit()

        if current_app.config['FEDERATION_ENABLED']:
            # send Follow activity to remote followed user
            if target.actor.is_remote:
                send_to_remote_inbox.send(
                    sender_id=self.actor.id,
                    activity=follow_request.get_activity(),
                    recipients=[target.actor.inbox_url],
                )

            # send Accept activity to remote follower user if local followed
            # user accepts follow requests automatically
            if self.actor.is_remote and not target.manually_approves_followers:
                send_to_remote_inbox.send(
                    sender_id=target.actor.id,
                    activity=follow_request.get_activity(),
                    recipients=[self.actor.inbox_url],
                )

        return follow_request

    def unfollows(self, target: 'User') -> None:
        existing_follow_request = FollowRequest.query.filter_by(
            follower_user_id=self.id, followed_user_id=target.id
        ).first()
        if not existing_follow_request:
            raise NotExistingFollowRequestError()

        if current_app.config['FEDERATION_ENABLED']:
            undo_activity = existing_follow_request.get_activity(undo=True)

            # send Undo activity to remote followed user
            if target.actor.is_remote:
                send_to_remote_inbox.send(
                    sender_id=self.actor.id,
                    activity=undo_activity,
                    recipients=[target.actor.inbox_url],
                )

        db.session.delete(existing_follow_request)
        db.session.commit()
        return None

    def undoes_follow(self, follower: 'User') -> None:
        existing_follow_request = FollowRequest.query.filter_by(
            followed_user_id=self.id, follower_user_id=follower.id
        ).first()
        if not existing_follow_request:
            raise NotExistingFollowRequestError()
        db.session.delete(existing_follow_request)
        db.session.commit()
        return None

    def _processes_follow_request_from(
        self, user: 'User', approved: bool
    ) -> FollowRequest:
        follow_request = FollowRequest.query.filter_by(
            follower_user_id=user.id, followed_user_id=self.id
        ).first()
        if not follow_request:
            raise NotExistingFollowRequestError()
        if follow_request.updated_at is not None:
            raise FollowRequestAlreadyProcessedError()
        follow_request.is_approved = approved
        follow_request.updated_at = datetime.utcnow()
        db.session.commit()

        if current_app.config['FEDERATION_ENABLED'] and user.actor.is_remote:
            send_to_remote_inbox.send(
                sender_id=self.actor.id,
                activity=follow_request.get_activity(),
                recipients=[user.actor.inbox_url],
            )

        return follow_request

    def approves_follow_request_from(self, user: 'User') -> FollowRequest:
        follow_request = self._processes_follow_request_from(
            user=user, approved=True
        )
        return follow_request

    def rejects_follow_request_from(self, user: 'User') -> FollowRequest:
        follow_request = self._processes_follow_request_from(
            user=user, approved=False
        )
        return follow_request

    @staticmethod
    def follow_request_status(follow_request: FollowRequest) -> str:
        if follow_request is None:
            return 'false'
        if follow_request.is_approved:
            return 'true'
        return 'pending'

    def is_followed_by(self, user: 'User') -> str:
        follow_request = FollowRequest.query.filter_by(
            follower_user_id=user.id, followed_user_id=self.id
        ).first()
        return self.follow_request_status(follow_request)

    def follows(self, user: 'User') -> str:
        follow_request = FollowRequest.query.filter_by(
            follower_user_id=self.id, followed_user_id=user.id
        ).first()
        return self.follow_request_status(follow_request)

    def get_following_user_ids(self) -> Tuple[List, List]:
        local_following_ids = []
        remote_following_ids = []
        for following in self.following:
            if following.is_remote is True:
                remote_following_ids.append(following.id)
            else:
                local_following_ids.append(following.id)
        return local_following_ids, remote_following_ids

    @federation_required
    def get_followers_shared_inboxes(self) -> Dict[str, List[str]]:
        """
        returns a dict with 2 distinct lists:
        - followers for remote FitTrackee instances
        - followers for remote non-FitTrackee instances
        """
        fittrackee_shared_inboxes = set()
        other_shared_inboxes = set()
        for follower in self.followers.all():
            if follower.actor.is_remote:
                if follower.actor.domain.software_name == 'fittrackee':
                    fittrackee_shared_inboxes.add(
                        follower.actor.shared_inbox_url
                    )
                else:
                    other_shared_inboxes.add(follower.actor.shared_inbox_url)
        return {
            'fittrackee': list(fittrackee_shared_inboxes),
            'others': list(other_shared_inboxes),
        }

    def get_followers_shared_inboxes_as_list(self) -> List[str]:
        """
        returns all remote followers regardless instances application
        (FitTrackee or non-FitTrackee)
        """
        return list(
            set(
                follower.actor.shared_inbox_url
                for follower in self.followers.all()
                if follower.actor.is_remote
            )
        )

    def get_followers_user_ids(self) -> List:
        return [followers.id for followers in self.followers]

    def get_user_url(self) -> str:
        """Return user url on user interface"""
        return f"{current_app.config['UI_URL']}/users/{self.username}"

    def create_actor(self) -> None:
        app_domain = Domain.query.filter_by(
            name=current_app.config['AP_DOMAIN']
        ).first()
        actor = Actor(
            preferred_username=self.username, domain_id=app_domain.id
        )
        db.session.add(actor)
        db.session.flush()
        self.actor_id = actor.id
        db.session.commit()

    @property
    def fullname(self) -> str:
        return self.actor.fullname

    def linkify_mention(self, with_domain: bool) -> str:
        mention = f"@{self.username}"
        if with_domain:
            mention += f"@{self.actor.domain.name}"
        return USER_LINK_TEMPLATE.format(
            profile_url=self.actor.profile_url, username=mention
        )

    def blocks_user(self, user: 'User') -> None:
        if self.id == user.id:
            raise BlockUserException()

        db.session.execute(
            insert(BlockedUser)
            .values(
                user_id=user.id,
                by_user_id=self.id,
                created_at=datetime.utcnow(),
            )
            .on_conflict_do_nothing()
        )
        follow_request = FollowRequest.query.filter_by(
            follower_user_id=user.id,
            followed_user_id=self.id,
        ).first()
        if follow_request:
            db.session.delete(follow_request)
        db.session.commit()

    def unblocks_user(self, user: 'User') -> None:
        BlockedUser.query.filter_by(
            user_id=user.id, by_user_id=self.id
        ).delete()
        db.session.commit()

    def is_blocked_by(self, user: 'User') -> bool:
        return (
            BlockedUser.query.filter_by(
                user_id=self.id, by_user_id=user.id
            ).first()
            is not None
        )

    def get_blocked_user_ids(self) -> List:
        return [
            blocked_user.user_id for blocked_user in self.blocked_users.all()
        ]

    def get_blocked_by_user_ids(self) -> List:
        return [
            blocked_user.by_user_id
            for blocked_user in self.blocked_by_users.all()
        ]

    @property
    def suspension_action(self) -> Optional['ReportAction']:
        if self.suspended_at is None:
            return None

        from fittrackee.reports.models import ReportAction

        return (
            ReportAction.query.filter(
                ReportAction.user_id == self.id,
                ReportAction.action_type == "user_suspension",
            )
            .order_by(ReportAction.created_at.desc())
            .first()
        )

    @property
    def sanctions_count(self) -> int:
        from fittrackee.reports.models import ReportAction

        return (
            ReportAction.query.filter(
                ReportAction.user_id == self.id,
                ReportAction.action_type.not_in(
                    [
                        "comment_unsuspension",
                        "user_unsuspension",
                        "user_warning_lifting",
                        "workout_unsuspension",
                    ]
                ),
            )
            .order_by(ReportAction.created_at.desc())
            .count()
        )

    @property
    def all_reports_count(self) -> Dict[str, int]:
        query = """
        SELECT (
                SELECT COUNT(*) AS created_reports_count
                FROM reports
                WHERE reports.reported_by = :user_id
            ),
            (
                SELECT COUNT(*) AS reported_count
                FROM reports
                WHERE reports.reported_user_id = :user_id
            ),
            (
                SELECT COUNT(*) AS sanctions_count
                FROM report_actions
                WHERE report_actions.user_id = :user_id
                  AND report_actions.action_type NOT IN (
                     'comment_unsuspension',
                     'user_unsuspension',
                     'user_warning_lifting',
                     'workout_unsuspension'
                )
        );"""
        result = db.session.execute(text(query), {'user_id': self.id}).first()
        return {
            "created_reports_count": result[0],
            "reported_count": result[1],
            "sanctions_count": result[2],
        }

    def serialize(
        self,
        *,
        current_user: Optional['User'] = None,
        light: bool = True,
    ) -> Dict:
        if current_user is None:
            role = None
        else:
            role = (
                UserRole.AUTH_USER
                if current_user.id == self.id
                else UserRole(current_user.role)
            )

        serialized_user = {
            'created_at': self.created_at,
            'is_remote': self.is_remote,
            'nb_workouts': self.workouts_count,
            'picture': self.picture is not None,
            'role': UserRole(self.role).name.lower(),
            'suspended_at': self.suspended_at,
            'username': self.username,
        }
        if self.is_remote:
            serialized_user['fullname'] = f'@{self.fullname}'
            serialized_user['followers'] = self.actor.stats.followers
            serialized_user['following'] = self.actor.stats.following
            serialized_user['profile_link'] = self.actor.profile_url
        else:
            serialized_user['followers'] = self.followers.count()
            serialized_user['following'] = self.following.count()

        if is_auth_user(role) or has_moderator_rights(role):
            serialized_user['is_active'] = self.is_active
            serialized_user['email'] = self.email
        if (
            has_moderator_rights(role)
            and self.suspended_at
            and self.suspension_action
        ):
            serialized_user['suspension_report_id'] = (
                self.suspension_action.report_id
            )

        if current_user is not None and not is_auth_user(role):
            serialized_user['follows'] = self.follows(current_user)
            serialized_user['is_followed_by'] = self.is_followed_by(
                current_user
            )
            serialized_user['blocked'] = self.is_blocked_by(current_user)

        if light or not role:
            return serialized_user

        sports = []
        if self.workouts_count > 0:  # type: ignore
            sports = (
                db.session.query(Workout.sport_id)
                .filter(Workout.user_id == self.id)
                .group_by(Workout.sport_id)
                .order_by(Workout.sport_id)
                .all()
            )

        serialized_user = {
            **serialized_user,
            'bio': self.bio,
            'birth_date': self.birth_date,
            'first_name': self.first_name,
            'last_name': self.last_name,
            'location': self.location,
        }

        if role is not None:
            total = (0, '0:00:00', 0)
            if self.workouts_count > 0:  # type: ignore
                total = (
                    db.session.query(
                        func.sum(Workout.distance),
                        func.sum(Workout.duration),
                        func.sum(Workout.ascent),
                    )
                    .filter(Workout.user_id == self.id)
                    .first()
                )

            serialized_user['nb_sports'] = len(sports)
            serialized_user['records'] = [
                record.serialize() for record in self.records
            ]
            serialized_user['sports_list'] = [
                sport for sportslist in sports for sport in sportslist
            ]
            serialized_user['total_ascent'] = (
                float(total[2]) if total[2] else 0.0
            )
            serialized_user['total_distance'] = float(total[0])
            serialized_user['total_duration'] = str(total[1])

        if is_auth_user(role) or has_admin_rights(role):
            serialized_user['email_to_confirm'] = self.email_to_confirm

        if current_user and has_moderator_rights(UserRole(current_user.role)):
            reports_count = self.all_reports_count
            serialized_user['created_reports_count'] = reports_count[
                'created_reports_count'
            ]
            serialized_user['reported_count'] = reports_count['reported_count']
            serialized_user['sanctions_count'] = reports_count[
                'sanctions_count'
            ]

        if is_auth_user(role):
            accepted_privacy_policy = None
            if self.accepted_policy_date:
                accepted_privacy_policy = (
                    current_app.config['privacy_policy_date']
                    < self.accepted_policy_date
                )
            serialized_user = {
                **serialized_user,
                **{
                    'accepted_privacy_policy': accepted_privacy_policy,
                    'date_format': self.date_format,
                    'display_ascent': self.display_ascent,
                    'imperial_units': self.imperial_units,
                    'language': self.language,
                    'start_elevation_at_zero': self.start_elevation_at_zero,
                    'timezone': self.timezone,
                    'use_dark_mode': self.use_dark_mode,
                    'use_raw_gpx_speed': self.use_raw_gpx_speed,
                    'weekm': self.weekm,
                    'map_visibility': self.map_visibility.value,
                    'analysis_visibility': self.analysis_visibility.value,
                    'workouts_visibility': self.workouts_visibility.value,
                    'manually_approves_followers': (
                        self.manually_approves_followers
                    ),
                    'hide_profile_in_users_directory': (
                        self.hide_profile_in_users_directory
                    ),
                    'sanctions_count': self.sanctions_count,
                },
            }

        return serialized_user


UserSportPreferenceEquipment = db.Table(
    'users_sports_preferences_equipments',
    db.Column(
        'user_id',
        db.Integer,
        db.ForeignKey('users.id', ondelete="CASCADE"),
        primary_key=True,
    ),
    db.Column(
        'sport_id',
        db.Integer,
        db.ForeignKey('sports.id', ondelete="CASCADE"),
        primary_key=True,
    ),
    db.Column(
        'equipment_id',
        db.Integer,
        db.ForeignKey('equipments.id', ondelete="CASCADE"),
        primary_key=True,
    ),
)


class UserSportPreference(BaseModel):
    __tablename__ = 'users_sports_preferences'

    user_id = db.Column(
        db.Integer,
        db.ForeignKey('users.id'),
        primary_key=True,
    )
    sport_id = db.Column(
        db.Integer,
        db.ForeignKey('sports.id'),
        primary_key=True,
    )
    color = db.Column(db.String(50), nullable=True)
    is_active = db.Column(db.Boolean, default=True, nullable=False)
    stopped_speed_threshold = db.Column(db.Float, default=1.0, nullable=False)

    default_equipments = db.relationship(
        'Equipment',
        secondary=UserSportPreferenceEquipment,
        primaryjoin=and_(
            user_id == UserSportPreferenceEquipment.c.user_id,
            sport_id == UserSportPreferenceEquipment.c.sport_id,
        ),
        lazy='dynamic',
        viewonly=True,
        backref=db.backref('default_for_sports', lazy='select'),
    )

    def __init__(
        self,
        user_id: int,
        sport_id: int,
        stopped_speed_threshold: float,
    ) -> None:
        self.user_id = user_id
        self.sport_id = sport_id
        self.is_active = True
        self.stopped_speed_threshold = stopped_speed_threshold

    def serialize(self) -> Dict:
        return {
            'user_id': self.user_id,
            'sport_id': self.sport_id,
            'color': self.color,
            'is_active': self.is_active,
            'stopped_speed_threshold': self.stopped_speed_threshold,
            'default_equipments': [
                equipment.serialize()
                for equipment in self.default_equipments.all()
            ],
        }


class BlacklistedToken(BaseModel):
    __tablename__ = 'blacklisted_tokens'

    id = db.Column(db.Integer, primary_key=True, autoincrement=True)
    token = db.Column(db.String(500), unique=True, nullable=False)
    expired_at = db.Column(db.Integer, nullable=False)
    blacklisted_on = db.Column(db.DateTime, nullable=False)

    def __init__(
        self, token: str, blacklisted_on: Optional[datetime] = None
    ) -> None:
        payload = jwt.decode(
            token,
            current_app.config['SECRET_KEY'],
            algorithms=['HS256'],
        )
        self.token = token
        self.expired_at = payload['exp']
        self.blacklisted_on = (
            blacklisted_on if blacklisted_on else datetime.utcnow()
        )

    @classmethod
    def check(cls, auth_token: str) -> bool:
        return cls.query.filter_by(token=str(auth_token)).first() is not None


class UserDataExport(BaseModel):
    __tablename__ = 'users_data_export'

    id = db.Column(db.Integer, primary_key=True, autoincrement=True)
    user_id = db.Column(
        db.Integer,
        db.ForeignKey('users.id', ondelete='CASCADE'),
        index=True,
        unique=True,
    )
    created_at = db.Column(
        db.DateTime, nullable=False, default=datetime.utcnow
    )
    updated_at = db.Column(
        db.DateTime, nullable=True, onupdate=datetime.utcnow
    )
    completed = db.Column(db.Boolean, nullable=False, default=False)
    file_name = db.Column(db.String(100), nullable=True)
    file_size = db.Column(db.Integer, nullable=True)

    def __init__(
        self,
        user_id: int,
        created_at: Optional[datetime] = None,
    ):
        self.user_id = user_id
        self.created_at = (
            datetime.utcnow() if created_at is None else created_at
        )

    def serialize(self) -> Dict:
        if self.completed:
            status = "successful" if self.file_name else "errored"
        else:
            status = "in_progress"
        return {
            "created_at": self.created_at,
            "status": status,
            "file_name": self.file_name if status == "successful" else None,
            "file_size": self.file_size if status == "successful" else None,
        }


@listens_for(UserDataExport, 'after_delete')
def on_users_data_export_delete(
    mapper: Mapper, connection: Connection, old_record: 'UserDataExport'
) -> None:
    @listens_for(db.Session, 'after_flush', once=True)
    def receive_after_flush(session: Session, context: Any) -> None:
        if old_record.file_name:
            try:
                file_path = (
                    f"exports/{old_record.user_id}/{old_record.file_name}"
                )
                os.remove(get_absolute_file_path(file_path))
            except OSError:
                appLog.error('archive found when deleting export request')


class Notification(BaseModel):
    __tablename__ = 'notifications'
    __table_args__ = (
        db.UniqueConstraint(
            'from_user_id',
            'to_user_id',
            'event_type',
            'event_object_id',
            name='users_event_unique',
        ),
    )
    id = db.Column(db.Integer, primary_key=True, autoincrement=True)
    uuid = db.Column(
        UUID(as_uuid=True),
        default=uuid4,
        unique=True,
        nullable=False,
    )
    from_user_id = db.Column(
        db.Integer,
        db.ForeignKey('users.id', ondelete='CASCADE'),
        index=True,
    )
    to_user_id = db.Column(
        db.Integer,
        db.ForeignKey('users.id', ondelete='CASCADE'),
        index=True,
    )
    created_at = db.Column(db.DateTime, nullable=False)
    marked_as_read = db.Column(db.Boolean, nullable=False, default=False)
    event_object_id = db.Column(db.Integer, nullable=True)
    event_type = db.Column(db.String(50), nullable=False)

    def __init__(
        self,
        from_user_id: int,
        to_user_id: int,
        created_at: datetime,
        event_type: str,
        event_object_id: Optional[int] = None,
    ):
        if event_type not in NOTIFICATION_TYPES:
            raise InvalidNotificationTypeException()
        self.from_user_id = from_user_id
        self.to_user_id = to_user_id
        self.created_at = created_at
        self.event_type = event_type
        self.event_object_id = event_object_id

    @property
    def short_id(self) -> str:
        return encode_uuid(self.uuid)

    def serialize(self) -> Dict:
        serialized_notification = {
            "created_at": self.created_at,
            "id": self.short_id,
            "marked_as_read": self.marked_as_read,
            "type": self.event_type,
        }

        if self.event_type in ["follow", "follow_request"]:
            follow_request = FollowRequest.query.filter_by(
                follower_user_id=self.from_user_id,
                followed_user_id=self.to_user_id,
            ).first()
            from_user = follow_request.from_user
            to_user = follow_request.to_user
            return {
                **serialized_notification,
                "from": {
                    **from_user.serialize(),
                    "follows": from_user.follows(to_user),
                    "is_followed_by": from_user.is_followed_by(to_user),
                },
            }

        if self.event_type in [
            "comment_suspension",
            "comment_unsuspension",
            "user_warning",
            "user_warning_lifting",
            "workout_suspension",
            "workout_unsuspension",
        ]:
            from_user = None
        else:
            from_user = User.query.filter_by(id=self.from_user_id).first()
        to_user = User.query.filter_by(id=self.to_user_id).first()
        serialized_notification = {
            **serialized_notification,
            "from": (
                from_user.serialize(current_user=to_user)
                if from_user
                else None
            ),
        }

        if self.event_type == "workout_like":
            workout = Workout.query.filter_by(id=self.event_object_id).first()
            serialized_notification["workout"] = workout.serialize(
                user=to_user
            )

        if self.event_type in [
            "comment_like",
            "comment_reply",
            "mention",
            "workout_comment",
        ]:
            comment = Comment.query.filter_by(id=self.event_object_id).first()
            serialized_notification["comment"] = comment.serialize(
                user=to_user
            )

        if self.event_type in [
            "report",
            "suspension_appeal",
            "user_warning_appeal",
        ]:
            from fittrackee.reports.models import Report, ReportActionAppeal

            if self.event_type in ["suspension_appeal", "user_warning_appeal"]:
                appeal = ReportActionAppeal.query.filter_by(
                    id=self.event_object_id
                ).first()
                report = Report.query.filter_by(
                    id=appeal.action.report_id
                ).first()
            else:
                report = Report.query.filter_by(
                    id=self.event_object_id
                ).first()
            serialized_notification["report"] = report.serialize(
                current_user=to_user
            )

        if self.event_type in [
            "comment_suspension",
            "comment_unsuspension",
            "user_warning",
            "user_warning_lifting",
            "workout_suspension",
            "workout_unsuspension",
        ]:
            from fittrackee.reports.models import Report, ReportAction

            report_action = ReportAction.query.filter_by(
                id=self.event_object_id
            ).first()
            serialized_notification["report_action"] = report_action.serialize(
                current_user=to_user
            )
            report = Report.query.filter_by(id=report_action.report_id).first()
            if report.object_type == "comment":
                comment = Comment.query.filter_by(
                    id=report.reported_comment_id
                ).first()
                serialized_notification["comment"] = comment.serialize(
                    user=to_user
                )
            elif report.object_type == "workout":
                workout = Workout.query.filter_by(
                    id=report.reported_workout_id
                ).first()
                serialized_notification["workout"] = workout.serialize(
                    user=to_user
                )

        return serialized_notification<|MERGE_RESOLUTION|>--- conflicted
+++ resolved
@@ -1,11 +1,7 @@
 import os
 from datetime import datetime
-<<<<<<< HEAD
 from typing import TYPE_CHECKING, Any, Dict, List, Optional, Tuple, Union
-=======
-from typing import TYPE_CHECKING, Any, Dict, List, Optional, Union
 from uuid import uuid4
->>>>>>> f9cbcc88
 
 import jwt
 from flask import current_app
@@ -324,15 +320,12 @@
         nullable=False,
         default=UserRole.USER.value,
     )
-<<<<<<< HEAD
-    is_remote = db.Column(db.Boolean, default=False, nullable=False)
-=======
     analysis_visibility = db.Column(
         Enum(VisibilityLevel, name='visibility_levels'),
         server_default='PRIVATE',
         nullable=False,
     )
->>>>>>> f9cbcc88
+    is_remote = db.Column(db.Boolean, default=False, nullable=False)
 
     workouts = db.relationship(
         'Workout',
@@ -646,6 +639,9 @@
             else:
                 local_following_ids.append(following.id)
         return local_following_ids, remote_following_ids
+
+    def get_followers_user_ids(self) -> List:
+        return [followers.id for followers in self.followers]
 
     @federation_required
     def get_followers_shared_inboxes(self) -> Dict[str, List[str]]:
@@ -681,9 +677,6 @@
                 if follower.actor.is_remote
             )
         )
-
-    def get_followers_user_ids(self) -> List:
-        return [followers.id for followers in self.followers]
 
     def get_user_url(self) -> str:
         """Return user url on user interface"""
