--- conflicted
+++ resolved
@@ -397,14 +397,12 @@
         server_default="PRIVATE",
         nullable=False,
     )
-<<<<<<< HEAD
-    is_remote: Mapped[bool] = mapped_column(
-        db.Boolean, default=False, nullable=False
-=======
     segments_creation_event: Mapped[str] = mapped_column(
         Enum(*SEGMENTS_CREATION_EVENTS, name="segments_creation_events"),
         server_default="only_manual",
->>>>>>> 14b25066
+    )
+    is_remote: Mapped[bool] = mapped_column(
+        db.Boolean, default=False, nullable=False
     )
 
     workouts: Mapped[List["Workout"]] = relationship(
