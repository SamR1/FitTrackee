--- conflicted
+++ resolved
@@ -1,10 +1,6 @@
 import os
 from datetime import datetime
-<<<<<<< HEAD
-from typing import Any, Dict, List, Optional, Tuple, Union
-=======
-from typing import TYPE_CHECKING, Any, Dict, List, Optional, Union
->>>>>>> 670bc9c1
+from typing import TYPE_CHECKING, Any, Dict, List, Optional, Tuple, Union
 
 import jwt
 from flask import current_app
