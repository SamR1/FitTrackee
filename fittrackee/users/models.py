--- conflicted
+++ resolved
@@ -1,12 +1,7 @@
 import os
 from datetime import datetime, timezone
-<<<<<<< HEAD
 from typing import TYPE_CHECKING, Any, Dict, List, Optional, Tuple, Union
-from uuid import uuid4
-=======
-from typing import TYPE_CHECKING, Any, Dict, List, Optional, Union
 from uuid import UUID, uuid4
->>>>>>> 5eeac3d1
 
 import jwt
 from flask import current_app
@@ -281,39 +276,26 @@
 
 class User(BaseModel):
     __tablename__ = 'users'
-<<<<<<< HEAD
     __table_args__ = (
         db.UniqueConstraint(
             'username', 'actor_id', name='username_actor_id_unique'
         ),
     )
-    actor_id = db.Column(
-        db.Integer, db.ForeignKey('actors.id'), unique=True, nullable=True
-    )
-    id = db.Column(db.Integer, primary_key=True, autoincrement=True)
-    username = db.Column(db.String(255), nullable=False)
+    actor_id: Mapped[Optional[int]] = mapped_column(
+        db.ForeignKey('actors.id'), unique=True, nullable=True
+    )
+    id: Mapped[int] = mapped_column(primary_key=True, autoincrement=True)
+    username: Mapped[str] = mapped_column(
+        db.String(255), nullable=False
+    )
     # Note: Null values are not considered equal
     # source: https://www.postgresql.org/docs/current/indexes-unique.html
-    email = db.Column(db.String(255), unique=True, nullable=True)
-    password = db.Column(db.String(255), nullable=True)
-    created_at = db.Column(TZDateTime, nullable=False)
-    first_name = db.Column(db.String(80), nullable=True)
-    last_name = db.Column(db.String(80), nullable=True)
-    birth_date = db.Column(TZDateTime, nullable=True)
-    location = db.Column(db.String(80), nullable=True)
-    bio = db.Column(db.String(200), nullable=True)
-    picture = db.Column(db.String(255), nullable=True)
-    timezone = db.Column(db.String(50), nullable=True)
-    date_format = db.Column(db.String(50), nullable=True)
-=======
-    id: Mapped[int] = mapped_column(primary_key=True, autoincrement=True)
-    username: Mapped[str] = mapped_column(
-        db.String(255), unique=True, nullable=False
-    )
-    email: Mapped[str] = mapped_column(
-        db.String(255), unique=True, nullable=False
-    )
-    password: Mapped[str] = mapped_column(db.String(255), nullable=False)
+    email: Mapped[Optional[str]] = mapped_column(
+        db.String(255), unique=True, nullable=True
+    )
+    password: Mapped[Optional[str]] = mapped_column(
+        db.String(255), nullable=True
+    )
     created_at: Mapped[datetime] = mapped_column(TZDateTime, nullable=False)
     first_name: Mapped[Optional[str]] = mapped_column(
         db.String(80), nullable=True
@@ -337,7 +319,6 @@
     date_format: Mapped[Optional[str]] = mapped_column(
         db.String(50), nullable=True
     )
->>>>>>> 5eeac3d1
     # weekm: does the week start Monday?
     weekm: Mapped[bool] = mapped_column(default=False, nullable=False)
     language: Mapped[Optional[str]] = mapped_column(
@@ -396,14 +377,12 @@
         server_default='PRIVATE',
         nullable=False,
     )
-<<<<<<< HEAD
-    notification_preferences = db.Column(JSONB, nullable=True)
-    is_remote = db.Column(db.Boolean, default=False, nullable=False)
-=======
     notification_preferences: Mapped[Optional[Dict]] = mapped_column(
         postgresql.JSONB, nullable=True
     )
->>>>>>> 5eeac3d1
+    is_remote: Mapped[bool] = mapped_column(
+        db.Boolean, default=False, nullable=False
+    )
 
     workouts: Mapped[List["Workout"]] = relationship(
         'Workout', lazy=True, back_populates='user'
