import datetime
import os
import re
import secrets
from typing import Dict, Tuple, Union

import jwt
from flask import (
    Blueprint,
    Response,
    current_app,
    request,
    send_from_directory,
)
from sqlalchemy import exc, func
from sqlalchemy.dialects.postgresql import insert
from werkzeug.exceptions import RequestEntityTooLarge
from werkzeug.utils import secure_filename

from fittrackee import appLog, db
from fittrackee.administration.models import AdminActionAppeal
from fittrackee.administration.users_service import UserManagerService
from fittrackee.emails.tasks import (
    account_confirmation_email,
    email_updated_to_current_address,
    email_updated_to_new_address,
    password_change_email,
    reset_password_email,
)
from fittrackee.equipments.exceptions import (
    InvalidEquipmentException,
    InvalidEquipmentsException,
)
from fittrackee.equipments.utils import handle_equipments
from fittrackee.files import get_absolute_file_path
from fittrackee.oauth2.server import require_auth
from fittrackee.privacy_levels import PrivacyLevel, get_map_visibility
from fittrackee.responses import (
    DataNotFoundErrorResponse,
    EquipmentInvalidPayloadErrorResponse,
    ForbiddenErrorResponse,
    HttpResponse,
    InvalidPayloadErrorResponse,
    NotFoundErrorResponse,
    PayloadTooLargeErrorResponse,
    UnauthorizedErrorResponse,
    get_error_response_if_file_is_invalid,
    handle_error_and_return_response,
)
from fittrackee.utils import get_readable_duration
from fittrackee.workouts.models import Sport

from .exceptions import UserControlsException, UserCreationException
from .models import (
    BlacklistedToken,
<<<<<<< HEAD
    BlockedUser,
    User,
    UserDataExport,
    UserSportPreference,
=======
    User,
    UserDataExport,
    UserSportPreference,
    UserSportPreferenceEquipment,
>>>>>>> d984a7c5
)
from .tasks import export_data
from .utils.controls import check_password, is_valid_email
from .utils.language import get_language
from .utils.token import decode_user_token

auth_blueprint = Blueprint('auth', __name__)

HEX_COLOR_REGEX = regex = "^#([A-Fa-f0-9]{6}|[A-Fa-f0-9]{3})$"
NOT_FOUND_MESSAGE = 'the requested URL was not found on the server'
BLOCKED_USERS_PER_PAGE = 5


def send_account_confirmation_email(user: User) -> None:
    if current_app.config['CAN_SEND_EMAILS']:
        ui_url = current_app.config['UI_URL']
        email_data = {
            'username': user.username,
            'fittrackee_url': ui_url,
            'operating_system': request.user_agent.platform,  # type: ignore  # noqa
            'browser_name': request.user_agent.browser,  # type: ignore
            'account_confirmation_url': (
                f'{ui_url}/account-confirmation'
                f'?token={user.confirmation_token}'
            ),
        }
        user_data = {
            'language': get_language(user.language),
            'email': user.email,
        }
        account_confirmation_email.send(user_data, email_data)


@auth_blueprint.route('/auth/register', methods=['POST'])
def register_user() -> Union[Tuple[Dict, int], HttpResponse]:
    """
    Register a user and send confirmation email.

    The newly created account is inactive. The user must confirm his email
    to activate it.

    **Example request**:

    .. sourcecode:: http

      POST /api/auth/register HTTP/1.1
      Content-Type: application/json

    **Example responses**:

    - success:

    .. sourcecode:: http

      HTTP/1.1 200 SUCCESS
      Content-Type: application/json

      {
        "status": "success"
      }

    - error on registration:

    .. sourcecode:: http

      HTTP/1.1 400 BAD REQUEST
      Content-Type: application/json

      {
        "message": "Errors: email: valid email must be provided\\n",
        "status": "error"
      }

    :<json string username: username (3 to 30 characters required)
    :<json string email: user email
    :<json string password: password (8 characters required)
    :<json string lang: user language preferences (if not provided or invalid,
                        fallback to 'en' (english))
    :<json boolean accepted_policy: ``true`` if user accepted privacy policy

    :statuscode 200: ``success``
    :statuscode 400:
        - ``invalid payload``
        - ``sorry, that username is already taken``
        - ``sorry, you must agree privacy policy to register``
        - ``username: 3 to 30 characters required``
        - ``username: only alphanumeric characters and the underscore
          character "_" allowed``
        - ``email: valid email must be provided``
        - ``password: 8 characters required``
    :statuscode 403: ``error, registration is disabled``
    :statuscode 500: ``error, please try again or contact the administrator``
    """
    if not current_app.config.get('is_registration_enabled'):
        return ForbiddenErrorResponse('error, registration is disabled')

    post_data = request.get_json()
    if (
        not post_data
        or post_data.get('username') is None
        or post_data.get('email') is None
        or post_data.get('password') is None
        or post_data.get('accepted_policy') is None
    ):
        return InvalidPayloadErrorResponse()

    accepted_policy = post_data.get('accepted_policy') is True
    if not accepted_policy:
        return InvalidPayloadErrorResponse(
            'sorry, you must agree privacy policy to register'
        )

    username = post_data.get('username')
    email = post_data.get('email')
    password = post_data.get('password')
    language = get_language(post_data.get('language'))

    try:
        user_manager_service = UserManagerService(username=username)
        new_user, _ = user_manager_service.create_user(email, password)
        # if a user exists with same email address (returned new_user is None),
        # no error is returned since a user has to confirm his email to
        # activate his account
        if new_user:
            new_user.language = language
            new_user.accepted_policy_date = datetime.datetime.utcnow()
            db.session.commit()
            send_account_confirmation_email(new_user)

        return {'status': 'success'}, 200
    # handler errors
    except (UserControlsException, UserCreationException) as e:
        return InvalidPayloadErrorResponse(str(e))
    except (
        exc.IntegrityError,
        exc.OperationalError,
        TypeError,
        ValueError,
    ) as e:
        return handle_error_and_return_response(e, db=db)


@auth_blueprint.route('/auth/login', methods=['POST'])
def login_user() -> Union[Dict, HttpResponse]:
    """
    User login.

    Only user with an active account can log in.

    **Example request**:

    .. sourcecode:: http

      POST /api/auth/login HTTP/1.1
      Content-Type: application/json

    **Example responses**:

    - successful login:

    .. sourcecode:: http

      HTTP/1.1 200 OK
      Content-Type: application/json

      {
        "auth_token": "JSON Web Token",
        "message": "successfully logged in",
        "status": "success"
      }

    - error on login

    .. sourcecode:: http

      HTTP/1.1 401 UNAUTHORIZED
      Content-Type: application/json

      {
        "message": "invalid credentials",
        "status": "error"
      }

    :<json string email: user email
    :<json string password: password

    :statuscode 200: ``successfully logged in``
    :statuscode 400: ``invalid payload``
    :statuscode 401: ``invalid credentials``
    :statuscode 500: ``error, please try again or contact the administrator``

    """
    # get post data
    post_data = request.get_json()
    if not post_data:
        return InvalidPayloadErrorResponse()
    email = post_data.get('email', '')
    password = post_data.get('password')
    try:
        user = User.query.filter(
            func.lower(User.email) == func.lower(email),
            User.is_active == True,  # noqa
        ).first()
        if user and user.check_password(password):
            # generate auth token
            auth_token = user.encode_auth_token(user.id)
            return {
                'status': 'success',
                'message': 'successfully logged in',
                'auth_token': auth_token,
            }
        return UnauthorizedErrorResponse('invalid credentials')
    # handler errors
    except (exc.IntegrityError, exc.OperationalError, ValueError) as e:
        return handle_error_and_return_response(e, db=db)


@auth_blueprint.route('/auth/profile', methods=['GET'])
@require_auth(scopes=['profile:read'], allow_suspended_user=True)
def get_authenticated_user_profile(
    auth_user: User,
) -> Union[Dict, HttpResponse]:
    """
    Get authenticated user info (profile, account, preferences).

    **Scope**: ``profile:read``

    **Example request**:

    .. sourcecode:: http

      GET /api/auth/profile HTTP/1.1
      Content-Type: application/json

    **Example response**:

    .. sourcecode:: http

      HTTP/1.1 200 OK
      Content-Type: application/json

      {
        "data": {
          "accepted_privacy_policy": true,
          "admin": false,
          "bio": null,
          "birth_date": null,
          "created_at": "Sun, 14 Jul 2019 14:09:58 GMT",
          "date_format": "dd/MM/yyyy",
          "display_ascent": true,
          "email": "sam@example.com",
          "email_to_confirm": null,
          "first_name": null,
          "followers": 0,
          "following": 0,
          "hide_profile_in_users_directory": true,
          "imperial_units": false,
          "is_active": true,
          "language": "en",
          "last_name": null,
          "location": null,
          "manually_approves_followers": false,
          "map_visibility": "private",
          "nb_sports": 3,
          "nb_workouts": 6,
          "picture": false,
          "records": [
            {
              "id": 9,
              "record_type": "AS",
              "sport_id": 1,
              "user": "sam",
              "value": 18,
              "workout_date": "Sun, 07 Jul 2019 08:00:00 GMT",
              "workout_id": "hvYBqYBRa7wwXpaStWR4V2"
            },
            {
              "id": 10,
              "record_type": "FD",
              "sport_id": 1,
              "user": "sam",
              "value": 18,
              "workout_date": "Sun, 07 Jul 2019 08:00:00 GMT",
              "workout_id": "hvYBqYBRa7wwXpaStWR4V2"
            },
            {
              "id": 13,
              "record_type": "HA",
              "sport_id": 1,
              "user": "Sam",
              "value": 43.97,
              "workout_date": "Sun, 07 Jul 2019 08:00:00 GMT",
              "workout_id": "hvYBqYBRa7wwXpaStWR4V2"
            },
            {
              "id": 11,
              "record_type": "LD",
              "sport_id": 1,
              "user": "sam",
              "value": "1:01:00",
              "workout_date": "Sun, 07 Jul 2019 08:00:00 GMT",
              "workout_id": "hvYBqYBRa7wwXpaStWR4V2"
            },
            {
              "id": 12,
              "record_type": "MS",
              "sport_id": 1,
              "user": "sam",
              "value": 18,
              "workout_date": "Sun, 07 Jul 2019 08:00:00 GMT",
              "workout_id": "hvYBqYBRa7wwXpaStWR4V2"
            }
          ],
          "sports_list": [
              1,
              4,
              6
          ],
          "start_elevation_at_zero": false,
          "timezone": "Europe/Paris",
          "total_ascent": 720.35,
          "total_distance": 67.895,
          "total_duration": "6:50:27",
          "use_dark_mode": null,
          "use_raw_gpx_speed": false,
          "username": "sam",
          "weekm": false,
          "workouts_visibility": "private"
        },
        "status": "success"
      }

    :reqheader Authorization: OAuth 2.0 Bearer Token

    :statuscode 200: ``success``
    :statuscode 401:
        - ``provide a valid auth token``
        - ``signature expired, please log in again``
        - ``invalid token, please log in again``
    """
    return {'status': 'success', 'data': auth_user.serialize(auth_user)}


@auth_blueprint.route('/auth/profile/edit', methods=['POST'])
@require_auth(scopes=['profile:write'], allow_suspended_user=True)
def edit_user(auth_user: User) -> Union[Dict, HttpResponse]:
    """
    Edit authenticated user profile.

    **Scope**: ``profile:write``

    **Example request**:

    .. sourcecode:: http

      POST /api/auth/profile/edit HTTP/1.1
      Content-Type: application/json

    **Example response**:

    .. sourcecode:: http

      HTTP/1.1 200 OK
      Content-Type: application/json

      {
        "data": {
          "accepted_privacy_policy": true,
          "admin": false,
          "bio": null,
          "birth_date": null,
          "created_at": "Sun, 14 Jul 2019 14:09:58 GMT",
          "date_format": "dd/MM/yyyy",
          "display_ascent": true,
          "email": "sam@example.com",
          "email_to_confirm": null,
          "first_name": null,
          "followers": 0,
          "following": 0,
          "hide_profile_in_users_directory": true,
          "imperial_units": false,
          "is_active": true,
          "language": "en",
          "last_name": null,
          "location": null,
          "manually_approves_followers": false,
          "map_visibility": "private",
          "nb_sports": 3,
          "nb_workouts": 6,
          "picture": false,
          "records": [
            {
              "id": 9,
              "record_type": "AS",
              "sport_id": 1,
              "user": "sam",
              "value": 18,
              "workout_date": "Sun, 07 Jul 2019 08:00:00 GMT",
              "workout_id": "hvYBqYBRa7wwXpaStWR4V2"
            },
            {
              "id": 10,
              "record_type": "FD",
              "sport_id": 1,
              "user": "sam",
              "value": 18,
              "workout_date": "Sun, 07 Jul 2019 08:00:00 GMT",
              "workout_id": "hvYBqYBRa7wwXpaStWR4V2"
            },
            {
              "id": 13,
              "record_type": "HA",
              "sport_id": 1,
              "user": "Sam",
              "value": 43.97,
              "workout_date": "Sun, 07 Jul 2019 08:00:00 GMT",
              "workout_id": "hvYBqYBRa7wwXpaStWR4V2"
            },
            {
              "id": 11,
              "record_type": "LD",
              "sport_id": 1,
              "user": "sam",
              "value": "1:01:00",
              "workout_date": "Sun, 07 Jul 2019 08:00:00 GMT",
              "workout_id": "hvYBqYBRa7wwXpaStWR4V2"
            },
            {
              "id": 12,
              "record_type": "MS",
              "sport_id": 1,
              "user": "sam",
              "value": 18,
              "workout_date": "Sun, 07 Jul 2019 08:00:00 GMT",
              "workout_id": "hvYBqYBRa7wwXpaStWR4V2"
            }
          ],
          "sports_list": [
              1,
              4,
              6
          ],
          "start_elevation_at_zero": false,
          "timezone": "Europe/Paris",
          "total_ascent": 720.35,
          "total_distance": 67.895,
          "total_duration": "6:50:27",
          "use_dark_mode": null,
          "use_raw_gpx_speed": false,
          "username": "sam"
          "weekm": true,
          "workouts_visibility": "private"
        },
        "message": "user profile updated",
        "status": "success"
      }

    :<json string first_name: user first name
    :<json string last_name: user last name
    :<json string location: user location
    :<json string bio: user biography
    :<json string birth_date: user birth date (format: ``%Y-%m-%d``)

    :reqheader Authorization: OAuth 2.0 Bearer Token

    :statuscode 200: ``user profile updated``
    :statuscode 400: ``invalid payload``
    :statuscode 401:
        - ``provide a valid auth token``
        - ``signature expired, please log in again``
        - ``invalid token, please log in again``
    :statuscode 500: ``error, please try again or contact the administrator``
    """
    # get post data
    post_data = request.get_json()
    user_mandatory_data = {
        'first_name',
        'last_name',
        'bio',
        'birth_date',
        'location',
    }
    if not post_data or not post_data.keys() >= user_mandatory_data:
        return InvalidPayloadErrorResponse()

    first_name = post_data.get('first_name')
    last_name = post_data.get('last_name')
    bio = post_data.get('bio')
    birth_date = post_data.get('birth_date')
    location = post_data.get('location')

    try:
        auth_user.first_name = first_name
        auth_user.last_name = last_name
        auth_user.bio = bio
        auth_user.location = location
        auth_user.birth_date = (
            datetime.datetime.strptime(birth_date, '%Y-%m-%d')
            if birth_date
            else None
        )
        db.session.commit()

        return {
            'status': 'success',
            'message': 'user profile updated',
            'data': auth_user.serialize(auth_user),
        }

    # handler errors
    except (exc.IntegrityError, exc.OperationalError, ValueError) as e:
        return handle_error_and_return_response(e, db=db)


@auth_blueprint.route('/auth/profile/edit/account', methods=['PATCH'])
@require_auth(scopes=['profile:write'], allow_suspended_user=True)
def update_user_account(auth_user: User) -> Union[Dict, HttpResponse]:
    """
    Update authenticated user email and password.

    It sends emails if sending is enabled:

    - Password change
    - Email change:

      - one to the current address to inform user
      - another one to the new address to confirm it.

    **Scope**: ``profile:write``

    **Example request**:

    .. sourcecode:: http

      PATCH /api/auth/profile/edit/account HTTP/1.1
      Content-Type: application/json

    **Example response**:

    .. sourcecode:: http

      HTTP/1.1 200 OK
      Content-Type: application/json

      {
        "data": {
          "accepted_privacy_policy": true,
          "admin": false,
          "bio": null,
          "birth_date": null,
          "created_at": "Sun, 14 Jul 2019 14:09:58 GMT",
          "date_format": "dd/MM/yyyy",
          "display_ascent": true,
          "email": "sam@example.com",
          "email_to_confirm": null,
          "first_name": null,
          "hide_profile_in_users_directory": true,
          "imperial_units": false,
          "is_active": true,
          "language": "en",
          "last_name": null,
          "location": null,
          "manually_approves_followers": false,
          "map_visibility": "followers_only",
          "nb_sports": 3,
          "nb_workouts": 6,
          "picture": false,
          "records": [
            {
              "id": 9,
              "record_type": "AS",
              "sport_id": 1,
              "user": "sam",
              "value": 18,
              "workout_date": "Sun, 07 Jul 2019 08:00:00 GMT",
              "workout_id": "hvYBqYBRa7wwXpaStWR4V2"
            },
            {
              "id": 10,
              "record_type": "FD",
              "sport_id": 1,
              "user": "sam",
              "value": 18,
              "workout_date": "Sun, 07 Jul 2019 08:00:00 GMT",
              "workout_id": "hvYBqYBRa7wwXpaStWR4V2"
            },
            {
              "id": 13,
              "record_type": "HA",
              "sport_id": 1,
              "user": "Sam",
              "value": 43.97,
              "workout_date": "Sun, 07 Jul 2019 08:00:00 GMT",
              "workout_id": "hvYBqYBRa7wwXpaStWR4V2"
            },
            {
              "id": 11,
              "record_type": "LD",
              "sport_id": 1,
              "user": "sam",
              "value": "1:01:00",
              "workout_date": "Sun, 07 Jul 2019 08:00:00 GMT",
              "workout_id": "hvYBqYBRa7wwXpaStWR4V2"
            },
            {
              "id": 12,
              "record_type": "MS",
              "sport_id": 1,
              "user": "sam",
              "value": 18,
              "workout_date": "Sun, 07 Jul 2019 08:00:00 GMT",
              "workout_id": "hvYBqYBRa7wwXpaStWR4V2"
            }
          ],
          "sports_list": [
              1,
              4,
              6
          ],
          "start_elevation_at_zero": false,
          "timezone": "Europe/Paris",
          "total_ascent": 720.35,
          "total_distance": 67.895,
          "total_duration": "6:50:27",
          "use_dark_mode": null,
          "use_raw_gpx_speed": false,
          "username": "sam"
          "weekm": true,
          "workouts_visibility": "private"
        },
        "message": "user account updated",
        "status": "success"
      }

    :<json string email: user email
    :<json string password: user current password
    :<json string new_password: user new password

    :reqheader Authorization: OAuth 2.0 Bearer Token

    :statuscode 200: ``user account updated``
    :statuscode 400:
        - ``invalid payload``
        - ``email is missing``
        - ``current password is missing``
        - ``email: valid email must be provided``
        - ``password: 8 characters required``
    :statuscode 401:
        - ``provide a valid auth token``
        - ``signature expired, please log in again``
        - ``invalid token, please log in again``
        - ``invalid credentials``
    :statuscode 500: ``error, please try again or contact the administrator``
    """
    data = request.get_json()
    if not data:
        return InvalidPayloadErrorResponse()
    email_to_confirm = data.get('email')
    if not email_to_confirm:
        return InvalidPayloadErrorResponse('email is missing')
    current_password = data.get('password')
    if not current_password:
        return InvalidPayloadErrorResponse('current password is missing')
    if not auth_user.check_password(current_password):
        return UnauthorizedErrorResponse('invalid credentials')

    new_password = data.get('new_password')
    error_messages = ''
    try:
        if email_to_confirm != auth_user.email:
            if is_valid_email(email_to_confirm):
                if current_app.config['CAN_SEND_EMAILS']:
                    auth_user.email_to_confirm = email_to_confirm
                    auth_user.confirmation_token = secrets.token_urlsafe(30)
                else:
                    auth_user.email = email_to_confirm
                    auth_user.confirmation_token = None
            else:
                error_messages = 'email: valid email must be provided\n'

        if new_password is not None:
            error_messages += check_password(new_password)
            if error_messages == '':
                hashed_password = auth_user.generate_password_hash(
                    new_password
                )
                auth_user.password = hashed_password

        if error_messages != '':
            return InvalidPayloadErrorResponse(error_messages)

        db.session.commit()

        if current_app.config['CAN_SEND_EMAILS']:
            ui_url = current_app.config['UI_URL']
            user_data = {
                'language': get_language(auth_user.language),
                'email': auth_user.email,
            }
            data = {
                'username': auth_user.username,
                'fittrackee_url': ui_url,
                'operating_system': request.user_agent.platform,
                'browser_name': request.user_agent.browser,
            }

            if new_password is not None:
                password_change_email.send(user_data, data)

            if (
                auth_user.email_to_confirm is not None
                and auth_user.email_to_confirm != auth_user.email
            ):
                email_data = {
                    **data,
                    **{'new_email_address': email_to_confirm},
                }
                email_updated_to_current_address.send(user_data, email_data)

                email_data = {
                    **data,
                    **{
                        'email_confirmation_url': (
                            f'{ui_url}/email-update'
                            f'?token={auth_user.confirmation_token}'
                        )
                    },
                }
                user_data = {
                    **user_data,
                    **{'email': auth_user.email_to_confirm},
                }
                email_updated_to_new_address.send(user_data, email_data)

        return {
            'status': 'success',
            'message': 'user account updated',
            'data': auth_user.serialize(auth_user),
        }

    except (exc.IntegrityError, exc.OperationalError, ValueError) as e:
        return handle_error_and_return_response(e, db=db)


@auth_blueprint.route('/auth/profile/edit/preferences', methods=['POST'])
@require_auth(scopes=['profile:write'], allow_suspended_user=True)
def edit_user_preferences(auth_user: User) -> Union[Dict, HttpResponse]:
    """
    Edit authenticated user preferences.

    Supported date formats:

    - ``MM/dd/yyyy`` (default value)
    - ``dd/MM/yyyy``
    - ``yyyy-MM-dd``
    - ``date_string``, corresponding on client to:

      - ``MMM. do, yyyy`` for ``en`` locale
      - ``d MMM yyyy`` for ``es``, ``fr``, ``gl``, ``it`` and ``nl`` locales
      - ``do MMM yyyy`` for ``de`` and ``nb`` locales

    **Scope**: ``profile:write``

    **Example request**:

    .. sourcecode:: http

      POST /api/auth/profile/edit/preferences HTTP/1.1
      Content-Type: application/json

    **Example response**:

    .. sourcecode:: http

      HTTP/1.1 200 OK
      Content-Type: application/json

      {
        "data": {
          "accepted_privacy_policy": true,
          "admin": false,
          "bio": null,
          "birth_date": null,
          "created_at": "Sun, 14 Jul 2019 14:09:58 GMT",
          "date_format": "MM/dd/yyyy",
          "display_ascent": true,
          "email": "sam@example.com",
          "email_to_confirm": null,
          "first_name": null,
          "followers": 0,
          "following": 0,
          "hide_profile_in_users_directory": true,
          "imperial_units": false,
          "is_active": true,
          "language": "en",
          "last_name": null,
          "location": null,
          "manually_approves_followers": false,
          "map_visibility": "followers_only",
          "nb_sports": 3,
          "nb_workouts": 6,
          "picture": false,
          "records": [
            {
              "id": 9,
              "record_type": "AS",
              "sport_id": 1,
              "user": "sam",
              "value": 18,
              "workout_date": "Sun, 07 Jul 2019 08:00:00 GMT",
              "workout_id": "hvYBqYBRa7wwXpaStWR4V2"
            },
            {
              "id": 10,
              "record_type": "FD",
              "sport_id": 1,
              "user": "sam",
              "value": 18,
              "workout_date": "Sun, 07 Jul 2019 08:00:00 GMT",
              "workout_id": "hvYBqYBRa7wwXpaStWR4V2"
            },
            {
              "id": 13,
              "record_type": "HA",
              "sport_id": 1,
              "user": "Sam",
              "value": 43.97,
              "workout_date": "Sun, 07 Jul 2019 08:00:00 GMT",
              "workout_id": "hvYBqYBRa7wwXpaStWR4V2"
            },
            {
              "id": 11,
              "record_type": "LD",
              "sport_id": 1,
              "user": "sam",
              "value": "1:01:00",
              "workout_date": "Sun, 07 Jul 2019 08:00:00 GMT",
              "workout_id": "hvYBqYBRa7wwXpaStWR4V2"
            },
            {
              "id": 12,
              "record_type": "MS",
              "sport_id": 1,
              "user": "sam",
              "value": 18,
              "workout_date": "Sun, 07 Jul 2019 08:00:00 GMT",
              "workout_id": "hvYBqYBRa7wwXpaStWR4V2"
            }
          ],
          "sports_list": [
              1,
              4,
              6
          ],
          "start_elevation_at_zero": true,
          "timezone": "Europe/Paris",
          "total_ascent": 720.35,
          "total_distance": 67.895,
          "total_duration": "6:50:27",
          "use_dark_mode": null,
          "use_raw_gpx_speed": true,
          "username": "sam"
          "weekm": true,
          "workouts_visibility": "public"
        },
        "message": "user preferences updated",
        "status": "success"
      }

    :<json string date_format: the format used to display dates in the app
    :<json boolean display_ascent: display highest ascent records and total
    :<json boolean hide_profile_in_users_directory: if true, user does not
                                                    appear in users directory
    :<json boolean imperial_units: display distance in imperial units
    :<json string language: language preferences
    :<json string map_visibility: workouts map visibility
                                  ('public', 'followers_only', 'private')
    :<json boolean manually_approves_followers: if false, follow requests are
                        automatically approved
    :<json boolean start_elevation_at_zero: do elevation plots start at zero?
    :<json string timezone: user time zone
    :<json boolean use_dark_mode: Display interface with dark mode if true.
                   If null, it uses browser preferences.
    :<json boolean use_raw_gpx_speed: Use unfiltered gpx to calculate speeds
    :<json boolean weekm: does week start on Monday?
    :<json string workouts_visibility: user workouts visibility
                                      ('public', 'followers_only', 'private')

    :reqheader Authorization: OAuth 2.0 Bearer Token

    :statuscode 200: ``user preferences updated``
    :statuscode 400:
        - ``invalid payload``
        - ``password: password and password confirmation don't match``
    :statuscode 401:
        - ``provide a valid auth token``
        - ``signature expired, please log in again``
        - ``invalid token, please log in again``
    :statuscode 500: ``error, please try again or contact the administrator``
    """
    # get post data
    post_data = request.get_json()
    user_mandatory_data = {
        'date_format',
        'display_ascent',
        'hide_profile_in_users_directory',
        'imperial_units',
        'language',
        'manually_approves_followers',
        'map_visibility',
        'start_elevation_at_zero',
        'timezone',
        'use_dark_mode',
        'use_raw_gpx_speed',
        'weekm',
        'workouts_visibility',
    }
    if not post_data or not post_data.keys() >= user_mandatory_data:
        return InvalidPayloadErrorResponse()

    date_format = post_data.get('date_format')
    display_ascent = post_data.get('display_ascent')
    imperial_units = post_data.get('imperial_units')
    language = get_language(post_data.get('language'))
    start_elevation_at_zero = post_data.get('start_elevation_at_zero')
    use_raw_gpx_speed = post_data.get('use_raw_gpx_speed')
    use_dark_mode = post_data.get('use_dark_mode')
    timezone = post_data.get('timezone')
    weekm = post_data.get('weekm')
    map_visibility = post_data.get('map_visibility')
    workouts_visibility = post_data.get('workouts_visibility')
    manually_approves_followers = post_data.get('manually_approves_followers')
    hide_profile_in_users_directory = post_data.get(
        'hide_profile_in_users_directory'
    )

    try:
        auth_user.date_format = date_format
        auth_user.display_ascent = display_ascent
        auth_user.imperial_units = imperial_units
        auth_user.language = language
        auth_user.start_elevation_at_zero = start_elevation_at_zero
        auth_user.timezone = timezone
        auth_user.use_dark_mode = use_dark_mode
        auth_user.use_raw_gpx_speed = use_raw_gpx_speed
        auth_user.weekm = weekm
        auth_user.workouts_visibility = PrivacyLevel(workouts_visibility)
        auth_user.map_visibility = get_map_visibility(
            PrivacyLevel(map_visibility), auth_user.workouts_visibility
        )
        auth_user.manually_approves_followers = manually_approves_followers
        auth_user.hide_profile_in_users_directory = (
            hide_profile_in_users_directory
        )
        db.session.commit()

        return {
            'status': 'success',
            'message': 'user preferences updated',
            'data': auth_user.serialize(auth_user),
        }

    # handler errors
    except (exc.IntegrityError, exc.OperationalError, ValueError) as e:
        return handle_error_and_return_response(e, db=db)


@auth_blueprint.route('/auth/profile/edit/sports', methods=['POST'])
@require_auth(scopes=['profile:write'])
def edit_user_sport_preferences(
    auth_user: User,
) -> Union[Dict, HttpResponse]:
    """
    Edit authenticated user sport preferences.

    **Scope**: ``profile:write``

    **Example request**:

    .. sourcecode:: http

      POST /api/auth/profile/edit/sports HTTP/1.1
      Content-Type: application/json

    **Example response**:

    .. sourcecode:: http

      HTTP/1.1 200 OK
      Content-Type: application/json

      {
        "data": {
          "color": "#000000",
          "default_equipment_ids": [],
          "is_active": true,
          "sport_id": 1,
          "stopped_speed_threshold": 1,
          "user_id": 1
        },
        "message": "user sport preferences updated",
        "status": "success"
      }

    :<json int sport_id: the sport preference to add/change
    :<json string color: valid hexadecimal color
    :<json boolean is_active: is sport available when adding a workout
    :<json float stopped_speed_threshold: stopped speed threshold used by gpxpy
    :<json array of strings default_equipment_ids: the default equipment ids
                                                        to use for this sport

    :reqheader Authorization: OAuth 2.0 Bearer Token

    :statuscode 200: ``user sport preferences updated``
    :statuscode 400:
        - ``invalid payload``
        - ``invalid hexadecimal color``
    :statuscode 401:
        - ``provide a valid auth token``
        - ``signature expired, please log in again``
        - ``invalid token, please log in again``
    :statuscode 404: ``sport does not exist``
    :statuscode 500: ``error, please try again or contact the administrator``
    """
    post_data = request.get_json()
    if (
        not post_data
        or 'sport_id' not in post_data
        or len(post_data.keys()) == 1
    ):
        return InvalidPayloadErrorResponse()

    sport_id = post_data.get('sport_id')
    sport = Sport.query.filter_by(id=sport_id).first()
    if not sport:
        return NotFoundErrorResponse('sport does not exist')

    color = post_data.get('color')
    is_active = post_data.get('is_active')
    stopped_speed_threshold = post_data.get('stopped_speed_threshold')
    default_equipment_ids = post_data.get('default_equipment_ids')

    try:
        user_sport = UserSportPreference.query.filter_by(
            user_id=auth_user.id,
            sport_id=sport_id,
        ).first()
        if not user_sport:
            user_sport = UserSportPreference(
                user_id=auth_user.id,
                sport_id=sport_id,
                stopped_speed_threshold=sport.stopped_speed_threshold,
            )
            db.session.add(user_sport)
            db.session.flush()
        if color:
            if re.match(HEX_COLOR_REGEX, color) is None:
                return InvalidPayloadErrorResponse('invalid hexadecimal color')
            user_sport.color = color
        if is_active is not None:
            user_sport.is_active = is_active
        if stopped_speed_threshold:
            user_sport.stopped_speed_threshold = stopped_speed_threshold

        if default_equipment_ids is not None:
            existing_default_equipments = user_sport.default_equipments.all()
            default_equipments = handle_equipments(
                default_equipment_ids,
                auth_user,
                sport_id,
                existing_default_equipments,
            )
            if default_equipments:
                db.session.execute(
                    insert(UserSportPreferenceEquipment)
                    .values(
                        [
                            {
                                "equipment_id": equipment.id,
                                "sport_id": user_sport.sport_id,
                                "user_id": auth_user.id,
                            }
                            for equipment in default_equipments
                        ]
                    )
                    .on_conflict_do_nothing()
                )

                equipments_to_remove = set(existing_default_equipments) - set(
                    default_equipments
                )
                db.session.query(UserSportPreferenceEquipment).filter(
                    UserSportPreferenceEquipment.c.user_id == auth_user.id,
                    (
                        UserSportPreferenceEquipment.c.sport_id
                        == user_sport.sport_id
                    ),
                    UserSportPreferenceEquipment.c.equipment_id.in_(
                        [e.id for e in equipments_to_remove]
                    ),
                ).delete()

            elif existing_default_equipments:
                db.session.query(UserSportPreferenceEquipment).filter(
                    UserSportPreferenceEquipment.c.user_id == auth_user.id,
                    UserSportPreferenceEquipment.c.sport_id
                    == user_sport.sport_id,
                ).delete()
        db.session.commit()

        return {
            'status': 'success',
            'message': 'user sport preferences updated',
            'data': user_sport.serialize(),
        }

    # handler errors
    except InvalidEquipmentsException as e:
        return InvalidPayloadErrorResponse(str(e))
    except InvalidEquipmentException as e:
        return EquipmentInvalidPayloadErrorResponse(
            equipment_id=e.equipment_id, message=e.message, status=e.status
        )
    except (exc.IntegrityError, exc.OperationalError, ValueError) as e:
        return handle_error_and_return_response(e, db=db)


@auth_blueprint.route(
    '/auth/profile/reset/sports/<sport_id>', methods=['DELETE']
)
@require_auth(scopes=['profile:write'])
def reset_user_sport_preferences(
    auth_user: User, sport_id: int
) -> Union[Tuple[Dict, int], HttpResponse]:
    """
    Reset authenticated user preferences for a given sport.

    **Scope**: ``profile:write``

    **Example request**:

    .. sourcecode:: http

      DELETE /api/auth/profile/reset/sports/1 HTTP/1.1
      Content-Type: application/json

    **Example response**:

    .. sourcecode:: http

      HTTP/1.1 204 OK
      Content-Type: application/json

    :param string sport_id: sport id

    :reqheader Authorization: OAuth 2.0 Bearer Token

    :statuscode 204: user preferences deleted
    :statuscode 401:
        - ``provide a valid auth token``
        - ``signature expired, please log in again``
        - ``invalid token, please log in again``
    :statuscode 404: ``sport does not exist``
    :statuscode 500: ``error, please try again or contact the administrator``
    """
    sport = Sport.query.filter_by(id=sport_id).first()
    if not sport:
        return NotFoundErrorResponse('sport does not exist')

    try:
        user_sport = UserSportPreference.query.filter_by(
            user_id=auth_user.id,
            sport_id=sport_id,
        ).first()
        if user_sport:
            db.session.delete(user_sport)
            db.session.commit()
        return {'status': 'no content'}, 204

    # handler errors
    except (exc.IntegrityError, exc.OperationalError) as e:
        return handle_error_and_return_response(e, db=db)


@auth_blueprint.route('/auth/picture', methods=['POST'])
@require_auth(scopes=['profile:write'], allow_suspended_user=True)
def edit_picture(auth_user: User) -> Union[Dict, HttpResponse]:
    """
    Update authenticated user picture.

    **Scope**: ``profile:write``

    **Example request**:

    .. sourcecode:: http

      POST /api/auth/picture HTTP/1.1
      Content-Type: multipart/form-data

    **Example response**:

    .. sourcecode:: http

      HTTP/1.1 200 OK
      Content-Type: application/json

      {
        "message": "user picture updated",
        "status": "success"
      }

    :form file: image file (allowed extensions: .jpg, .png, .gif)

    :reqheader Authorization: OAuth 2.0 Bearer Token

    :statuscode 200: ``user picture updated``
    :statuscode 400:
        - ``invalid payload``
        - ``no file part``
        - ``no selected file``
        - ``file extension not allowed``
    :statuscode 401:
        - ``provide a valid auth token``
        - ``signature expired, please log in again``
        - ``invalid token, please log in again``
    :statuscode 413: ``error during picture update: file size exceeds 1.0MB``
    :statuscode 500: ``error during picture update``
    """
    try:
        response_object = get_error_response_if_file_is_invalid(
            'picture', request
        )
    except RequestEntityTooLarge as e:
        appLog.error(e)
        return PayloadTooLargeErrorResponse(
            file_type='picture',
            file_size=request.content_length,
            max_size=current_app.config['MAX_CONTENT_LENGTH'],
        )
    if response_object:
        return response_object

    file = request.files['file']
    filename = secure_filename(file.filename)  # type: ignore
    dirpath = os.path.join(
        current_app.config['UPLOAD_FOLDER'], 'pictures', str(auth_user.id)
    )
    if not os.path.exists(dirpath):
        os.makedirs(dirpath)
    absolute_picture_path = os.path.join(dirpath, filename)
    relative_picture_path = os.path.join(
        'pictures', str(auth_user.id), filename
    )

    try:
        if auth_user.picture is not None:
            old_picture_path = get_absolute_file_path(auth_user.picture)
            if os.path.isfile(get_absolute_file_path(old_picture_path)):
                os.remove(old_picture_path)
        file.save(absolute_picture_path)
        auth_user.picture = relative_picture_path
        db.session.commit()
        return {
            'status': 'success',
            'message': 'user picture updated',
        }

    except (exc.IntegrityError, ValueError) as e:
        return handle_error_and_return_response(
            e, message='error during picture update', status='fail', db=db
        )


@auth_blueprint.route('/auth/picture', methods=['DELETE'])
@require_auth(scopes=['profile:write'], allow_suspended_user=True)
def del_picture(auth_user: User) -> Union[Tuple[Dict, int], HttpResponse]:
    """
    Delete authenticated user picture.

    **Scope**: ``profile:write``

    **Example request**:

    .. sourcecode:: http

      DELETE /api/auth/picture HTTP/1.1
      Content-Type: application/json

    **Example response**:

    .. sourcecode:: http

      HTTP/1.1 204 NO CONTENT
      Content-Type: application/json

    :reqheader Authorization: OAuth 2.0 Bearer Token

    :statuscode 204: picture deleted
    :statuscode 401:
        - ``provide a valid auth token``
        - ``signature expired, please log in again``
        - ``invalid token, please log in again``
    :statuscode 500: ``error during picture deletion``

    """
    try:
        picture_path = get_absolute_file_path(auth_user.picture)
        if os.path.isfile(picture_path):
            os.remove(picture_path)
        auth_user.picture = None
        db.session.commit()
        return {'status': 'no content'}, 204
    except (exc.IntegrityError, ValueError) as e:
        return handle_error_and_return_response(
            e, message='error during picture deletion', status='fail', db=db
        )


@auth_blueprint.route('/auth/password/reset-request', methods=['POST'])
def request_password_reset() -> Union[Dict, HttpResponse]:
    """
    Handle password reset request.

    If email sending is disabled, this endpoint is not available.

    **Example request**:

    .. sourcecode:: http

      POST /api/auth/password/reset-request HTTP/1.1
      Content-Type: application/json

    **Example response**:

    .. sourcecode:: http

      HTTP/1.1 200 OK
      Content-Type: application/json

      {
        "message": "password reset request processed",
        "status": "success"
      }

    :<json string email: user email

    :statuscode 200: ``password reset request processed``
    :statuscode 400: ``invalid payload``
    :statuscode 404: ``the requested URL was not found on the server``

    """
    if not current_app.config['CAN_SEND_EMAILS']:
        return NotFoundErrorResponse(NOT_FOUND_MESSAGE)

    post_data = request.get_json()
    if not post_data or post_data.get('email') is None:
        return InvalidPayloadErrorResponse()
    email = post_data.get('email')

    user = User.query.filter(User.email == email).first()
    if user:
        password_reset_token = user.encode_password_reset_token(user.id)
        ui_url = current_app.config['UI_URL']
        user_language = get_language(user.language)
        email_data = {
            'expiration_delay': get_readable_duration(
                current_app.config['PASSWORD_TOKEN_EXPIRATION_SECONDS'],
                user_language,
            ),
            'username': user.username,
            'password_reset_url': (
                f'{ui_url}/password-reset?token={password_reset_token}'  # noqa
            ),
            'fittrackee_url': ui_url,
            'operating_system': request.user_agent.platform,  # type: ignore
            'browser_name': request.user_agent.browser,  # type: ignore
        }
        user_data = {
            'language': user_language,
            'email': user.email,
        }
        reset_password_email.send(user_data, email_data)
    return {
        'status': 'success',
        'message': 'password reset request processed',
    }


@auth_blueprint.route('/auth/password/update', methods=['POST'])
def update_password() -> Union[Dict, HttpResponse]:
    """
    Update user password after password reset request.

    It sends emails if sending is enabled.

    **Example request**:

    .. sourcecode:: http

      POST /api/auth/password/update HTTP/1.1
      Content-Type: application/json

    **Example response**:

    .. sourcecode:: http

      HTTP/1.1 200 OK
      Content-Type: application/json

      {
        "message": "password updated",
        "status": "success"
      }

    :<json string password: password (8 characters required)
    :<json string token: password reset token

    :statuscode 200: ``password updated``
    :statuscode 400: ``invalid payload``
    :statuscode 401: ``invalid token, please request a new token``
    :statuscode 500: ``error, please try again or contact the administrator``

    """
    post_data = request.get_json()
    if (
        not post_data
        or post_data.get('password') is None
        or post_data.get('token') is None
    ):
        return InvalidPayloadErrorResponse()
    password = post_data.get('password')
    token = post_data.get('token')

    try:
        user_id = decode_user_token(token)
    except (jwt.ExpiredSignatureError, jwt.InvalidTokenError):
        return UnauthorizedErrorResponse()

    message = check_password(password)
    if message != '':
        return InvalidPayloadErrorResponse(message)

    user = User.query.filter(User.id == user_id).first()
    if not user:
        return UnauthorizedErrorResponse()
    try:
        user.password = user.generate_password_hash(password)
        db.session.commit()

        if current_app.config['CAN_SEND_EMAILS']:
            password_change_email.send(
                {
                    'language': get_language(user.language),
                    'email': user.email,
                },
                {
                    'username': user.username,
                    'fittrackee_url': current_app.config['UI_URL'],
                    'operating_system': request.user_agent.platform,
                    'browser_name': request.user_agent.browser,
                },
            )

        return {
            'status': 'success',
            'message': 'password updated',
        }
    except (exc.OperationalError, ValueError) as e:
        return handle_error_and_return_response(e, db=db)


@auth_blueprint.route('/auth/email/update', methods=['POST'])
def update_email() -> Union[Dict, HttpResponse]:
    """
    Update user email after confirmation.

    **Example request**:

    .. sourcecode:: http

      POST /api/auth/email/update HTTP/1.1
      Content-Type: application/json

    **Example response**:

    .. sourcecode:: http

      HTTP/1.1 200 OK
      Content-Type: application/json

      {
        "message": "email updated",
        "status": "success"
      }

    :<json string token: password reset token

    :statuscode 200: ``email updated``
    :statuscode 400: ``invalid payload``
    :statuscode 500: ``error, please try again or contact the administrator``

    """
    post_data = request.get_json()
    if not post_data or post_data.get('token') is None:
        return InvalidPayloadErrorResponse()
    token = post_data.get('token')

    try:
        user = User.query.filter_by(confirmation_token=token).first()

        if not user:
            return InvalidPayloadErrorResponse()

        user.email = user.email_to_confirm
        user.email_to_confirm = None
        user.confirmation_token = None

        db.session.commit()

        response = {
            'status': 'success',
            'message': 'email updated',
        }

        return response

    except (exc.OperationalError, ValueError) as e:
        return handle_error_and_return_response(e, db=db)


@auth_blueprint.route('/auth/account/confirm', methods=['POST'])
def confirm_account() -> Union[Dict, HttpResponse]:
    """
    Activate user account after registration.

    **Example request**:

    .. sourcecode:: http

      POST /api/auth/account/confirm HTTP/1.1
      Content-Type: application/json

    **Example response**:

    .. sourcecode:: http

      HTTP/1.1 200 OK
      Content-Type: application/json

      {
        "auth_token": "JSON Web Token",
        "message": "account confirmation successful",
        "status": "success"
      }

    :<json string token: confirmation token

    :statuscode 200: ``account confirmation successful``
    :statuscode 400: ``invalid payload``
    :statuscode 500: ``error, please try again or contact the administrator``

    """
    post_data = request.get_json()
    if not post_data or post_data.get('token') is None:
        return InvalidPayloadErrorResponse()
    token = post_data.get('token')

    try:
        user = User.query.filter_by(confirmation_token=token).first()

        if not user:
            return InvalidPayloadErrorResponse()

        user.is_active = True
        user.confirmation_token = None

        db.session.commit()

        # generate auth token
        auth_token = user.encode_auth_token(user.id)

        response = {
            'status': 'success',
            'message': 'account confirmation successful',
            'auth_token': auth_token,
        }
        return response

    except (exc.OperationalError, ValueError) as e:
        return handle_error_and_return_response(e, db=db)


@auth_blueprint.route('/auth/account/resend-confirmation', methods=['POST'])
def resend_account_confirmation_email() -> Union[Dict, HttpResponse]:
    """
    Resend email with instructions to confirm account.

    If email sending is disabled, this endpoint is not available.

    **Example request**:

    .. sourcecode:: http

      POST /api/auth/account/resend-confirmation HTTP/1.1
      Content-Type: application/json

    **Example response**:

    .. sourcecode:: http

      HTTP/1.1 200 OK
      Content-Type: application/json

      {
        "message": "confirmation email resent",
        "status": "success"
      }

    :<json string email: user email

    :statuscode 200: ``confirmation email resent``
    :statuscode 400: ``invalid payload``
    :statuscode 404: ``the requested URL was not found on the server``
    :statuscode 500: ``error, please try again or contact the administrator``

    """
    if not current_app.config['CAN_SEND_EMAILS']:
        return NotFoundErrorResponse(NOT_FOUND_MESSAGE)

    post_data = request.get_json()
    if not post_data or post_data.get('email') is None:
        return InvalidPayloadErrorResponse()
    email = post_data.get('email')

    try:
        user = User.query.filter_by(email=email, is_active=False).first()
        if user:
            user.confirmation_token = secrets.token_urlsafe(30)
            db.session.commit()

            send_account_confirmation_email(user)

        response = {
            'status': 'success',
            'message': 'confirmation email resent',
        }
        return response
    except (exc.OperationalError, ValueError) as e:
        return handle_error_and_return_response(e, db=db)


@auth_blueprint.route('/auth/logout', methods=['POST'])
@require_auth(allow_suspended_user=True)
def logout_user(auth_user: User) -> Union[Tuple[Dict, int], HttpResponse]:
    """
    User logout.
    If a valid token is provided, it will be blacklisted.

    **Example request**:

    .. sourcecode:: http

      POST /api/auth/logout HTTP/1.1
      Content-Type: application/json

    **Example responses**:

    - successful logout:

    .. sourcecode:: http

      HTTP/1.1 200 OK
      Content-Type: application/json

      {
        "message": "successfully logged out",
        "status": "success"
      }

    - error on logout:

    .. sourcecode:: http

      HTTP/1.1 401 UNAUTHORIZED
      Content-Type: application/json

      {
        "message": "provide a valid auth token",
        "status": "error"
      }

    :reqheader Authorization: OAuth 2.0 Bearer Token

    :statuscode 200: ``successfully logged out``
    :statuscode 401:
      - ``provide a valid auth token``
      - ``The access token provided is expired, revoked, malformed, or invalid
        for other reasons.``
    :statuscode 500: ``error on token blacklist``

    """
    auth_token = request.headers.get('Authorization', '').split(' ')[1]
    try:
        db.session.add(BlacklistedToken(token=auth_token))
        db.session.commit()
    except Exception:
        return {
            'status': 'error',
            'message': 'error on token blacklist',
        }, 500

    return {
        'status': 'success',
        'message': 'successfully logged out',
    }, 200


@auth_blueprint.route('/auth/account/privacy-policy', methods=['POST'])
@require_auth(allow_suspended_user=True)
def accept_privacy_policy(auth_user: User) -> Union[Dict, HttpResponse]:
    """
    The authenticated user accepts the privacy policy.

    **Example request**:

    .. sourcecode:: http

      POST /auth/account/privacy-policy HTTP/1.1
      Content-Type: application/json

    **Example response**:

    .. sourcecode:: http

      HTTP/1.1 200 OK
      Content-Type: application/json

      {
        "status": "success"
      }

    :<json boolean accepted_policy: ``true`` if user accepted privacy policy

    :reqheader Authorization: OAuth 2.0 Bearer Token

    :statuscode 200: ``success``
    :statuscode 400: ``invalid payload``
    :statuscode 401:
        - ``provide a valid auth token``
        - ``signature expired, please log in again``
        - ``invalid token, please log in again``
    :statuscode 500: ``error, please try again or contact the administrator``
    """
    post_data = request.get_json()
    if not post_data or not post_data.get('accepted_policy'):
        return InvalidPayloadErrorResponse()

    try:
        if post_data.get('accepted_policy') is True:
            auth_user.accepted_policy_date = datetime.datetime.utcnow()
            db.session.commit()
            return {"status": "success"}
        else:
            return InvalidPayloadErrorResponse()
    except (exc.IntegrityError, exc.OperationalError, ValueError) as e:
        return handle_error_and_return_response(e, db=db)


@auth_blueprint.route('/auth/account/export/request', methods=['POST'])
@require_auth(allow_suspended_user=True)
def request_user_data_export(auth_user: User) -> Union[Dict, HttpResponse]:
    """
    Request a data export for authenticated user.

    **Example request**:

    .. sourcecode:: http

      POST /auth/account/export/request HTTP/1.1
      Content-Type: application/json

    **Example response**:

    .. sourcecode:: http

      HTTP/1.1 200 OK
      Content-Type: application/json

      {
        "status": "success",
        "request": {
            "created_at": "Wed, 01 Mar 2023 12:31:17 GMT",
            "status": "in_progress",
            "file_name": null,
            "file_size": null
        }
      }

    :reqheader Authorization: OAuth 2.0 Bearer Token

    :statuscode 200: ``success``
    :statuscode 400:
        - ``ongoing request exists``
        - ``completed request already exists``
    :statuscode 401:
        - ``provide a valid auth token``
        - ``signature expired, please log in again``
        - ``invalid token, please log in again``
    :statuscode 500: ``error, please try again or contact the administrator``
    """
    existing_export_request = UserDataExport.query.filter_by(
        user_id=auth_user.id
    ).first()
    if existing_export_request:
        if not existing_export_request.completed:
            return InvalidPayloadErrorResponse("ongoing request exists")

        export_expiration = current_app.config["DATA_EXPORT_EXPIRATION"]
        if existing_export_request.created_at > (
            datetime.datetime.utcnow()
            - datetime.timedelta(hours=export_expiration)
        ):
            return InvalidPayloadErrorResponse(
                "completed request already exists"
            )

    try:
        if existing_export_request:
            db.session.delete(existing_export_request)
            db.session.flush()
        export_request = UserDataExport(user_id=auth_user.id)
        db.session.add(export_request)
        db.session.commit()

        export_data.send(export_request_id=export_request.id)

        return {"status": "success", "request": export_request.serialize()}
    except (exc.IntegrityError, exc.OperationalError, ValueError) as e:
        return handle_error_and_return_response(e, db=db)


@auth_blueprint.route('/auth/account/export', methods=['GET'])
@require_auth(allow_suspended_user=True)
def get_user_data_export(auth_user: User) -> Union[Dict, HttpResponse]:
    """
    Get a data export info for authenticated user if a request exists.

    It returns:

    - export creation date
    - export status (``in_progress``, ``successful`` and ``errored``)
    - file name and size (in bytes) when export is successful

    **Example request**:

    .. sourcecode:: http

      GET /auth/account/export HTTP/1.1
      Content-Type: application/json

    **Example response**:

    - if a request exists:

    .. sourcecode:: http

      HTTP/1.1 200 OK
      Content-Type: application/json

      {
        "status": "success",
        "request": {
            "created_at": "Wed, 01 Mar 2023 12:31:17 GMT",
            "status": "successful",
            "file_name": "archive_rgjsR3fHt295ywNQr5Yp.zip",
            "file_size": 924
        }
      }

    - if no request:

    .. sourcecode:: http

      HTTP/1.1 200 OK
      Content-Type: application/json

      {
        "status": "success",
        "request": null
      }

    :reqheader Authorization: OAuth 2.0 Bearer Token

    :statuscode 200: ``success``
    :statuscode 401:
        - ``provide a valid auth token``
        - ``signature expired, please log in again``
        - ``invalid token, please log in again``
    """
    export_request = UserDataExport.query.filter_by(
        user_id=auth_user.id
    ).first()
    return {
        "status": "success",
        "request": export_request.serialize() if export_request else None,
    }


@auth_blueprint.route(
    '/auth/account/export/<string:file_name>', methods=['GET']
)
@require_auth(allow_suspended_user=True)
def download_data_export(
    auth_user: User, file_name: str
) -> Union[Response, HttpResponse]:
    """
    Download a data export archive

    **Example request**:

    .. sourcecode:: http

      GET /auth/account/export/download/archive_rgjsR3fHr5Yp.zip HTTP/1.1
      Content-Type: application/json

    **Example response**:

    .. sourcecode:: http

      HTTP/1.1 200 OK
      Content-Type: application/x-gzip

    :param string file_name: filename

    :reqheader Authorization: OAuth 2.0 Bearer Token

    :statuscode 200: ``success``
    :statuscode 401:
        - ``provide a valid auth token``
        - ``signature expired, please log in again``
        - ``invalid token, please log in again``
    :statuscode 404: ``file not found``
    """
    export_request = UserDataExport.query.filter_by(
        user_id=auth_user.id
    ).first()
    if (
        not export_request
        or not export_request.completed
        or export_request.file_name != file_name
    ):
        return DataNotFoundErrorResponse(
            data_type="archive", message="file not found"
        )

    return send_from_directory(
        f"{current_app.config['UPLOAD_FOLDER']}/exports/{auth_user.id}",
        export_request.file_name,
        mimetype='application/zip',
        as_attachment=True,
    )


@auth_blueprint.route('/auth/blocked-users', methods=['GET'])
@require_auth(scopes=['profile:read'])
def get_blocked_users(auth_user: User) -> Union[Dict, HttpResponse]:
    params = request.args.copy()
    try:
        page = int(params.get('page', 1))
    except ValueError:
        page = 1

    paginated_relations = (
        User.query.join(BlockedUser, User.id == BlockedUser.user_id)
        .filter(BlockedUser.by_user_id == auth_user.id)
        .order_by(BlockedUser.created_at.desc())
        .paginate(page=page, per_page=BLOCKED_USERS_PER_PAGE, error_out=False)
    )
    return {
        "status": "success",
        "blocked_users": [
            user.serialize(auth_user) for user in paginated_relations.items
        ],
        "pagination": {
            "has_next": paginated_relations.has_next,
            "has_prev": paginated_relations.has_prev,
            "page": paginated_relations.page,
            "pages": paginated_relations.pages,
            "total": paginated_relations.total,
        },
    }


@auth_blueprint.route("/auth/account/suspension", methods=["GET"])
@require_auth(scopes=['profile:read'], allow_suspended_user=True)
def get_user_suspension(
    auth_user: User,
) -> Union[Tuple[Dict, int], HttpResponse]:
    if auth_user.suspended_at is None or auth_user.suspension_action is None:
        return NotFoundErrorResponse("user account is not suspended")

    return {
        "status": "success",
        "user_suspension": auth_user.suspension_action.serialize(auth_user),
    }, 200


@auth_blueprint.route(
    "/auth/account/suspension/appeal",
    methods=["POST"],
)
@require_auth(scopes=['profile:write'], allow_suspended_user=True)
def appeal_user_suspension(
    auth_user: User,
) -> Union[Tuple[Dict, int], HttpResponse]:
    if auth_user.suspended_at is None or auth_user.suspension_action is None:
        return NotFoundErrorResponse("user account is not suspended")

    text = request.get_json().get("text")
    if not text:
        return InvalidPayloadErrorResponse("no text provided")

    try:
        appeal = AdminActionAppeal(
            action_id=auth_user.suspension_action.id,
            user_id=auth_user.id,
            text=text,
        )
        db.session.add(appeal)
        db.session.commit()
        return {"status": "success"}, 201

    except exc.IntegrityError:
        return InvalidPayloadErrorResponse("you can appeal only once")
    except (exc.OperationalError, ValueError) as e:
        return handle_error_and_return_response(e, db=db)<|MERGE_RESOLUTION|>--- conflicted
+++ resolved
@@ -53,17 +53,11 @@
 from .exceptions import UserControlsException, UserCreationException
 from .models import (
     BlacklistedToken,
-<<<<<<< HEAD
     BlockedUser,
     User,
     UserDataExport,
     UserSportPreference,
-=======
-    User,
-    UserDataExport,
-    UserSportPreference,
     UserSportPreferenceEquipment,
->>>>>>> d984a7c5
 )
 from .tasks import export_data
 from .utils.controls import check_password, is_valid_email
