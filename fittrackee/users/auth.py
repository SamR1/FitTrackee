import datetime
import os
import re
import secrets
from typing import Dict, Optional, Tuple, Union

import jwt
from flask import Blueprint, current_app, request
from sqlalchemy import exc, func, or_
from werkzeug.exceptions import RequestEntityTooLarge
from werkzeug.utils import secure_filename

from fittrackee import appLog, db
from fittrackee.emails.tasks import (
    account_confirmation_email,
    email_updated_to_current_address,
    email_updated_to_new_address,
    password_change_email,
    reset_password_email,
)
from fittrackee.files import get_absolute_file_path
<<<<<<< HEAD
from fittrackee.privacy_levels import PrivacyLevel, get_map_visibility
=======
from fittrackee.oauth2.server import require_auth
>>>>>>> 8b66ae66
from fittrackee.responses import (
    ForbiddenErrorResponse,
    HttpResponse,
    InvalidPayloadErrorResponse,
    NotFoundErrorResponse,
    PayloadTooLargeErrorResponse,
    UnauthorizedErrorResponse,
    get_error_response_if_file_is_invalid,
    handle_error_and_return_response,
)
from fittrackee.utils import get_readable_duration
from fittrackee.workouts.models import Sport

from .models import BlacklistedToken, User, UserSportPreference
from .utils.controls import check_password, is_valid_email, register_controls
from .utils.token import decode_user_token

auth_blueprint = Blueprint('auth', __name__)

HEX_COLOR_REGEX = regex = "^#([A-Fa-f0-9]{6}|[A-Fa-f0-9]{3})$"
NOT_FOUND_MESSAGE = 'the requested URL was not found on the server'


def get_language(language: Optional[str]) -> str:
    # Note: some users may not have language preferences set
    if not language or language not in current_app.config['LANGUAGES']:
        language = 'en'
    return language


def send_account_confirmation_email(user: User) -> None:
    if current_app.config['CAN_SEND_EMAILS']:
        ui_url = current_app.config['UI_URL']
        email_data = {
            'username': user.username,
            'fittrackee_url': ui_url,
            'operating_system': request.user_agent.platform,  # type: ignore  # noqa
            'browser_name': request.user_agent.browser,  # type: ignore
            'account_confirmation_url': (
                f'{ui_url}/account-confirmation'
                f'?token={user.confirmation_token}'
            ),
        }
        user_data = {
            'language': get_language(user.language),
            'email': user.email,
        }
        account_confirmation_email.send(user_data, email_data)


@auth_blueprint.route('/auth/register', methods=['POST'])
def register_user() -> Union[Tuple[Dict, int], HttpResponse]:
    """
    Register a user and send confirmation email.

    The newly created account is inactive. The user must confirm his email
    to activate it.

    **Example request**:

    .. sourcecode:: http

      POST /api/auth/register HTTP/1.1
      Content-Type: application/json

    **Example responses**:

    - success

    .. sourcecode:: http

      HTTP/1.1 200 SUCCESS
      Content-Type: application/json

      {
        "status": "success"
      }

    - error on registration

    .. sourcecode:: http

      HTTP/1.1 400 BAD REQUEST
      Content-Type: application/json

      {
        "message": "Errors: email: valid email must be provided\\n",
        "status": "error"
      }

    :<json string username: username (3 to 30 characters required)
    :<json string email: user email
    :<json string password: password (8 characters required)
    :<json string lang: user language preferences (if not provided or invalid,
                        fallback to 'en' (english))

    :statuscode 200: success
    :statuscode 400:
        - invalid payload
        - sorry, that username is already taken
        - Errors:
            - username: 3 to 30 characters required
            - username:
              only alphanumeric characters and the underscore
              character "_" allowed
            - email: valid email must be provided
            - password: 8 characters required
    :statuscode 403:
        error, registration is disabled
    :statuscode 500:
        error, please try again or contact the administrator
    """
    if not current_app.config.get('is_registration_enabled'):
        return ForbiddenErrorResponse('error, registration is disabled')

    post_data = request.get_json()
    if (
        not post_data
        or post_data.get('username') is None
        or post_data.get('email') is None
        or post_data.get('password') is None
    ):
        return InvalidPayloadErrorResponse()
    username = post_data.get('username')
    email = post_data.get('email')
    password = post_data.get('password')
    language = get_language(post_data.get('language'))

    try:
        ret = register_controls(username, email, password)
    except TypeError as e:
        return handle_error_and_return_response(e, db=db)

    if ret != '':
        return InvalidPayloadErrorResponse(ret)

    try:
        user = User.query.filter(
            User.is_remote == False,  # noqa
            or_(
                func.lower(User.username) == func.lower(username),
            ),
        ).first()
        if user:
            return InvalidPayloadErrorResponse(
                'sorry, that username is already taken'
            )

        # if a user exists with same email address, no error is returned
        # since a user has to confirm his email to activate his account
        user = User.query.filter(
            User.is_remote == False,  # noqa
            func.lower(User.email) == func.lower(email),
        ).first()
        if not user:
            new_user = User(username=username, email=email, password=password)
            new_user.timezone = 'Europe/Paris'
            new_user.confirmation_token = secrets.token_urlsafe(30)
            new_user.language = language
            db.session.add(new_user)
            db.session.commit()
            # create actor even if federation is disabled
            new_user.create_actor()

            send_account_confirmation_email(new_user)

        return {'status': 'success'}, 200
    # handler errors
    except (exc.IntegrityError, exc.OperationalError, ValueError) as e:
        return handle_error_and_return_response(e, db=db)


@auth_blueprint.route('/auth/login', methods=['POST'])
def login_user() -> Union[Dict, HttpResponse]:
    """
    User login.

    Only user with an active account can log in.

    **Example request**:

    .. sourcecode:: http

      POST /api/auth/login HTTP/1.1
      Content-Type: application/json

    **Example responses**:

    - successful login

    .. sourcecode:: http

      HTTP/1.1 200 OK
      Content-Type: application/json

      {
        "auth_token": "JSON Web Token",
        "message": "successfully logged in",
        "status": "success"
      }

    - error on login

    .. sourcecode:: http

      HTTP/1.1 401 UNAUTHORIZED
      Content-Type: application/json

      {
        "message": "invalid credentials",
        "status": "error"
      }

    :<json string email: user email
    :<json string password: password

    :statuscode 200: successfully logged in
    :statuscode 400: invalid payload
    :statuscode 401: invalid credentials
    :statuscode 500: error, please try again or contact the administrator

    """
    # get post data
    post_data = request.get_json()
    if not post_data:
        return InvalidPayloadErrorResponse()
    email = post_data.get('email', '')
    password = post_data.get('password')
    try:
        user = User.query.filter(
            func.lower(User.email) == func.lower(email),
            User.is_active == True,  # noqa
        ).first()
        if user and user.check_password(password):
            # generate auth token
            auth_token = user.encode_auth_token(user.id)
            return {
                'status': 'success',
                'message': 'successfully logged in',
                'auth_token': auth_token,
            }
        return UnauthorizedErrorResponse('invalid credentials')
    # handler errors
    except (exc.IntegrityError, exc.OperationalError, ValueError) as e:
        return handle_error_and_return_response(e, db=db)


@auth_blueprint.route('/auth/profile', methods=['GET'])
@require_auth(scopes=['profile:read'])
def get_authenticated_user_profile(
    auth_user: User,
) -> Union[Dict, HttpResponse]:
    """
    Get authenticated user info (profile, account, preferences).

    **Scope**: ``profile:read``

    **Example request**:

    .. sourcecode:: http

      GET /api/auth/profile HTTP/1.1
      Content-Type: application/json

    **Example response**:

    .. sourcecode:: http

      HTTP/1.1 200 OK
      Content-Type: application/json

      {
        "data": {
          "admin": false,
          "bio": null,
          "birth_date": null,
          "created_at": "Sun, 14 Jul 2019 14:09:58 GMT",
          "display_ascent": true,
          "email": "sam@example.com",
          "first_name": null,
          "followers": 0,
          "following": 0,
          "imperial_units": false,
          "is_active": true,
          "is_remote": false,
          "language": "en",
          "last_name": null,
          "location": null,
          "map_visibility": "private",
          "nb_sports": 3,
          "nb_workouts": 6,
          "picture": false,
          "records": [
            {
              "id": 9,
              "record_type": "AS",
              "sport_id": 1,
              "user": "sam",
              "value": 18,
              "workout_date": "Sun, 07 Jul 2019 08:00:00 GMT",
              "workout_id": "hvYBqYBRa7wwXpaStWR4V2"
            },
            {
              "id": 10,
              "record_type": "FD",
              "sport_id": 1,
              "user": "sam",
              "value": 18,
              "workout_date": "Sun, 07 Jul 2019 08:00:00 GMT",
              "workout_id": "hvYBqYBRa7wwXpaStWR4V2"
            },
            {
              "id": 13,
              "record_type": "HA",
              "sport_id": 1,
              "user": "Sam",
              "value": 43.97,
              "workout_date": "Sun, 07 Jul 2019 08:00:00 GMT",
              "workout_id": "hvYBqYBRa7wwXpaStWR4V2"
            },
            {
              "id": 11,
              "record_type": "LD",
              "sport_id": 1,
              "user": "sam",
              "value": "1:01:00",
              "workout_date": "Sun, 07 Jul 2019 08:00:00 GMT",
              "workout_id": "hvYBqYBRa7wwXpaStWR4V2"
            },
            {
              "id": 12,
              "record_type": "MS",
              "sport_id": 1,
              "user": "sam",
              "value": 18,
              "workout_date": "Sun, 07 Jul 2019 08:00:00 GMT",
              "workout_id": "hvYBqYBRa7wwXpaStWR4V2"
            }
          ],
          "sports_list": [
              1,
              4,
              6
          ],
          "timezone": "Europe/Paris",
          "total_distance": 67.895,
          "total_duration": "6:50:27",
          "username": "sam",
          "weekm": false,
          "workouts_visibility": "private"
        },
        "status": "success"
      }

    :reqheader Authorization: OAuth 2.0 Bearer Token

    :statuscode 200: success.
    :statuscode 401:
        - provide a valid auth token
        - signature expired, please log in again
        - invalid token, please log in again
    """
    return {'status': 'success', 'data': auth_user.serialize(auth_user)}


@auth_blueprint.route('/auth/profile/edit', methods=['POST'])
@require_auth(scopes=['profile:write'])
def edit_user(auth_user: User) -> Union[Dict, HttpResponse]:
    """
    Edit authenticated user profile.

    **Scope**: ``profile:write``

    **Example request**:

    .. sourcecode:: http

      POST /api/auth/profile/edit HTTP/1.1
      Content-Type: application/json

    **Example response**:

    .. sourcecode:: http

      HTTP/1.1 200 OK
      Content-Type: application/json

      {
        "data": {
          "admin": false,
          "bio": null,
          "birth_date": null,
          "created_at": "Sun, 14 Jul 2019 14:09:58 GMT",
          "display_ascent": true,
          "email": "sam@example.com",
          "first_name": null,
          "followers": 0,
          "following": 0,
          "imperial_units": false,
          "is_active": true,
          "is_remote": false,
          "language": "en",
          "last_name": null,
          "location": null,
          "map_visibility": "private",
          "nb_sports": 3,
          "nb_workouts": 6,
          "picture": false,
          "records": [
            {
              "id": 9,
              "record_type": "AS",
              "sport_id": 1,
              "user": "sam",
              "value": 18,
              "workout_date": "Sun, 07 Jul 2019 08:00:00 GMT",
              "workout_id": "hvYBqYBRa7wwXpaStWR4V2"
            },
            {
              "id": 10,
              "record_type": "FD",
              "sport_id": 1,
              "user": "sam",
              "value": 18,
              "workout_date": "Sun, 07 Jul 2019 08:00:00 GMT",
              "workout_id": "hvYBqYBRa7wwXpaStWR4V2"
            },
            {
              "id": 13,
              "record_type": "HA",
              "sport_id": 1,
              "user": "Sam",
              "value": 43.97,
              "workout_date": "Sun, 07 Jul 2019 08:00:00 GMT",
              "workout_id": "hvYBqYBRa7wwXpaStWR4V2"
            },
            {
              "id": 11,
              "record_type": "LD",
              "sport_id": 1,
              "user": "sam",
              "value": "1:01:00",
              "workout_date": "Sun, 07 Jul 2019 08:00:00 GMT",
              "workout_id": "hvYBqYBRa7wwXpaStWR4V2"
            },
            {
              "id": 12,
              "record_type": "MS",
              "sport_id": 1,
              "user": "sam",
              "value": 18,
              "workout_date": "Sun, 07 Jul 2019 08:00:00 GMT",
              "workout_id": "hvYBqYBRa7wwXpaStWR4V2"
            }
          ],
          "sports_list": [
              1,
              4,
              6
          ],
          "timezone": "Europe/Paris",
          "total_distance": 67.895,
          "total_duration": "6:50:27",
          "username": "sam"
          "weekm": true,
          "workouts_visibility": "private"
        },
        "message": "user profile updated",
        "status": "success"
      }

    :<json string first_name: user first name
    :<json string last_name: user last name
    :<json string location: user location
    :<json string bio: user biography
    :<json string birth_date: user birth date (format: ``%Y-%m-%d``)

    :reqheader Authorization: OAuth 2.0 Bearer Token

    :statuscode 200: user profile updated
    :statuscode 400:
        - invalid payload
    :statuscode 401:
        - provide a valid auth token
        - signature expired, please log in again
        - invalid token, please log in again
    :statuscode 500: error, please try again or contact the administrator
    """
    # get post data
    post_data = request.get_json()
    user_mandatory_data = {
        'first_name',
        'last_name',
        'bio',
        'birth_date',
        'location',
    }
    if not post_data or not post_data.keys() >= user_mandatory_data:
        return InvalidPayloadErrorResponse()

    first_name = post_data.get('first_name')
    last_name = post_data.get('last_name')
    bio = post_data.get('bio')
    birth_date = post_data.get('birth_date')
    location = post_data.get('location')

    try:
        auth_user.first_name = first_name
        auth_user.last_name = last_name
        auth_user.bio = bio
        auth_user.location = location
        auth_user.birth_date = (
            datetime.datetime.strptime(birth_date, '%Y-%m-%d')
            if birth_date
            else None
        )
        db.session.commit()

        return {
            'status': 'success',
            'message': 'user profile updated',
            'data': auth_user.serialize(auth_user),
        }

    # handler errors
    except (exc.IntegrityError, exc.OperationalError, ValueError) as e:
        return handle_error_and_return_response(e, db=db)


@auth_blueprint.route('/auth/profile/edit/account', methods=['PATCH'])
@require_auth(scopes=['profile:write'])
def update_user_account(auth_user: User) -> Union[Dict, HttpResponse]:
    """
    Update authenticated user email and password.

    It sends emails if sending is enabled:

    - Password change
    - Email change:

      - one to the current address to inform user
      - another one to the new address to confirm it.

    **Scope**: ``profile:write``

    **Example request**:

    .. sourcecode:: http

      PATCH /api/auth/profile/edit/account HTTP/1.1
      Content-Type: application/json

    **Example response**:

    .. sourcecode:: http

      HTTP/1.1 200 OK
      Content-Type: application/json

      {
        "data": {
          "admin": false,
          "bio": null,
          "birth_date": null,
          "created_at": "Sun, 14 Jul 2019 14:09:58 GMT",
          "display_ascent": true,
          "email": "sam@example.com",
          "first_name": null,
          "imperial_units": false,
          "is_active": true,
          "language": "en",
          "last_name": null,
          "location": null,
          "nb_sports": 3,
          "nb_workouts": 6,
          "picture": false,
          "records": [
            {
              "id": 9,
              "record_type": "AS",
              "sport_id": 1,
              "user": "sam",
              "value": 18,
              "workout_date": "Sun, 07 Jul 2019 08:00:00 GMT",
              "workout_id": "hvYBqYBRa7wwXpaStWR4V2"
            },
            {
              "id": 10,
              "record_type": "FD",
              "sport_id": 1,
              "user": "sam",
              "value": 18,
              "workout_date": "Sun, 07 Jul 2019 08:00:00 GMT",
              "workout_id": "hvYBqYBRa7wwXpaStWR4V2"
            },
            {
              "id": 13,
              "record_type": "HA",
              "sport_id": 1,
              "user": "Sam",
              "value": 43.97,
              "workout_date": "Sun, 07 Jul 2019 08:00:00 GMT",
              "workout_id": "hvYBqYBRa7wwXpaStWR4V2"
            },
            {
              "id": 11,
              "record_type": "LD",
              "sport_id": 1,
              "user": "sam",
              "value": "1:01:00",
              "workout_date": "Sun, 07 Jul 2019 08:00:00 GMT",
              "workout_id": "hvYBqYBRa7wwXpaStWR4V2"
            },
            {
              "id": 12,
              "record_type": "MS",
              "sport_id": 1,
              "user": "sam",
              "value": 18,
              "workout_date": "Sun, 07 Jul 2019 08:00:00 GMT",
              "workout_id": "hvYBqYBRa7wwXpaStWR4V2"
            }
          ],
          "sports_list": [
              1,
              4,
              6
          ],
          "timezone": "Europe/Paris",
          "total_distance": 67.895,
          "total_duration": "6:50:27",
          "username": "sam"
          "weekm": true,
        },
        "message": "user account updated",
        "status": "success"
      }

    :<json string email: user email
    :<json string password: user current password
    :<json string new_password: user new password

    :reqheader Authorization: OAuth 2.0 Bearer Token

    :statuscode 200: user account updated
    :statuscode 400:
        - invalid payload
        - email is missing
        - current password is missing
        - email: valid email must be provided
        - password: 8 characters required
    :statuscode 401:
        - provide a valid auth token
        - signature expired, please log in again
        - invalid token, please log in again
        - invalid credentials
    :statuscode 500: error, please try again or contact the administrator
    """
    data = request.get_json()
    if not data:
        return InvalidPayloadErrorResponse()
    email_to_confirm = data.get('email')
    if not email_to_confirm:
        return InvalidPayloadErrorResponse('email is missing')
    current_password = data.get('password')
    if not current_password:
        return InvalidPayloadErrorResponse('current password is missing')
    if not auth_user.check_password(current_password):
        return UnauthorizedErrorResponse('invalid credentials')

    new_password = data.get('new_password')
    error_messages = ''
    try:
        if email_to_confirm != auth_user.email:
            if is_valid_email(email_to_confirm):
                if current_app.config['CAN_SEND_EMAILS']:
                    auth_user.email_to_confirm = email_to_confirm
                    auth_user.confirmation_token = secrets.token_urlsafe(30)
                else:
                    auth_user.email = email_to_confirm
                    auth_user.confirmation_token = None
            else:
                error_messages = 'email: valid email must be provided\n'

        if new_password is not None:
            error_messages += check_password(new_password)
            if error_messages == '':
                hashed_password = auth_user.generate_password_hash(
                    new_password
                )
                auth_user.password = hashed_password

        if error_messages != '':
            return InvalidPayloadErrorResponse(error_messages)

        db.session.commit()

        if current_app.config['CAN_SEND_EMAILS']:
            ui_url = current_app.config['UI_URL']
            user_data = {
                'language': get_language(auth_user.language),
                'email': auth_user.email,
            }
            data = {
                'username': auth_user.username,
                'fittrackee_url': ui_url,
                'operating_system': request.user_agent.platform,
                'browser_name': request.user_agent.browser,
            }

            if new_password is not None:
                password_change_email.send(user_data, data)

            if (
                auth_user.email_to_confirm is not None
                and auth_user.email_to_confirm != auth_user.email
            ):
                email_data = {
                    **data,
                    **{'new_email_address': email_to_confirm},
                }
                email_updated_to_current_address.send(user_data, email_data)

                email_data = {
                    **data,
                    **{
                        'email_confirmation_url': (
                            f'{ui_url}/email-update'
                            f'?token={auth_user.confirmation_token}'
                        )
                    },
                }
                user_data = {
                    **user_data,
                    **{'email': auth_user.email_to_confirm},
                }
                email_updated_to_new_address.send(user_data, email_data)

        return {
            'status': 'success',
            'message': 'user account updated',
            'data': auth_user.serialize(auth_user),
        }

    except (exc.IntegrityError, exc.OperationalError, ValueError) as e:
        return handle_error_and_return_response(e, db=db)


@auth_blueprint.route('/auth/profile/edit/preferences', methods=['POST'])
@require_auth(scopes=['profile:write'])
def edit_user_preferences(auth_user: User) -> Union[Dict, HttpResponse]:
    """
    Edit authenticated user preferences.

    **Scope**: ``profile:write``

    **Example request**:

    .. sourcecode:: http

      POST /api/auth/profile/edit/preferences HTTP/1.1
      Content-Type: application/json

    **Example response**:

    .. sourcecode:: http

      HTTP/1.1 200 OK
      Content-Type: application/json

      {
        "data": {
          "admin": false,
          "bio": null,
          "birth_date": null,
          "created_at": "Sun, 14 Jul 2019 14:09:58 GMT",
          "display_ascent": true,
          "email": "sam@example.com",
          "first_name": null,
          "followers": 0,
          "following": 0,
          "imperial_units": false,
          "is_active": true,
          "is_remote": false,
          "language": "en",
          "last_name": null,
          "location": null,
          "map_visibility": "followers_only",
          "nb_sports": 3,
          "nb_workouts": 6,
          "picture": false,
          "records": [
            {
              "id": 9,
              "record_type": "AS",
              "sport_id": 1,
              "user": "sam",
              "value": 18,
              "workout_date": "Sun, 07 Jul 2019 08:00:00 GMT",
              "workout_id": "hvYBqYBRa7wwXpaStWR4V2"
            },
            {
              "id": 10,
              "record_type": "FD",
              "sport_id": 1,
              "user": "sam",
              "value": 18,
              "workout_date": "Sun, 07 Jul 2019 08:00:00 GMT",
              "workout_id": "hvYBqYBRa7wwXpaStWR4V2"
            },
            {
              "id": 13,
              "record_type": "HA",
              "sport_id": 1,
              "user": "Sam",
              "value": 43.97,
              "workout_date": "Sun, 07 Jul 2019 08:00:00 GMT",
              "workout_id": "hvYBqYBRa7wwXpaStWR4V2"
            },
            {
              "id": 11,
              "record_type": "LD",
              "sport_id": 1,
              "user": "sam",
              "value": "1:01:00",
              "workout_date": "Sun, 07 Jul 2019 08:00:00 GMT",
              "workout_id": "hvYBqYBRa7wwXpaStWR4V2"
            },
            {
              "id": 12,
              "record_type": "MS",
              "sport_id": 1,
              "user": "sam",
              "value": 18,
              "workout_date": "Sun, 07 Jul 2019 08:00:00 GMT",
              "workout_id": "hvYBqYBRa7wwXpaStWR4V2"
            }
          ],
          "sports_list": [
              1,
              4,
              6
          ],
          "timezone": "Europe/Paris",
          "total_distance": 67.895,
          "total_duration": "6:50:27",
          "username": "sam",
          "weekm": true,
          "workouts_visibility": "public"
        },
        "message": "user preferences updated",
        "status": "success"
      }

    :<json boolean display_ascent: display highest ascent records and total
    :<json boolean imperial_units: display distance in imperial units
    :<json string language: language preferences
    :<json string map_visibility: workouts map visibility
                                  ('public', 'followers_only', 'private')
    :<json string timezone: user time zone
    :<json boolean weekm: does week start on Monday?
    :<json string workouts_visibility: user workouts visibility
                                      ('public', 'followers_only', 'private')

    :reqheader Authorization: OAuth 2.0 Bearer Token

    :statuscode 200: user preferences updated
    :statuscode 400:
        - invalid payload
        - password: password and password confirmation don't match
    :statuscode 401:
        - provide a valid auth token
        - signature expired, please log in again
        - invalid token, please log in again
    :statuscode 500: error, please try again or contact the administrator
    """
    # get post data
    post_data = request.get_json()
    user_mandatory_data = {
        'display_ascent',
        'imperial_units',
        'language',
        'timezone',
        'weekm',
        'map_visibility',
        'workouts_visibility',
    }
    if not post_data or not post_data.keys() >= user_mandatory_data:
        return InvalidPayloadErrorResponse()

    display_ascent = post_data.get('display_ascent')
    imperial_units = post_data.get('imperial_units')
    language = get_language(post_data.get('language'))
    timezone = post_data.get('timezone')
    weekm = post_data.get('weekm')
    map_visibility = post_data.get('map_visibility')
    workouts_visibility = post_data.get('workouts_visibility')

    try:
        auth_user.display_ascent = display_ascent
        auth_user.imperial_units = imperial_units
        auth_user.language = language
        auth_user.timezone = timezone
        auth_user.weekm = weekm
        auth_user.workouts_visibility = PrivacyLevel(workouts_visibility)
        auth_user.map_visibility = get_map_visibility(
            PrivacyLevel(map_visibility), auth_user.workouts_visibility
        )
        db.session.commit()

        return {
            'status': 'success',
            'message': 'user preferences updated',
            'data': auth_user.serialize(auth_user),
        }

    # handler errors
    except (exc.IntegrityError, exc.OperationalError, ValueError) as e:
        return handle_error_and_return_response(e, db=db)


@auth_blueprint.route('/auth/profile/edit/sports', methods=['POST'])
@require_auth(scopes=['profile:write'])
def edit_user_sport_preferences(
    auth_user: User,
) -> Union[Dict, HttpResponse]:
    """
    Edit authenticated user sport preferences.

    **Scope**: ``profile:write``

    **Example request**:

    .. sourcecode:: http

      POST /api/auth/profile/edit/sports HTTP/1.1
      Content-Type: application/json

    **Example response**:

    .. sourcecode:: http

      HTTP/1.1 200 OK
      Content-Type: application/json

      {
        "data": {
          "color": "#000000",
          "is_active": true,
          "sport_id": 1,
          "stopped_speed_threshold": 1,
          "user_id": 1
        },
        "message": "user sport preferences updated",
        "status": "success"
      }

    :<json string color: valid hexadecimal color
    :<json boolean is_active: is sport available when adding a workout
    :<json float stopped_speed_threshold: stopped speed threshold used by gpxpy

    :reqheader Authorization: OAuth 2.0 Bearer Token

    :statuscode 200: user preferences updated
    :statuscode 400:
        - invalid payload
        - invalid hexadecimal color
    :statuscode 401:
        - provide a valid auth token
        - signature expired, please log in again
        - invalid token, please log in again
    :statuscode 404:
        - sport does not exist
    :statuscode 500: error, please try again or contact the administrator
    """
    post_data = request.get_json()
    if (
        not post_data
        or 'sport_id' not in post_data
        or len(post_data.keys()) == 1
    ):
        return InvalidPayloadErrorResponse()

    sport_id = post_data.get('sport_id')
    sport = Sport.query.filter_by(id=sport_id).first()
    if not sport:
        return NotFoundErrorResponse('sport does not exist')

    color = post_data.get('color')
    is_active = post_data.get('is_active')
    stopped_speed_threshold = post_data.get('stopped_speed_threshold')

    try:
        user_sport = UserSportPreference.query.filter_by(
            user_id=auth_user.id,
            sport_id=sport_id,
        ).first()
        if not user_sport:
            user_sport = UserSportPreference(
                user_id=auth_user.id,
                sport_id=sport_id,
                stopped_speed_threshold=sport.stopped_speed_threshold,
            )
            db.session.add(user_sport)
            db.session.flush()
        if color:
            if re.match(HEX_COLOR_REGEX, color) is None:
                return InvalidPayloadErrorResponse('invalid hexadecimal color')
            user_sport.color = color
        if is_active is not None:
            user_sport.is_active = is_active
        if stopped_speed_threshold:
            user_sport.stopped_speed_threshold = stopped_speed_threshold
        db.session.commit()

        return {
            'status': 'success',
            'message': 'user sport preferences updated',
            'data': user_sport.serialize(),
        }

    # handler errors
    except (exc.IntegrityError, exc.OperationalError, ValueError) as e:
        return handle_error_and_return_response(e, db=db)


@auth_blueprint.route(
    '/auth/profile/reset/sports/<sport_id>', methods=['DELETE']
)
@require_auth(scopes=['profile:write'])
def reset_user_sport_preferences(
    auth_user: User, sport_id: int
) -> Union[Tuple[Dict, int], HttpResponse]:
    """
    Reset authenticated user preferences for a given sport.

    **Scope**: ``profile:write``

    **Example request**:

    .. sourcecode:: http

      DELETE /api/auth/profile/reset/sports/1 HTTP/1.1
      Content-Type: application/json

    **Example response**:

    .. sourcecode:: http

      HTTP/1.1 204 OK
      Content-Type: application/json

    :param string sport_id: sport id

    :reqheader Authorization: OAuth 2.0 Bearer Token

    :statuscode 204: user preferences deleted
    :statuscode 401:
        - provide a valid auth token
        - signature expired, please log in again
        - invalid token, please log in again
    :statuscode 404:
        - sport does not exist
    :statuscode 500: error, please try again or contact the administrator
    """
    sport = Sport.query.filter_by(id=sport_id).first()
    if not sport:
        return NotFoundErrorResponse('sport does not exist')

    try:
        user_sport = UserSportPreference.query.filter_by(
            user_id=auth_user.id,
            sport_id=sport_id,
        ).first()
        if user_sport:
            db.session.delete(user_sport)
            db.session.commit()
        return {'status': 'no content'}, 204

    # handler errors
    except (exc.IntegrityError, exc.OperationalError) as e:
        return handle_error_and_return_response(e, db=db)


@auth_blueprint.route('/auth/picture', methods=['POST'])
@require_auth(scopes=['profile:write'])
def edit_picture(auth_user: User) -> Union[Dict, HttpResponse]:
    """
    Update authenticated user picture.

    **Scope**: ``profile:write``

    **Example request**:

    .. sourcecode:: http

      POST /api/auth/picture HTTP/1.1
      Content-Type: multipart/form-data

    **Example response**:

    .. sourcecode:: http

      HTTP/1.1 200 OK
      Content-Type: application/json

      {
        "message": "user picture updated",
        "status": "success"
      }

    :form file: image file (allowed extensions: .jpg, .png, .gif)

    :reqheader Authorization: OAuth 2.0 Bearer Token

    :statuscode 200: user picture updated
    :statuscode 400:
        - invalid payload
        - no file part
        - no selected file
        - file extension not allowed
    :statuscode 401:
        - provide a valid auth token
        - signature expired, please log in again
        - invalid token, please log in again
    :statuscode 413: error during picture update: file size exceeds 1.0MB
    :statuscode 500: error during picture update
    """
    try:
        response_object = get_error_response_if_file_is_invalid(
            'picture', request
        )
    except RequestEntityTooLarge as e:
        appLog.error(e)
        return PayloadTooLargeErrorResponse(
            file_type='picture',
            file_size=request.content_length,
            max_size=current_app.config['MAX_CONTENT_LENGTH'],
        )
    if response_object:
        return response_object

    file = request.files['file']
    filename = secure_filename(file.filename)  # type: ignore
    dirpath = os.path.join(
        current_app.config['UPLOAD_FOLDER'], 'pictures', str(auth_user.id)
    )
    if not os.path.exists(dirpath):
        os.makedirs(dirpath)
    absolute_picture_path = os.path.join(dirpath, filename)
    relative_picture_path = os.path.join(
        'pictures', str(auth_user.id), filename
    )

    try:
        if auth_user.picture is not None:
            old_picture_path = get_absolute_file_path(auth_user.picture)
            if os.path.isfile(get_absolute_file_path(old_picture_path)):
                os.remove(old_picture_path)
        file.save(absolute_picture_path)
        auth_user.picture = relative_picture_path
        db.session.commit()
        return {
            'status': 'success',
            'message': 'user picture updated',
        }

    except (exc.IntegrityError, ValueError) as e:
        return handle_error_and_return_response(
            e, message='error during picture update', status='fail', db=db
        )


@auth_blueprint.route('/auth/picture', methods=['DELETE'])
@require_auth(scopes=['profile:write'])
def del_picture(auth_user: User) -> Union[Tuple[Dict, int], HttpResponse]:
    """
    Delete authenticated user picture.

    **Scope**: ``profile:write``

    **Example request**:

    .. sourcecode:: http

      DELETE /api/auth/picture HTTP/1.1
      Content-Type: application/json

    **Example response**:

    .. sourcecode:: http

      HTTP/1.1 204 NO CONTENT
      Content-Type: application/json

    :reqheader Authorization: OAuth 2.0 Bearer Token

    :statuscode 204: picture deleted
    :statuscode 401:
        - provide a valid auth token
        - signature expired, please log in again
        - invalid token, please log in again
    :statuscode 500: error during picture deletion

    """
    try:
        picture_path = get_absolute_file_path(auth_user.picture)
        if os.path.isfile(picture_path):
            os.remove(picture_path)
        auth_user.picture = None
        db.session.commit()
        return {'status': 'no content'}, 204
    except (exc.IntegrityError, ValueError) as e:
        return handle_error_and_return_response(
            e, message='error during picture deletion', status='fail', db=db
        )


@auth_blueprint.route('/auth/password/reset-request', methods=['POST'])
def request_password_reset() -> Union[Dict, HttpResponse]:
    """
    Handle password reset request.

    If email sending is disabled, this endpoint is not available

    **Example request**:

    .. sourcecode:: http

      POST /api/auth/password/reset-request HTTP/1.1
      Content-Type: application/json

    **Example response**:

    .. sourcecode:: http

      HTTP/1.1 200 OK
      Content-Type: application/json

      {
        "message": "password reset request processed",
        "status": "success"
      }

    :<json string email: user email

    :statuscode 200: password reset request processed
    :statuscode 400: invalid payload
    :statuscode 404: the requested URL was not found on the server

    """
    if not current_app.config['CAN_SEND_EMAILS']:
        return NotFoundErrorResponse(NOT_FOUND_MESSAGE)

    post_data = request.get_json()
    if not post_data or post_data.get('email') is None:
        return InvalidPayloadErrorResponse()
    email = post_data.get('email')

    user = User.query.filter(User.email == email).first()
    if user:
        password_reset_token = user.encode_password_reset_token(user.id)
        ui_url = current_app.config['UI_URL']
        user_language = get_language(user.language)
        email_data = {
            'expiration_delay': get_readable_duration(
                current_app.config['PASSWORD_TOKEN_EXPIRATION_SECONDS'],
                user_language,
            ),
            'username': user.username,
            'password_reset_url': (
                f'{ui_url}/password-reset?token={password_reset_token}'  # noqa
            ),
            'fittrackee_url': ui_url,
            'operating_system': request.user_agent.platform,  # type: ignore
            'browser_name': request.user_agent.browser,  # type: ignore
        }
        user_data = {
            'language': user_language,
            'email': user.email,
        }
        reset_password_email.send(user_data, email_data)
    return {
        'status': 'success',
        'message': 'password reset request processed',
    }


@auth_blueprint.route('/auth/password/update', methods=['POST'])
def update_password() -> Union[Dict, HttpResponse]:
    """
    Update user password after password reset request.

    It sends emails if sending is enabled.

    **Example request**:

    .. sourcecode:: http

      POST /api/auth/password/update HTTP/1.1
      Content-Type: application/json

    **Example response**:

    .. sourcecode:: http

      HTTP/1.1 200 OK
      Content-Type: application/json

      {
        "message": "password updated",
        "status": "success"
      }

    :<json string password: password (8 characters required)
    :<json string token: password reset token

    :statuscode 200: password updated
    :statuscode 400: invalid payload
    :statuscode 401: invalid token, please request a new token
    :statuscode 500: error, please try again or contact the administrator

    """
    post_data = request.get_json()
    if (
        not post_data
        or post_data.get('password') is None
        or post_data.get('token') is None
    ):
        return InvalidPayloadErrorResponse()
    password = post_data.get('password')
    token = post_data.get('token')

    try:
        user_id = decode_user_token(token)
    except (jwt.ExpiredSignatureError, jwt.InvalidTokenError):
        return UnauthorizedErrorResponse()

    message = check_password(password)
    if message != '':
        return InvalidPayloadErrorResponse(message)

    user = User.query.filter(User.id == user_id).first()
    if not user:
        return UnauthorizedErrorResponse()
    try:
        user.password = user.generate_password_hash(password)
        db.session.commit()

        if current_app.config['CAN_SEND_EMAILS']:
            password_change_email.send(
                {
                    'language': get_language(user.language),
                    'email': user.email,
                },
                {
                    'username': user.username,
                    'fittrackee_url': current_app.config['UI_URL'],
                    'operating_system': request.user_agent.platform,
                    'browser_name': request.user_agent.browser,
                },
            )

        return {
            'status': 'success',
            'message': 'password updated',
        }
    except (exc.OperationalError, ValueError) as e:
        return handle_error_and_return_response(e, db=db)


@auth_blueprint.route('/auth/email/update', methods=['POST'])
def update_email() -> Union[Dict, HttpResponse]:
    """
    Update user email after confirmation.

    **Example request**:

    .. sourcecode:: http

      POST /api/auth/email/update HTTP/1.1
      Content-Type: application/json

    **Example response**:

    .. sourcecode:: http

      HTTP/1.1 200 OK
      Content-Type: application/json

      {
        "message": "email updated",
        "status": "success"
      }

    :<json string token: password reset token

    :statuscode 200: email updated
    :statuscode 400: invalid payload
    :statuscode 500: error, please try again or contact the administrator

    """
    post_data = request.get_json()
    if not post_data or post_data.get('token') is None:
        return InvalidPayloadErrorResponse()
    token = post_data.get('token')

    try:
        user = User.query.filter_by(confirmation_token=token).first()

        if not user:
            return InvalidPayloadErrorResponse()

        user.email = user.email_to_confirm
        user.email_to_confirm = None
        user.confirmation_token = None

        db.session.commit()

        response = {
            'status': 'success',
            'message': 'email updated',
        }

        return response

    except (exc.OperationalError, ValueError) as e:
        return handle_error_and_return_response(e, db=db)


@auth_blueprint.route('/auth/account/confirm', methods=['POST'])
def confirm_account() -> Union[Dict, HttpResponse]:
    """
    Activate user account after registration.

    **Example request**:

    .. sourcecode:: http

      POST /api/auth/account/confirm HTTP/1.1
      Content-Type: application/json

    **Example response**:

    .. sourcecode:: http

      HTTP/1.1 200 OK
      Content-Type: application/json

      {
        "auth_token": "JSON Web Token",
        "message": "account confirmation successful",
        "status": "success"
      }

    :<json string token: confirmation token

    :statuscode 200: account confirmation successful
    :statuscode 400: invalid payload
    :statuscode 500: error, please try again or contact the administrator

    """
    post_data = request.get_json()
    if not post_data or post_data.get('token') is None:
        return InvalidPayloadErrorResponse()
    token = post_data.get('token')

    try:
        user = User.query.filter_by(confirmation_token=token).first()

        if not user:
            return InvalidPayloadErrorResponse()

        user.is_active = True
        user.confirmation_token = None

        db.session.commit()

        # generate auth token
        auth_token = user.encode_auth_token(user.id)

        response = {
            'status': 'success',
            'message': 'account confirmation successful',
            'auth_token': auth_token,
        }
        return response

    except (exc.OperationalError, ValueError) as e:
        return handle_error_and_return_response(e, db=db)


@auth_blueprint.route('/auth/account/resend-confirmation', methods=['POST'])
def resend_account_confirmation_email() -> Union[Dict, HttpResponse]:
    """
    Resend email with instructions to confirm account.

    If email sending is disabled, this endpoint is not available.

    **Example request**:

    .. sourcecode:: http

      POST /api/auth/account/resend-confirmation HTTP/1.1
      Content-Type: application/json

    **Example response**:

    .. sourcecode:: http

      HTTP/1.1 200 OK
      Content-Type: application/json

      {
        "message": "confirmation email resent",
        "status": "success"
      }

    :<json string email: user email

    :statuscode 200: confirmation email resent
    :statuscode 400: invalid payload
    :statuscode 404: the requested URL was not found on the server
    :statuscode 500: error, please try again or contact the administrator

    """
    if not current_app.config['CAN_SEND_EMAILS']:
        return NotFoundErrorResponse(NOT_FOUND_MESSAGE)

    post_data = request.get_json()
    if not post_data or post_data.get('email') is None:
        return InvalidPayloadErrorResponse()
    email = post_data.get('email')

    try:
        user = User.query.filter_by(email=email, is_active=False).first()
        if user:
            user.confirmation_token = secrets.token_urlsafe(30)
            db.session.commit()

            send_account_confirmation_email(user)

        response = {
            'status': 'success',
            'message': 'confirmation email resent',
        }
        return response
    except (exc.OperationalError, ValueError) as e:
        return handle_error_and_return_response(e, db=db)


@auth_blueprint.route('/auth/logout', methods=['POST'])
@require_auth()
def logout_user(auth_user: User) -> Union[Tuple[Dict, int], HttpResponse]:
    """
    User logout.
    If a valid token is provided, it will be blacklisted.

    **Example request**:

    .. sourcecode:: http

      POST /api/auth/logout HTTP/1.1
      Content-Type: application/json

    **Example responses**:

    - successful logout

    .. sourcecode:: http

      HTTP/1.1 200 OK
      Content-Type: application/json

      {
        "message": "successfully logged out",
        "status": "success"
      }

    - error on logout

    .. sourcecode:: http

      HTTP/1.1 401 UNAUTHORIZED
      Content-Type: application/json

      {
        "message": "provide a valid auth token",
        "status": "error"
      }

    :reqheader Authorization: OAuth 2.0 Bearer Token

    :statuscode 200: successfully logged out
    :statuscode 401:
      - provide a valid auth token
      - The access token provided is expired, revoked, malformed, or invalid
        for other reasons.
    :statuscode 500:
      - error on token blacklist

    """
    auth_token = request.headers.get('Authorization', '').split(' ')[1]
    try:
        db.session.add(BlacklistedToken(token=auth_token))
        db.session.commit()
    except Exception:
        return {
            'status': 'error',
            'message': 'error on token blacklist',
        }, 500

    return {
        'status': 'success',
        'message': 'successfully logged out',
    }, 200<|MERGE_RESOLUTION|>--- conflicted
+++ resolved
@@ -19,11 +19,8 @@
     reset_password_email,
 )
 from fittrackee.files import get_absolute_file_path
-<<<<<<< HEAD
+from fittrackee.oauth2.server import require_auth
 from fittrackee.privacy_levels import PrivacyLevel, get_map_visibility
-=======
-from fittrackee.oauth2.server import require_auth
->>>>>>> 8b66ae66
 from fittrackee.responses import (
     ForbiddenErrorResponse,
     HttpResponse,
