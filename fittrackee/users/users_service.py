import secrets
from datetime import datetime
from typing import Optional, Tuple

from sqlalchemy import func

from fittrackee import db
from fittrackee.federation.utils.user import get_user_from_username
from fittrackee.reports.models import ReportAction
from fittrackee.users.constants import USER_DATE_FORMAT, USER_TIMEZONE
from fittrackee.users.exceptions import (
    InvalidEmailException,
<<<<<<< HEAD
    InvalidUserException,
=======
    InvalidUserRole,
>>>>>>> b6e23315
    MissingAdminIdException,
    MissingReportIdException,
    OwnerException,
    UserAlreadyReactivatedException,
    UserAlreadySuspendedException,
    UserControlsException,
    UserCreationException,
)
from fittrackee.users.models import User
from fittrackee.users.roles import UserRole
from fittrackee.users.utils.controls import is_valid_email, register_controls


class UserManagerService:
    def __init__(self, username: str, moderator_id: Optional[int] = None):
        self.username = username
        self.moderator_id = moderator_id

    def _get_user(self) -> User:
        user = get_user_from_username(self.username)
        if user.is_remote:
            raise InvalidUserException
        return user

    @staticmethod
    def _update_active_status(user: User, active_status: bool) -> None:
        user.is_active = active_status
        if active_status:
            user.confirmation_token = None

    @staticmethod
    def _reset_user_password(user: User) -> str:
        new_password = secrets.token_urlsafe(30)
        user.password = user.generate_password_hash(new_password)
        return new_password

    @staticmethod
    def _update_user_email(
        user: User, new_email: str, with_confirmation: bool
    ) -> None:
        if not is_valid_email(new_email):
            raise InvalidEmailException('valid email must be provided')
        if user.email == new_email:
            raise InvalidEmailException(
                'new email must be different than current email'
            )
        if with_confirmation:
            user.email_to_confirm = new_email
            user.confirmation_token = secrets.token_urlsafe(30)
        else:
            user.email = new_email

    def update(
        self,
        role: Optional[str] = None,
        activate: Optional[bool] = None,
        reset_password: bool = False,
        new_email: Optional[str] = None,
        with_confirmation: bool = True,
        suspended: Optional[bool] = None,
        report_id: Optional[int] = None,
        reason: Optional[str] = None,
        raise_error_on_owner: bool = False,
    ) -> Tuple[User, bool, Optional[str], Optional[ReportAction]]:
        user_updated = False
        new_password = None
        report_action = None
        user = self._get_user()

        if user.role == UserRole.OWNER.value and raise_error_on_owner:
            raise OwnerException("user with owner rights can not be modified")

        if suspended is not None:
            if self.moderator_id is None:
                raise MissingAdminIdException()
            if report_id is None:
                raise MissingReportIdException()

        if role is not None:
            if role not in UserRole.db_choices():
                raise InvalidUserRole()
            user.role = UserRole[role.upper()].value
            if user.role >= UserRole.MODERATOR.value:
                activate = True
            user_updated = True

        if activate is not None:
            self._update_active_status(user, activate)
            user_updated = True

        if reset_password:
            new_password = self._reset_user_password(user)
            user_updated = True

        if new_email is not None:
            self._update_user_email(user, new_email, with_confirmation)
            user_updated = True

        now = datetime.utcnow()
        if suspended is True:
            if user.suspended_at:
                raise UserAlreadySuspendedException()
            user.suspended_at = now
            user.role = UserRole.USER.value
            user_updated = True
        if suspended is False:
            if user.suspended_at is None:
                raise UserAlreadyReactivatedException()
            user.suspended_at = None
            user_updated = True
        if self.moderator_id and report_id and suspended is not None:
            report_action = ReportAction(
                moderator_id=self.moderator_id,
                action_type=(
                    "user_suspension" if suspended else "user_unsuspension"
                ),
                created_at=now,
                report_id=report_id,
                reason=reason,
                user_id=user.id,
            )
            db.session.add(report_action)

        db.session.commit()
        return user, user_updated, new_password, report_action

    def create_user(
        self,
        email: str,
        password: Optional[str] = None,
        check_email: bool = False,
    ) -> Tuple[Optional[User], Optional[str]]:
        if not password:
            password = secrets.token_urlsafe(30)

        ret = register_controls(self.username, email, password)

        if ret != '':
            raise UserControlsException(ret)

        user = User.query.filter(
            User.is_remote == False,  # noqa
            func.lower(User.username) == func.lower(self.username),
        ).first()
        if user:
            raise UserCreationException(
                'sorry, that username is already taken'
            )

        # if a user exists with same email address, no error is returned
        # since a user has to confirm his email to activate his account
        user = User.query.filter(
            User.is_remote == False,  # noqa
            func.lower(User.email) == func.lower(email),
        ).first()
        if user:
            if check_email:
                raise UserCreationException(
                    'This user already exists. No action done.'
                )
            return None, None

        new_user = User(username=self.username, email=email, password=password)
        new_user.timezone = USER_TIMEZONE
        new_user.date_format = USER_DATE_FORMAT
        new_user.confirmation_token = secrets.token_urlsafe(30)
        db.session.add(new_user)
        db.session.flush()

        return new_user, password

    def create(
        self,
        email: str,
        password: Optional[str] = None,
    ) -> Tuple[Optional[User], Optional[str]]:
        try:
            new_user, password = self.create_user(
                email, password, check_email=True
            )
            if new_user:
                new_user.language = 'en'
                db.session.commit()
        except UserControlsException as e:
            raise UserCreationException(str(e))
        return new_user, password<|MERGE_RESOLUTION|>--- conflicted
+++ resolved
@@ -10,11 +10,8 @@
 from fittrackee.users.constants import USER_DATE_FORMAT, USER_TIMEZONE
 from fittrackee.users.exceptions import (
     InvalidEmailException,
-<<<<<<< HEAD
     InvalidUserException,
-=======
     InvalidUserRole,
->>>>>>> b6e23315
     MissingAdminIdException,
     MissingReportIdException,
     OwnerException,
