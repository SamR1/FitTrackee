import json
from typing import Dict, Union

from flask import Blueprint, request
from sqlalchemy import and_, asc, desc, exc, or_

from fittrackee import db
from fittrackee.comments.models import Comment
from fittrackee.oauth2.server import require_auth
from fittrackee.responses import (
    HttpResponse,
    NotFoundErrorResponse,
    handle_error_and_return_response,
)
from fittrackee.visibility_levels import VisibilityLevel

from .models import Notification, User

notifications_blueprint = Blueprint("notifications", __name__)


DEFAULT_NOTIFICATION_PER_PAGE = 5


@notifications_blueprint.route('/notifications', methods=['GET'])
@require_auth(scopes=["notifications:read"])
def get_auth_user_notifications(auth_user: User) -> Dict:
    params = request.args.copy()
    page = int(params.get('page', 1))
    order = params.get('order', 'desc')
    read_status = params.get('read_status')
    event_type = params.get('type')

    blocked_users = auth_user.get_blocked_user_ids()
    blocked_by_users = auth_user.get_blocked_by_user_ids()
    (
        local_following_ids,
        remote_following_ids,
    ) = auth_user.get_following_user_ids()
    notifications_pagination = (
        Notification.query.join(
            User,
            Notification.from_user_id == User.id,
        )
        .outerjoin(
            Comment,
            Notification.event_object_id == Comment.id,
        )
        .filter(
            Notification.to_user_id == auth_user.id,
            Notification.from_user_id.not_in(blocked_users),
            (
                Notification.marked_as_read == json.loads(read_status)
                if read_status is not None
                else True
            ),
            (
                or_(
                    (
                        and_(
                            (
                                or_(
                                    Notification.event_type.not_in(
                                        ['workout_comment', 'comment_reply']
                                    ),
                                    and_(
                                        Notification.event_type.in_(
                                            [
                                                'workout_comment',
                                                'comment_reply',
                                            ]
                                        ),
                                        Notification.from_user_id.not_in(
                                            blocked_by_users
                                        ),
                                        or_(
                                            Comment.text_visibility
                                            == VisibilityLevel.PUBLIC,
                                            and_(
                                                Comment.text_visibility.in_(
                                                    [
                                                        PrivacyLevel.FOLLOWERS,
                                                        PrivacyLevel.FOLLOWERS_AND_REMOTE,  # noqa
                                                    ]
                                                ),
                                                Notification.from_user_id.in_(
                                                    local_following_ids
                                                ),
                                            ),
                                            and_(
                                                Comment.text_visibility
<<<<<<< HEAD
                                                == PrivacyLevel.FOLLOWERS_AND_REMOTE,  # noqa
=======
                                                == VisibilityLevel.FOLLOWERS,
>>>>>>> b6e23315
                                                Notification.from_user_id.in_(
                                                    remote_following_ids
                                                ),
                                            ),
                                        ),
                                    ),
                                )
                            ),
                            User.suspended_at == None,  # noqa
                        )
                    ),
                    (
                        Notification.event_type.in_(
                            ['report', 'suspension_appeal']
                        )
                    ),
                )
            ),
            Notification.event_type == event_type if event_type else True,
        )
        .order_by(
            asc(Notification.created_at)
            if order == 'asc'
            else desc(Notification.created_at)
        )
        .paginate(
            page=page, per_page=DEFAULT_NOTIFICATION_PER_PAGE, error_out=False
        )
    )
    notifications = notifications_pagination.items

    return {
        "status": "success",
        "notifications": [
            notification.serialize() for notification in notifications
        ],
        "pagination": {
            "has_next": notifications_pagination.has_next,
            "has_prev": notifications_pagination.has_prev,
            "page": notifications_pagination.page,
            "pages": notifications_pagination.pages,
            "total": notifications_pagination.total,
        },
    }


@notifications_blueprint.route(
    "/notifications/<int:notification_id>", methods=["PATCH"]
)
@require_auth(scopes=["notifications:write"])
def update_user_notifications(
    auth_user: User, notification_id: int
) -> Union[Dict, HttpResponse]:
    notification = Notification.query.filter_by(
        id=notification_id, to_user_id=auth_user.id
    ).first()
    if not notification:
        return NotFoundErrorResponse(
            message=f"notification not found (id: {notification_id})"
        )

    params = request.get_json()
    read_status = params.get('read_status')

    try:
        if read_status is not None:
            notification.marked_as_read = read_status
            db.session.commit()

        return {"status": "success", "notification": notification.serialize()}

    except (exc.IntegrityError, exc.StatementError, ValueError) as e:
        return handle_error_and_return_response(e, db=db)


@notifications_blueprint.route("/notifications/unread", methods=["GET"])
@require_auth(scopes=["notifications:read"])
def get_status(auth_user: User) -> Dict:
    (
        local_following_ids,
        remote_following_ids,
    ) = auth_user.get_following_user_ids()
    unread_notifications = (
        Notification.query.join(
            User,
            Notification.from_user_id == User.id,
        )
        .outerjoin(
            Comment,
            Notification.event_object_id == Comment.id,
        )
        .filter(
            Notification.to_user_id == auth_user.id,
            Notification.from_user_id.not_in(auth_user.get_blocked_user_ids()),
            (
                or_(
                    (
                        and_(
                            (
                                or_(
                                    Notification.event_type.not_in(
                                        ['workout_comment', 'comment_reply']
                                    ),
                                    and_(
                                        Notification.event_type.in_(
                                            [
                                                'workout_comment',
                                                'comment_reply',
                                            ]
                                        ),
                                        Notification.from_user_id.not_in(
                                            auth_user.get_blocked_by_user_ids()
                                        ),
                                        or_(
                                            Comment.text_visibility
                                            == VisibilityLevel.PUBLIC,
                                            and_(
                                                Comment.text_visibility.in_(
                                                    [
                                                        PrivacyLevel.FOLLOWERS,
                                                        PrivacyLevel.FOLLOWERS_AND_REMOTE,  # noqa
                                                    ]
                                                ),
                                                Notification.from_user_id.in_(
                                                    local_following_ids
                                                ),
                                            ),
                                            and_(
                                                Comment.text_visibility
<<<<<<< HEAD
                                                == PrivacyLevel.FOLLOWERS_AND_REMOTE,  # noqa
=======
                                                == VisibilityLevel.FOLLOWERS,
>>>>>>> b6e23315
                                                Notification.from_user_id.in_(
                                                    remote_following_ids
                                                ),
                                            ),
                                        ),
                                    ),
                                )
                            ),
                            User.suspended_at == None,  # noqa
                        )
                    ),
                    (
                        Notification.event_type.in_(
                            ['report', 'suspension_appeal']
                        )
                    ),
                )
            ),
            Notification.marked_as_read == False,  # noqa
        )
        .count()
    )
    return {
        "status": "success",
        "unread": unread_notifications > 0,
    }


@notifications_blueprint.route(
    "/notifications/mark-all-as-read", methods=["POST"]
)
@require_auth(scopes=["notifications:write"])
def mark_all_as_read(auth_user: User) -> Union[Dict, HttpResponse]:
    params = request.get_json(silent=True)
    event_type = params.get('type') if params else None
    try:
        Notification.query.filter(
            Notification.to_user_id == auth_user.id,
            Notification.marked_as_read == False,  # noqa
            (
                (Notification.event_type == event_type)
                if event_type is not None
                else True
            ),
        ).update(
            {Notification.marked_as_read: True}, synchronize_session=False
        )
        db.session.commit()
    except Exception as e:
        return handle_error_and_return_response(e, db=db)
    return {"status": "success"}<|MERGE_RESOLUTION|>--- conflicted
+++ resolved
@@ -79,8 +79,8 @@
                                             and_(
                                                 Comment.text_visibility.in_(
                                                     [
-                                                        PrivacyLevel.FOLLOWERS,
-                                                        PrivacyLevel.FOLLOWERS_AND_REMOTE,  # noqa
+                                                        VisibilityLevel.FOLLOWERS,
+                                                        VisibilityLevel.FOLLOWERS_AND_REMOTE,  # noqa
                                                     ]
                                                 ),
                                                 Notification.from_user_id.in_(
@@ -89,11 +89,7 @@
                                             ),
                                             and_(
                                                 Comment.text_visibility
-<<<<<<< HEAD
-                                                == PrivacyLevel.FOLLOWERS_AND_REMOTE,  # noqa
-=======
-                                                == VisibilityLevel.FOLLOWERS,
->>>>>>> b6e23315
+                                                == VisibilityLevel.FOLLOWERS_AND_REMOTE,  # noqa
                                                 Notification.from_user_id.in_(
                                                     remote_following_ids
                                                 ),
@@ -213,8 +209,8 @@
                                             and_(
                                                 Comment.text_visibility.in_(
                                                     [
-                                                        PrivacyLevel.FOLLOWERS,
-                                                        PrivacyLevel.FOLLOWERS_AND_REMOTE,  # noqa
+                                                        VisibilityLevel.FOLLOWERS,
+                                                        VisibilityLevel.FOLLOWERS_AND_REMOTE,  # noqa
                                                     ]
                                                 ),
                                                 Notification.from_user_id.in_(
@@ -223,11 +219,7 @@
                                             ),
                                             and_(
                                                 Comment.text_visibility
-<<<<<<< HEAD
-                                                == PrivacyLevel.FOLLOWERS_AND_REMOTE,  # noqa
-=======
-                                                == VisibilityLevel.FOLLOWERS,
->>>>>>> b6e23315
+                                                == VisibilityLevel.FOLLOWERS_AND_REMOTE,  # noqa
                                                 Notification.from_user_id.in_(
                                                     remote_following_ids
                                                 ),
