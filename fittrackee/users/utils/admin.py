import secrets
from typing import Optional, Tuple

<<<<<<< HEAD
from flask import current_app

from fittrackee import bcrypt, db
from fittrackee.federation.utils.user import get_user_from_username
=======
from fittrackee import db
>>>>>>> 8b66ae66

from ..exceptions import InvalidEmailException, InvalidUserException
from ..models import User
from ..utils.controls import is_valid_email


class UserManagerService:
    def __init__(self, username: str):
        self.username = username

    def _get_user(self) -> User:
        user = get_user_from_username(self.username)
        if user.is_remote:
            raise InvalidUserException
        return user

    def _update_admin_rights(self, user: User, is_admin: bool) -> None:
        user.admin = is_admin
        if is_admin:
            self._activate_user(user)

    @staticmethod
    def _activate_user(user: User) -> None:
        user.is_active = True
        user.confirmation_token = None

    @staticmethod
    def _reset_user_password(user: User) -> str:
        new_password = secrets.token_urlsafe(30)
        user.password = user.generate_password_hash(new_password)
        return new_password

    @staticmethod
    def _update_user_email(
        user: User, new_email: str, with_confirmation: bool
    ) -> None:
        if not is_valid_email(new_email):
            raise InvalidEmailException('valid email must be provided')
        if user.email == new_email:
            raise InvalidEmailException(
                'new email must be different than curent email'
            )
        if with_confirmation:
            user.email_to_confirm = new_email
            user.confirmation_token = secrets.token_urlsafe(30)
        else:
            user.email = new_email

    def update(
        self,
        is_admin: Optional[bool] = None,
        activate: bool = False,
        reset_password: bool = False,
        new_email: Optional[str] = None,
        with_confirmation: bool = True,
    ) -> Tuple[User, bool, Optional[str]]:
        user_updated = False
        new_password = None
        user = self._get_user()

        if is_admin is not None:
            self._update_admin_rights(user, is_admin)
            user_updated = True

        if activate:
            self._activate_user(user)
            user_updated = True

        if reset_password:
            new_password = self._reset_user_password(user)
            user_updated = True

        if new_email is not None:
            self._update_user_email(user, new_email, with_confirmation)
            user_updated = True

        db.session.commit()
        return user, user_updated, new_password<|MERGE_RESOLUTION|>--- conflicted
+++ resolved
@@ -1,14 +1,8 @@
 import secrets
 from typing import Optional, Tuple
 
-<<<<<<< HEAD
-from flask import current_app
-
-from fittrackee import bcrypt, db
+from fittrackee import db
 from fittrackee.federation.utils.user import get_user_from_username
-=======
-from fittrackee import db
->>>>>>> 8b66ae66
 
 from ..exceptions import InvalidEmailException, InvalidUserException
 from ..models import User
