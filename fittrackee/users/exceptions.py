--- conflicted
+++ resolved
@@ -1,48 +1,31 @@
-<<<<<<< HEAD
-class BlockUserException(Exception):
-    ...
+class BlockUserException(Exception): ...
 
 
-class FollowRequestAlreadyProcessedError(Exception):
-    ...
+class FollowRequestAlreadyProcessedError(Exception): ...
 
 
-class FollowRequestAlreadyRejectedError(Exception):
-    ...
+class FollowRequestAlreadyRejectedError(Exception): ...
 
 
-class InvalidEmailException(Exception):
-    ...
-
-
-class InvalidNotificationTypeException(Exception):
-    ...
-
-
-class MissingAdminIdException(Exception):
-    ...
-
-
-class MissingReportIdException(Exception):
-    ...
-
-
-class NotExistingFollowRequestError(Exception):
-    ...
-
-
-class UserAlreadySuspendedException(Exception):
-    ...
-
-
-class UserControlsException(Exception):
-    ...
-=======
 class InvalidEmailException(Exception): ...
 
 
+class InvalidNotificationTypeException(Exception): ...
+
+
+class MissingAdminIdException(Exception): ...
+
+
+class MissingReportIdException(Exception): ...
+
+
+class NotExistingFollowRequestError(Exception): ...
+
+
+class UserAlreadySuspendedException(Exception): ...
+
+
 class UserControlsException(Exception): ...
->>>>>>> 7e037214
 
 
 class UserCreationException(Exception): ...
