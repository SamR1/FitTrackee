--- conflicted
+++ resolved
@@ -42,15 +42,10 @@
 
     @property
     def is_registration_enabled(self) -> bool:
-<<<<<<< HEAD
         result = db.session.execute(
             text("SELECT COUNT(*) FROM users WHERE users.is_remote IS FALSE;")
         )
-        nb_users = result.fetchone()[0]
-=======
-        result = db.session.execute(text("SELECT COUNT(*) FROM users;"))
         nb_users = result.one()[0]
->>>>>>> 5eeac3d1
         return self.max_users == 0 or nb_users < self.max_users
 
     @property
