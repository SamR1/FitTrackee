--- conflicted
+++ resolved
@@ -7,11 +7,7 @@
     <link rel="stylesheet" href="/static/css/fork-awesome.min.css"/>
     <link rel="stylesheet" href="/static/css/leaflet.css"/>
     <title>FitTrackee</title>
-<<<<<<< HEAD
-    <script type="module" crossorigin src="/static/index-CgtlMEls.js"></script>
-=======
-    <script type="module" crossorigin src="/static/index-DDy7SB-Y.js"></script>
->>>>>>> ec969a2a
+    <script type="module" crossorigin src="/static/index-WQP3Sb8P.js"></script>
     <link rel="modulepreload" crossorigin href="/static/charts-BDOr5tL2.js">
     <link rel="modulepreload" crossorigin href="/static/maps-DkiRMund.js">
     <link rel="stylesheet" crossorigin href="/static/css/maps-CIGW-MKW.css">
