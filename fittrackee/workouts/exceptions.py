--- conflicted
+++ resolved
@@ -1,11 +1,11 @@
 from fittrackee.exceptions import GenericException
 
 
-<<<<<<< HEAD
+class InvalidGPXException(GenericException):
+    ...
+
+
 class SportNotFoundException(Exception):
-=======
-class InvalidGPXException(GenericException):
->>>>>>> 61f588d7
     ...
 
 
