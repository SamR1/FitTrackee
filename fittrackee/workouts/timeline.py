from typing import Dict, Union

from flask import Blueprint, request
from sqlalchemy import and_, or_

from fittrackee.oauth2.server import require_auth
from fittrackee.responses import HttpResponse, handle_error_and_return_response
from fittrackee.users.models import User
from fittrackee.visibility_levels import VisibilityLevel

from .models import Workout

timeline_blueprint = Blueprint('timeline', __name__)

DEFAULT_WORKOUTS_PER_PAGE = 5


@timeline_blueprint.route('/timeline', methods=['GET'])
@require_auth(scopes=['workouts:read'])
def get_user_timeline(auth_user: User) -> Union[Dict, HttpResponse]:
    try:
        params = request.args.copy()
        page = int(params.get('page', 1))
        (
            local_following_ids,
            remote_following_ids,
        ) = auth_user.get_following_user_ids()
        blocked_users = auth_user.get_blocked_user_ids()
        blocked_by_users = auth_user.get_blocked_by_user_ids()
        workouts_pagination = (
            Workout.query.join(
                User,
                Workout.user_id == User.id,
            )
            .filter(
                or_(
                    # get all authenticated user workouts
                    Workout.user_id == auth_user.id,
                    # gel followed users workouts, that are not suspended
                    # and user is not blocked
                    and_(
                        Workout.suspended_at == None,  # noqa
                        Workout.user_id.not_in(
                            blocked_users + blocked_by_users
                        ),
                        or_(
                            and_(
                                Workout.user_id.in_(local_following_ids),
                                Workout.workout_visibility.in_(
                                    [
                                        PrivacyLevel.FOLLOWERS_AND_REMOTE,
                                        PrivacyLevel.FOLLOWERS,
                                        PrivacyLevel.PUBLIC,
                                    ]
                                ),
                            ),
<<<<<<< HEAD
                            and_(
                                Workout.user_id.in_(remote_following_ids),
                                Workout.workout_visibility.in_(
                                    [
                                        PrivacyLevel.FOLLOWERS_AND_REMOTE,
                                        PrivacyLevel.PUBLIC,
                                    ]
                                ),
=======
                            Workout.workout_visibility.in_(
                                [
                                    VisibilityLevel.FOLLOWERS,
                                    VisibilityLevel.PUBLIC,
                                ]
>>>>>>> b6e23315
                            ),
                        ),
                    ),
                ),
                User.suspended_at == None,  # noqa
            )
            .order_by(
                Workout.workout_date.desc(),
            )
            .paginate(
                page=page, per_page=DEFAULT_WORKOUTS_PER_PAGE, error_out=False
            )
        )
        workouts = workouts_pagination.items
        return {
            'status': 'success',
            'data': {
                'workouts': [
                    workout.serialize(user=auth_user) for workout in workouts
                ]
            },
            'pagination': {
                'has_next': workouts_pagination.has_next,
                'has_prev': workouts_pagination.has_prev,
                'page': workouts_pagination.page,
                'pages': workouts_pagination.pages,
                'total': workouts_pagination.total,
            },
        }
    except Exception as e:
        return handle_error_and_return_response(e)<|MERGE_RESOLUTION|>--- conflicted
+++ resolved
@@ -46,30 +46,28 @@
                         or_(
                             and_(
                                 Workout.user_id.in_(local_following_ids),
+                                Workout.user_id.not_in(
+                                    blocked_users + blocked_by_users
+                                ),
                                 Workout.workout_visibility.in_(
                                     [
-                                        PrivacyLevel.FOLLOWERS_AND_REMOTE,
-                                        PrivacyLevel.FOLLOWERS,
-                                        PrivacyLevel.PUBLIC,
+                                        VisibilityLevel.FOLLOWERS_AND_REMOTE,
+                                        VisibilityLevel.FOLLOWERS,
+                                        VisibilityLevel.PUBLIC,
                                     ]
                                 ),
                             ),
-<<<<<<< HEAD
                             and_(
                                 Workout.user_id.in_(remote_following_ids),
+                                Workout.user_id.not_in(
+                                    blocked_users + blocked_by_users
+                                ),
                                 Workout.workout_visibility.in_(
                                     [
-                                        PrivacyLevel.FOLLOWERS_AND_REMOTE,
-                                        PrivacyLevel.PUBLIC,
+                                        VisibilityLevel.FOLLOWERS_AND_REMOTE,
+                                        VisibilityLevel.PUBLIC,
                                     ]
                                 ),
-=======
-                            Workout.workout_visibility.in_(
-                                [
-                                    VisibilityLevel.FOLLOWERS,
-                                    VisibilityLevel.PUBLIC,
-                                ]
->>>>>>> b6e23315
                             ),
                         ),
                     ),
