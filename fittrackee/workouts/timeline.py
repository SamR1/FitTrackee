from typing import Dict, Union

from flask import Blueprint, request
from sqlalchemy import and_, or_

from fittrackee.oauth2.server import require_auth
from fittrackee.privacy_levels import PrivacyLevel
from fittrackee.responses import HttpResponse, handle_error_and_return_response
from fittrackee.users.models import User

from .models import Workout

timeline_blueprint = Blueprint('timeline', __name__)

DEFAULT_WORKOUTS_PER_PAGE = 5


@timeline_blueprint.route('/timeline', methods=['GET'])
@require_auth(scopes=['workouts:read'])
def get_user_timeline(auth_user: User) -> Union[Dict, HttpResponse]:
    try:
        params = request.args.copy()
        page = int(params.get('page', 1))
        (
            local_following_ids,
            remote_following_ids,
        ) = auth_user.get_following_user_ids()
        blocked_users = auth_user.get_blocked_user_ids()
        blocked_by_users = auth_user.get_blocked_by_user_ids()
        workouts_pagination = (
            Workout.query.join(
                User,
                Workout.user_id == User.id,
            )
            .filter(
                or_(
                    Workout.user_id == auth_user.id,
                    and_(
<<<<<<< HEAD
                        Workout.user_id.in_(local_following_ids),
                        Workout.workout_visibility.in_(
                            [
                                PrivacyLevel.FOLLOWERS,
                                PrivacyLevel.FOLLOWERS_AND_REMOTE,
                            ]
                        ),
                    ),
                    and_(
                        Workout.user_id.in_(remote_following_ids),
                        Workout.workout_visibility
                        == PrivacyLevel.FOLLOWERS_AND_REMOTE,
                    ),
                    and_(
                        Workout.workout_visibility == PrivacyLevel.PUBLIC,
                        Workout.user_id.not_in(
                            blocked_users + blocked_by_users
=======
                        Workout.suspended_at == None,  # noqa
                        or_(
                            and_(
                                Workout.user_id.in_(following_ids),
                                (
                                    Workout.workout_visibility
                                    == PrivacyLevel.FOLLOWERS
                                ),
                            ),
                            and_(
                                (
                                    Workout.workout_visibility
                                    == PrivacyLevel.PUBLIC
                                ),
                                Workout.user_id.not_in(
                                    blocked_users + blocked_by_users
                                ),
                            ),
>>>>>>> cc101431
                        ),
                    ),
                ),
                User.suspended_at == None,  # noqa
            )
            .order_by(
                Workout.workout_date.desc(),
            )
            .paginate(
                page=page, per_page=DEFAULT_WORKOUTS_PER_PAGE, error_out=False
            )
        )
        workouts = workouts_pagination.items
        return {
            'status': 'success',
            'data': {
                'workouts': [
                    workout.serialize(auth_user) for workout in workouts
                ]
            },
            'pagination': {
                'has_next': workouts_pagination.has_next,
                'has_prev': workouts_pagination.has_prev,
                'page': workouts_pagination.page,
                'pages': workouts_pagination.pages,
                'total': workouts_pagination.total,
            },
        }
    except Exception as e:
        return handle_error_and_return_response(e)<|MERGE_RESOLUTION|>--- conflicted
+++ resolved
@@ -36,33 +36,21 @@
                 or_(
                     Workout.user_id == auth_user.id,
                     and_(
-<<<<<<< HEAD
-                        Workout.user_id.in_(local_following_ids),
-                        Workout.workout_visibility.in_(
-                            [
-                                PrivacyLevel.FOLLOWERS,
-                                PrivacyLevel.FOLLOWERS_AND_REMOTE,
-                            ]
-                        ),
-                    ),
-                    and_(
-                        Workout.user_id.in_(remote_following_ids),
-                        Workout.workout_visibility
-                        == PrivacyLevel.FOLLOWERS_AND_REMOTE,
-                    ),
-                    and_(
-                        Workout.workout_visibility == PrivacyLevel.PUBLIC,
-                        Workout.user_id.not_in(
-                            blocked_users + blocked_by_users
-=======
                         Workout.suspended_at == None,  # noqa
                         or_(
                             and_(
-                                Workout.user_id.in_(following_ids),
-                                (
-                                    Workout.workout_visibility
-                                    == PrivacyLevel.FOLLOWERS
+                                Workout.user_id.in_(local_following_ids),
+                                Workout.workout_visibility.in_(
+                                    [
+                                        PrivacyLevel.FOLLOWERS,
+                                        PrivacyLevel.FOLLOWERS_AND_REMOTE,
+                                    ]
                                 ),
+                            ),
+                            and_(
+                                Workout.user_id.in_(remote_following_ids),
+                                Workout.workout_visibility
+                                == PrivacyLevel.FOLLOWERS_AND_REMOTE,
                             ),
                             and_(
                                 (
@@ -73,7 +61,6 @@
                                     blocked_users + blocked_by_users
                                 ),
                             ),
->>>>>>> cc101431
                         ),
                     ),
                 ),
