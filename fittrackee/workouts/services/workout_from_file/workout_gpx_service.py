from dataclasses import dataclass
from datetime import datetime, timedelta, timezone
from statistics import mean
from typing import IO, TYPE_CHECKING, Dict, List, Optional, Tuple, Union

import gpxpy.gpx
import pandas as pd
import pytz
from lxml import etree as ET

from fittrackee import appLog, db
from fittrackee.constants import MissingElevationsProcessing

<<<<<<< HEAD
from ...constants import TRACK_EXTENSION_NSMAP
=======
from ...constants import SPORTS_WITHOUT_ELEVATION_DATA
>>>>>>> 3b53e2fc
from ...exceptions import WorkoutExceedingValueException, WorkoutFileException
from ...models import WORKOUT_VALUES_LIMIT, Workout, WorkoutSegment
from ...utils.convert import (
    convert_speed_into_pace_duration,
    convert_speed_into_pace_in_sec_per_meter,
)
from ..elevation.elevation_service import ElevationService
from .base_workout_with_segment_service import (
    BaseWorkoutWithSegmentsCreationService,
)
from .workout_point import WorkoutPoint

if TYPE_CHECKING:
    from uuid import UUID

    from fittrackee.users.models import User
    from fittrackee.workouts.models import Sport


@dataclass
class GpxInfo:
    distance: float
    duration: Optional[float]
    max_speed: float
    moving_time: float
    stopped_time: float
    max_alt: Optional[float]
    min_alt: Optional[float]
    ascent: Optional[float] = None
    descent: Optional[float] = None


def remove_microseconds(delta: "timedelta") -> "timedelta":
    return delta - timedelta(microseconds=delta.microseconds)


class WorkoutGpxService(BaseWorkoutWithSegmentsCreationService):
    def __init__(
        self,
        auth_user: "User",
        workout_file: IO[bytes],
        sport: "Sport",
        stopped_speed_threshold: float,
        get_weather: bool = True,
        get_elevation_on_refresh: bool = True,
        workout: Optional["Workout"] = None,
    ):
        super().__init__(
            auth_user,
            workout_file,
            sport,
            stopped_speed_threshold,
            workout,
            get_weather,
            get_elevation_on_refresh,
        )
        self.gpx: "gpxpy.gpx.GPX" = self.parse_file(
            workout_file, auth_user.segments_creation_event
        )
        self.cadences: List[int] = []
        self.heart_rates: List[int] = []
        self.powers: List[int] = []

    @staticmethod
    def _get_track_extensions(calories: str) -> "ET.Element":
        track_point_extension = ET.Element(
            "{gpxtrkx}TrackStatsExtension",
            nsmap=TRACK_EXTENSION_NSMAP,
        )
        calories_element = ET.SubElement(
            track_point_extension, "{gpxtrkx}Calories"
        )
        calories_element.text = str(calories)
        return track_point_extension

    @staticmethod
    def _get_extensions(
        heart_rate: Optional[int], cadence: Optional[int], power: Optional[int]
    ) -> "ET.Element":
        track_point_extension = ET.Element("{gpxtpx}TrackPointExtension")
        if heart_rate is not None:
            heart_rate_element = ET.SubElement(
                track_point_extension, "{gpxtpx}hr"
            )
            heart_rate_element.text = str(heart_rate)
        if cadence is not None:
            cadence_element = ET.SubElement(
                track_point_extension, "{gpxtpx}cad"
            )
            cadence_element.text = str(cadence)
        if power is not None:
            power_element = ET.SubElement(
                track_point_extension, "{gpxtpx}power"
            )
            power_element.text = str(power)
        return track_point_extension

    @classmethod
    def parse_file(
        cls,
        workout_file: IO[bytes],
        segments_creation_event: str,
    ) -> "gpxpy.gpx.GPX":
        """
        Note:
        - segments_creation_event is not used (only for .fit files)
        """
        try:
            gpx = gpxpy.parse(workout_file)  # type: ignore
        except Exception as e:
            raise WorkoutFileException(
                "error", "error when parsing gpx file"
            ) from e
        if len(gpx.tracks) == 0:
            raise WorkoutFileException(
                "error", "no tracks in gpx file"
            ) from None
        return gpx

    @staticmethod
    def get_gpx_info(
        *,
        parsed_gpx: Union["gpxpy.gpx.GPXTrack", "gpxpy.gpx.GPXTrackSegment"],
        stopped_speed_threshold: float,
        use_raw_gpx_speed: bool,
    ) -> GpxInfo:
        moving_data = parsed_gpx.get_moving_data(
            stopped_speed_threshold=stopped_speed_threshold,
            raw=use_raw_gpx_speed,
        )
        if not moving_data:
            raise WorkoutFileException(
                "error", "gpx file is invalid"
            ) from None
        elevation = parsed_gpx.get_elevation_extremes()
        duration = parsed_gpx.get_duration()
        gpx_info = GpxInfo(
            duration=duration,
            distance=(
                moving_data.moving_distance + moving_data.stopped_distance
            ),
            moving_time=moving_data.moving_time,
            stopped_time=duration - moving_data.moving_time if duration else 0,
            max_speed=moving_data.max_speed,
            max_alt=elevation.maximum,
            min_alt=elevation.minimum,
        )
        if elevation.maximum:
            hill = parsed_gpx.get_uphill_downhill()
            gpx_info.ascent = hill.uphill
            gpx_info.descent = hill.downhill
        return gpx_info

    @staticmethod
    def check_gpx_info(gpx_info: "GpxInfo") -> None:
        for key, value in WORKOUT_VALUES_LIMIT.items():
            gpx_info_value = getattr(gpx_info, key)
            if gpx_info_value and gpx_info_value > value:
                raise WorkoutExceedingValueException(
                    f"'{key}' exceeds max value ({value})"
                )

    def set_calculated_data(
        self,
        *,
        parsed_gpx: Union["gpxpy.gpx.GPXTrack", "gpxpy.gpx.GPXTrackSegment"],
        object_to_update: Union["Workout", "WorkoutSegment"],
        stopped_time_between_segments: timedelta,
        stopped_speed_threshold: float,
        use_raw_gpx_speed: bool,
        hr_cadence_power_stats: dict,
        raw_max_speed: Optional[float] = None,
    ) -> Union["Workout", "WorkoutSegment"]:
        gpx_info = self.get_gpx_info(
            parsed_gpx=parsed_gpx,
            stopped_speed_threshold=stopped_speed_threshold,
            use_raw_gpx_speed=use_raw_gpx_speed,
        )
        self.check_gpx_info(gpx_info)

        if isinstance(object_to_update, WorkoutSegment):
            max_speed = (
                raw_max_speed
                if use_raw_gpx_speed and raw_max_speed is not None
                else (gpx_info.max_speed / 1000) * 3600
            )
            object_to_update.max_speed = max_speed
            object_to_update.best_pace = convert_speed_into_pace_duration(
                object_to_update.max_speed
            )

        object_to_update.ascent = gpx_info.ascent
        object_to_update.ave_speed = (
            (
                gpx_info.distance / gpx_info.moving_time
                if gpx_info.moving_time > 0
                else 0
            )
            / 1000
            * 3600
        )
        object_to_update.ave_pace = convert_speed_into_pace_duration(
            object_to_update.ave_speed
        )
        object_to_update.descent = gpx_info.descent
        object_to_update.distance = gpx_info.distance / 1000
        object_to_update.duration = remove_microseconds(
            timedelta(seconds=gpx_info.duration if gpx_info.duration else 0)
            + stopped_time_between_segments
        )
        object_to_update.max_alt = gpx_info.max_alt
        object_to_update.min_alt = gpx_info.min_alt
        object_to_update.moving = remove_microseconds(
            timedelta(seconds=gpx_info.moving_time)
        )
        object_to_update.pauses = remove_microseconds(
            timedelta(seconds=gpx_info.stopped_time)
            + stopped_time_between_segments
        )

        object_to_update.ave_cadence = hr_cadence_power_stats["ave_cadence"]
        object_to_update.ave_hr = hr_cadence_power_stats["ave_hr"]
        object_to_update.ave_power = hr_cadence_power_stats["ave_power"]
        object_to_update.max_cadence = hr_cadence_power_stats["max_cadence"]
        object_to_update.max_hr = hr_cadence_power_stats["max_hr"]
        object_to_update.max_power = hr_cadence_power_stats["max_power"]

        return object_to_update

    def get_workout_date(self) -> "datetime":
        if not self.start_point or not self.start_point.time:
            raise WorkoutFileException(
                "error", "<time> is missing in gpx file"
            )
        return self.start_point.time.astimezone(timezone.utc)

    @staticmethod
    def _get_hr_cadence_power_data(
        heart_rates: List[int], cadences: List[int], powers: List[int]
    ) -> Dict:
        """
        Some files contain only zero cadence values. In this case, workout
        average and max cadences is None and cadence is not displayed.
        """
        ave_cadence = mean(cadences) if cadences else None
        return {
            "ave_cadence": ave_cadence if ave_cadence else None,
            "ave_hr": mean(heart_rates) if heart_rates else None,
            "ave_power": mean(powers) if powers else None,
            "max_cadence": max(cadences) if ave_cadence else None,
            "max_hr": max(heart_rates) if heart_rates else None,
            "max_power": max(powers) if powers else None,
        }

    def _get_point_elevation(
        self, elevation: Optional[float]
    ) -> Optional[float]:
        if not elevation or self.sport.label in SPORTS_WITHOUT_ELEVATION_DATA:
            return None

        # some devices/software stores invalid elevation values
        # note: to refactor
        if -9999.99 < elevation < 9999.99:
            return elevation
        return None

    def _process_segment_points(
        self,
        track_segment: "gpxpy.gpx.GPXTrackSegment",
        stopped_time_between_segments: timedelta,
        previous_segment_last_point_time: Optional[datetime],
        is_last_segment: bool,
        new_workout_segment: "WorkoutSegment",
        first_point: "gpxpy.gpx.GPXTrackPoint",
        existing_elevations: "pd.DataFrame",
    ) -> Tuple[
        timedelta,
        Optional[datetime],
        Dict,
        float,
        "MissingElevationsProcessing",
    ]:
        points = track_segment.points
        last_point_index = len(points) - 1
        cadences = []
        heart_rates = []
        powers = []
        previous_point = None
        previous_distance = 0.0
        segment_points: List[Dict] = []
        coordinates = []
        raw_max_speed = 0.0
        workout_id = self.workout.short_id if self.workout else ""

        # Get elevations if:
        # - user preference is set
        # - corresponding Elevation API URL is set
        # - at least one value is missing
        # Additional connections on workout refresh
        # - get_elevation_on_refresh is True
        # - and no existing elevations
        elevations = []
        update_missing_elevations = MissingElevationsProcessing.NONE

        if (
            self.is_creation
            # refresh
            or (existing_elevations.empty and self.get_elevation_on_refresh)
        ) and any(point.elevation is None for point in points):
            elevation_service = ElevationService(self.auth_user)
            elevations = elevation_service.get_elevations(points)
            if len(elevations) > 0:
                update_missing_elevations = (
                    self.auth_user.missing_elevations_processing
                )

        for point_idx, point in enumerate(points):
            if point_idx == 0:
                if not point.time:
                    raise WorkoutFileException(
                        "error", "<time> is missing in segment"
                    )
                new_workout_segment.start_date = point.time
                # if a previous segment exists, calculate stopped time
                # between the two segments
                if previous_segment_last_point_time and point.time:
                    stopped_time_between_segments += (
                        point.time - previous_segment_last_point_time
                    )

<<<<<<< HEAD
            # get elevation previously fetched
            if not existing_elevations.empty:
                try:
                    previous_value = existing_elevations.at[
                        f"{point.time}|{point.latitude}|{point.longitude}",
                        "elevation",
                    ]
                    point.elevation = (
                        None
                        if previous_value is None
                        else float(previous_value)  # type: ignore[arg-type]
                    )
                except KeyError:
                    appLog.error(
                        "Error when getting existing elevation for "
                        f"workout '{workout_id}'."
                    )
            # get elevation from Elevation service
            elif update_missing_elevations != MissingElevationsProcessing.NONE:
                point.elevation = elevations[point_idx]
=======
            point.elevation = self._get_point_elevation(point.elevation)
>>>>>>> 3b53e2fc

            distance = (
                point.distance_3d(previous_point)  # type: ignore[arg-type]
                if (
                    point.elevation
                    and previous_point
                    and previous_point.elevation
                )
                else point.distance_2d(previous_point)  # type: ignore[arg-type]
            )
            distance = 0.0 if distance is None else distance
            distance += previous_distance

            calculated_speed = (
                0.0 if point_idx == 0 else track_segment.get_speed(point_idx)
            )
            speed = (
                0.0
                if calculated_speed is None
                else round((calculated_speed / 1000) * 3600, 2)
            )
            raw_max_speed = speed if speed > raw_max_speed else raw_max_speed
            pace = convert_speed_into_pace_in_sec_per_meter(speed)

            time_difference = point.time_difference(first_point)

            # All values are calculated and stored regardless the sport.
            # Serializers filter and return data based on the sport.
            segment_point: Dict = {
                "distance": distance,
                "duration": int(time_difference) if time_difference else 0,
                "elevation": point.elevation,
                "latitude": point.latitude,
                "longitude": point.longitude,
                "pace": pace,
                "speed": speed,
                "time": (
                    str(point.time.astimezone(pytz.utc))
                    if point.time
                    else None
                ),
            }
            if point.extensions:
                extensions = []
                for extension in point.extensions:
                    if "TrackPointExtension" in extension.tag:
                        extensions.extend(extension)
                    else:
                        extensions.append(extension)
                for extension in extensions:
                    if not extension.text:
                        continue
                    if extension.tag == "power":
                        power = int(extension.text)
                        powers.append(power)
                        segment_point["power"] = power
                    if extension.tag.endswith("}hr"):
                        hr = int(extension.text)
                        heart_rates.append(hr)
                        segment_point["heart_rate"] = hr
                    if extension.tag.endswith("}cad"):
                        cadence = int(float(extension.text))
                        cadences.append(cadence)
                        segment_point["cadence"] = cadence
                    if extension.tag.endswith("}power"):
                        power = int(extension.text)
                        powers.append(power)
                        segment_point["power"] = power

            # last segment point
            if point_idx == last_point_index:
                previous_segment_last_point_time = point.time

                # last gpx point (for weather data)
                if is_last_segment and point.time:
                    self.end_point = WorkoutPoint(
                        point.longitude,
                        point.latitude,
                        point.time,
                    )
            coordinates.append([point.longitude, point.latitude])
            segment_points.append(segment_point)

            previous_point = point
            previous_distance = distance

        hr_cadence_stats = self._get_hr_cadence_power_data(
            heart_rates, cadences, powers
        )
        self.cadences.extend(cadences)
        self.heart_rates.extend(heart_rates)
        self.powers.extend(powers)
        self.coordinates.extend(coordinates)
        new_workout_segment.points = segment_points
        new_workout_segment.store_geometry(coordinates)

        return (
            stopped_time_between_segments,
            previous_segment_last_point_time,
            hr_cadence_stats,
            raw_max_speed,
            update_missing_elevations,
        )

    def _can_get_existing_elevations(self) -> bool:
        # no existing elevations on creation
        if not self.workout:
            return False

        # no existing elevations to store since original file contains
        # already missing elevation or no elevation service has been
        # previously set
        if (
            self.workout.missing_elevations_processing
            == MissingElevationsProcessing.NONE
        ):
            return False

        # to avoid removing existing elevation when get_elevation_on_refresh
        # is False
        if not self.get_elevation_on_refresh:
            return True

        # to avoid removing existing elevation when Elevation service has been
        # disabled (i.e. elevation API URLs have been removed)
        if not ElevationService(self.auth_user).elevation_service:
            return True

        # to avoid removing existing elevation when user has set elevation
        # service and workout elevation data are already fetched from the same
        # service
        if (
            self.workout.missing_elevations_processing
            == self.auth_user.missing_elevations_processing
        ):
            has_missing_elevation = any(
                point.get("elevation") is None
                for segment in self.workout.segments
                for point in segment.points
            )
            return not has_missing_elevation

        # otherwise, remove existing elevation to refresh values
        return False

    def _get_existing_elevations(self) -> "pd.DataFrame":
        existing_elevations = pd.DataFrame()

        if not self.workout or not self._can_get_existing_elevations():
            return existing_elevations

        previous_segments = WorkoutSegment.query.filter_by(
            workout_id=self.workout.id
        )
        for previous_segment in previous_segments.all():
            points = [
                {
                    "idx": (
                        f"{point.get('time')}|{point.get('latitude')}|{point.get('longitude')}"
                    ),
                    "elevation": point.get("elevation"),
                }
                for point in previous_segment.points
            ]
            if points:
                segment_df = pd.DataFrame(points).set_index(["idx"])
                existing_elevations = pd.concat(
                    [existing_elevations, segment_df]
                )
        return existing_elevations

    def _process_segments(
        self,
        segments: List["gpxpy.gpx.GPXTrackSegment"],
        new_workout_id: int,
        new_workout_uuid: "UUID",
        first_point: "gpxpy.gpx.GPXTrackPoint",
    ) -> Tuple[timedelta, float]:
        last_segment_index = len(segments) - 1
        max_speed = 0.0
        previous_segment_last_point_time: Optional["datetime"] = None
        stopped_time_between_segments = timedelta(seconds=0)

        existing_elevations = pd.DataFrame()
        # on workout refresh
        if not self.is_creation and self.workout:
            existing_elevations = self._get_existing_elevations()

            # remove existing segments
            WorkoutSegment.query.filter_by(workout_id=self.workout.id).delete()

        workout_update_missing_elevations = MissingElevationsProcessing.NONE
        segment_idx = 0
        for segment in segments:
            # ignore segments with no distance
            if len(segment.points) < 2:
                continue

            new_workout_segment = WorkoutSegment(
                workout_id=new_workout_id,
                workout_uuid=new_workout_uuid,
            )
            db.session.add(new_workout_segment)

            is_last_segment = segment_idx == last_segment_index
            (
                stopped_time_between_segments,
                previous_segment_last_point_time,
                hr_cadence_power_stats,
                raw_max_speed,
                update_missing_elevations,
            ) = self._process_segment_points(
                segment,
                stopped_time_between_segments,
                previous_segment_last_point_time,
                is_last_segment,
                new_workout_segment,
                first_point,
                existing_elevations,
            )

            if (
                workout_update_missing_elevations
                == MissingElevationsProcessing.NONE
                and update_missing_elevations
                != MissingElevationsProcessing.NONE
            ):
                workout_update_missing_elevations = update_missing_elevations

            self.set_calculated_data(
                parsed_gpx=segment,
                object_to_update=new_workout_segment,
                stopped_time_between_segments=timedelta(seconds=0),
                stopped_speed_threshold=self.stopped_speed_threshold,
                use_raw_gpx_speed=self.auth_user.use_raw_gpx_speed,
                hr_cadence_power_stats=hr_cadence_power_stats,
                raw_max_speed=raw_max_speed,
            )

            if (
                new_workout_segment.max_speed
                and new_workout_segment.max_speed > max_speed
            ):
                max_speed = new_workout_segment.max_speed

            segment_idx += 1

        if self.workout and (self.is_creation or existing_elevations.empty):
            self.workout.missing_elevations_processing = (
                workout_update_missing_elevations
            )
        return stopped_time_between_segments, max_speed

    @staticmethod
    def _get_calories(track: "gpxpy.gpx.GPXTrack") -> Optional[int]:
        # Get total calories (units: kcal)
        calories = None
        if not track.extensions:
            return calories
        for track_extension in track.extensions:
            for extension in track_extension:
                if not extension.text:
                    continue
                if extension.tag.endswith("}Calories"):
                    calories = int(extension.text)
                    break
        return calories

    def _process_file(self) -> "Workout":
        if not self.gpx:
            raise WorkoutFileException(
                "error", "no gpx, please load gpx file before"
            ) from None

        track: "gpxpy.gpx.GPXTrack" = self.gpx.tracks[0]

        start_point = None
        for segment in track.segments:
            # segment must contain at least 2 points to be valid.
            if len(segment.points) > 1:
                start_point = segment.points[0]
                break

        if not start_point:
            raise WorkoutFileException(
                "error", "no valid segments in file"
            ) from None

        if start_point.time:
            self.start_point = WorkoutPoint(
                start_point.longitude,
                start_point.latitude,
                start_point.time,
            )
        self.workout_name = track.name
        self.workout_description = track.description

        if not self.workout:
            self.workout = Workout(
                user_id=self.auth_user.id,
                sport_id=self.sport.id,
                workout_date=self.get_workout_date(),
            )
            db.session.add(self.workout)
            db.session.flush()
        self.workout.source = self.gpx.creator
        if self.start_point:
            self.workout.store_start_point_geometry(
                [self.start_point.longitude, self.start_point.latitude]
            )

        stopped_time_between_segments, max_speed = self._process_segments(
            track.segments, self.workout.id, self.workout.uuid, start_point
        )

        hr_cadence_power_stats = self._get_hr_cadence_power_data(
            self.heart_rates, self.cadences, self.powers
        )
        self.set_calculated_data(
            parsed_gpx=track,
            object_to_update=self.workout,
            stopped_time_between_segments=stopped_time_between_segments,
            stopped_speed_threshold=self.stopped_speed_threshold,
            use_raw_gpx_speed=self.auth_user.use_raw_gpx_speed,
            hr_cadence_power_stats=hr_cadence_power_stats,
        )
        self.workout.max_speed = max_speed
        self.workout.best_pace = convert_speed_into_pace_duration(max_speed)
        self.workout.calories = self._get_calories(track)
        bounds = track.get_bounds()
        self.workout.bounds = (
            [
                bounds.min_latitude,
                bounds.min_longitude,
                bounds.max_latitude,
                bounds.max_longitude,
            ]
            if (
                bounds
                and bounds.min_latitude
                and bounds.min_longitude
                and bounds.max_latitude
                and bounds.max_longitude
            )
            else []
        )

        return self.workout<|MERGE_RESOLUTION|>--- conflicted
+++ resolved
@@ -11,11 +11,7 @@
 from fittrackee import appLog, db
 from fittrackee.constants import MissingElevationsProcessing
 
-<<<<<<< HEAD
-from ...constants import TRACK_EXTENSION_NSMAP
-=======
-from ...constants import SPORTS_WITHOUT_ELEVATION_DATA
->>>>>>> 3b53e2fc
+from ...constants import SPORTS_WITHOUT_ELEVATION_DATA, TRACK_EXTENSION_NSMAP
 from ...exceptions import WorkoutExceedingValueException, WorkoutFileException
 from ...models import WORKOUT_VALUES_LIMIT, Workout, WorkoutSegment
 from ...utils.convert import (
@@ -321,10 +317,16 @@
         update_missing_elevations = MissingElevationsProcessing.NONE
 
         if (
-            self.is_creation
-            # refresh
-            or (existing_elevations.empty and self.get_elevation_on_refresh)
-        ) and any(point.elevation is None for point in points):
+            self.sport.label not in SPORTS_WITHOUT_ELEVATION_DATA
+            and (
+                self.is_creation
+                # refresh
+                or (
+                    existing_elevations.empty and self.get_elevation_on_refresh
+                )
+            )
+            and any(point.elevation is None for point in points)
+        ):
             elevation_service = ElevationService(self.auth_user)
             elevations = elevation_service.get_elevations(points)
             if len(elevations) > 0:
@@ -346,7 +348,7 @@
                         point.time - previous_segment_last_point_time
                     )
 
-<<<<<<< HEAD
+            point.elevation = self._get_point_elevation(point.elevation)
             # get elevation previously fetched
             if not existing_elevations.empty:
                 try:
@@ -367,9 +369,6 @@
             # get elevation from Elevation service
             elif update_missing_elevations != MissingElevationsProcessing.NONE:
                 point.elevation = elevations[point_idx]
-=======
-            point.elevation = self._get_point_elevation(point.elevation)
->>>>>>> 3b53e2fc
 
             distance = (
                 point.distance_3d(previous_point)  # type: ignore[arg-type]
