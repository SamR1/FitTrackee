import json
import os
import shutil
from copy import copy
from datetime import timedelta
from typing import Dict, List, Optional, Tuple, Union

import requests
from flask import (
    Blueprint,
    Response,
    current_app,
    request,
    send_from_directory,
)
from sqlalchemy import asc, desc, exc
from sqlalchemy.exc import IntegrityError
from werkzeug.exceptions import NotFound, RequestEntityTooLarge
from werkzeug.utils import secure_filename

from fittrackee import appLog, db, limiter
from fittrackee.equipments.exceptions import (
    InvalidEquipmentException,
    InvalidEquipmentsException,
)
from fittrackee.equipments.models import Equipment
from fittrackee.equipments.utils import (
    SPORT_EQUIPMENT_TYPES,
    handle_equipments,
)
from fittrackee.federation.tasks.inbox import send_to_remote_inbox
from fittrackee.federation.utils import sending_activities_allowed
from fittrackee.oauth2.server import require_auth
<<<<<<< HEAD
from fittrackee.privacy_levels import PrivacyLevel, can_view
=======
>>>>>>> b6e23315
from fittrackee.responses import (
    DataInvalidPayloadErrorResponse,
    DataNotFoundErrorResponse,
    EquipmentInvalidPayloadErrorResponse,
    HttpResponse,
    InternalServerErrorResponse,
    InvalidPayloadErrorResponse,
    NotFoundErrorResponse,
    PayloadTooLargeErrorResponse,
    get_error_response_if_file_is_invalid,
    handle_error_and_return_response,
)
from fittrackee.users.models import User, UserSportPreference
from fittrackee.utils import decode_short_id
from fittrackee.visibility_levels import can_view

from ..reports.models import ReportActionAppeal
from .decorators import check_workout
from .models import Sport, Workout, WorkoutEquipment, WorkoutLike
from .utils.convert import convert_in_duration
from .utils.gpx import (
    WorkoutGPXException,
    extract_segment_from_gpx_file,
    get_chart_data,
)
from .utils.workouts import (
    WorkoutException,
    create_workout,
    edit_workout,
    get_absolute_file_path,
    get_datetime_from_request_args,
    get_ordered_workouts,
    process_files,
)

workouts_blueprint = Blueprint('workouts', __name__)

DEFAULT_WORKOUTS_PER_PAGE = 5
MAX_WORKOUTS_PER_PAGE = 100
MAX_WORKOUTS_TO_SEND = 5


def handle_workout_activities(workout: Workout, activity_type: str) -> None:
    actor = workout.user.actor
    if activity_type == 'Create':
        workout.ap_id = f'{actor.activitypub_id}/workouts/{workout.short_id}'
        workout.remote_url = (
            f'https://{actor.domain.name}/' f'workouts/{workout.short_id}'
        )
        db.session.commit()
    workout_activity, note_activity = workout.get_activities(
        activity_type=activity_type
    )
    recipients = workout.user.get_followers_shared_inboxes()

    if recipients['fittrackee']:
        send_to_remote_inbox.send(
            sender_id=actor.id,
            activity=workout_activity,
            recipients=recipients['fittrackee'],
        )
    if recipients['others']:
        send_to_remote_inbox.send(
            sender_id=actor.id,
            activity=note_activity,
            recipients=recipients['others'],
        )


@workouts_blueprint.route('/workouts', methods=['GET'])
@require_auth(scopes=['workouts:read'])
def get_workouts(auth_user: User) -> Union[Dict, HttpResponse]:
    """
    Get workouts for the authenticated user.

    **Scope**: ``workouts:read``

    **Example requests**:

    - without parameters:

    .. sourcecode:: http

      GET /api/workouts/ HTTP/1.1

    - with some query parameters:

    .. sourcecode:: http

      GET /api/workouts?from=2019-07-02&to=2019-07-31&sport_id=1  HTTP/1.1

    **Example responses**:

    - returning at least one workout:

    .. sourcecode:: http

      HTTP/1.1 200 OK
      Content-Type: application/json

        {
          "data": {
            "workouts": [
              {
                "ascent": null,
                "ave_speed": 10.0,
                "bounds": [],
                "creation_date": "Sun, 14 Jul 2019 13:51:01 GMT",
                "descent": null,
                "description": null,
                "distance": 10.0,
                "duration": "0:17:04",
                "equipments": [],
                "id": "kjxavSTUrJvoAh2wvCeGEF",
                "map": null,
                "max_alt": null,
                "max_speed": 10.0,
                "min_alt": null,
                "modification_date": null,
                "moving": "0:17:04",
                "next_workout": 3,
                "notes": null,
                "pauses": null,
                "previous_workout": null,
                "records": [
                  {
                    "id": 4,
                    "record_type": "MS",
                    "sport_id": 1,
                    "user": "admin",
                    "value": 10.0,
                    "workout_date": "Mon, 01 Jan 2018 00:00:00 GMT",
                    "workout_id": "kjxavSTUrJvoAh2wvCeGEF"
                  },
                  {
                    "id": 13,
                    "record_type": "HA",
                    "sport_id": 1,
                    "user": "Sam",
                    "value": 43.97,
                    "workout_date": "Sun, 07 Jul 2019 08:00:00 GMT",
                    "workout_id": "hvYBqYBRa7wwXpaStWR4V2"
                  },
                  {
                    "id": 3,
                    "record_type": "LD",
                    "sport_id": 1,
                    "user": "admin",
                    "value": "0:17:04",
                    "workout_date": "Mon, 01 Jan 2018 00:00:00 GMT",
                    "workout_id": "kjxavSTUrJvoAh2wvCeGEF"
                  },
                  {
                    "id": 2,
                    "record_type": "FD",
                    "sport_id": 1,
                    "user": "admin",
                    "value": 10.0,
                    "workout_date": "Mon, 01 Jan 2018 00:00:00 GMT",
                    "workout_id": "kjxavSTUrJvoAh2wvCeGEF"
                  },
                  {
                    "id": 1,
                    "record_type": "AS",
                    "sport_id": 1,
                    "user": "admin",
                    "value": 10.0,
                    "workout_date": "Mon, 01 Jan 2018 00:00:00 GMT",
                    "workout_id": "kjxavSTUrJvoAh2wvCeGEF"
                  }
                ],
                "segments": [],
                "sport_id": 1,
                "title": null,
                "user": "admin",
                "weather_end": null,
                "weather_start": null,
                "with_gpx": false,
                "workout_date": "Mon, 01 Jan 2018 00:00:00 GMT"
              }
            ]
          },
          "status": "success"
        }

    - returning no workouts

    .. sourcecode:: http

      HTTP/1.1 200 OK
      Content-Type: application/json

        {
            "data": {
                "workouts": []
            },
            "status": "success"
        }

    :query integer page: page if using pagination (default: 1)
    :query integer per_page: number of workouts per page
                             (default: 5, max: 100)
    :query integer sport_id: sport id
    :query string title: any part (or all) of the workout title;
                         title matching is case-insensitive
    :query string from: start date (format: ``%Y-%m-%d``)
    :query string to: end date (format: ``%Y-%m-%d``)
    :query float distance_from: minimal distance
    :query float distance_to: maximal distance
    :query string duration_from: minimal duration (format: ``%H:%M``)
    :query string duration_to: maximal distance (format: ``%H:%M``)
    :query float ave_speed_from: minimal average speed
    :query float ave_speed_to: maximal average speed
    :query float max_speed_from: minimal max. speed
    :query float max_speed_to: maximal max. speed
    :query string order: sorting order: ``asc``, ``desc`` (default: ``desc``)
    :query string order_by: sorting criteria: ``ave_speed``, ``distance``,
                            ``duration``, ``workout_date`` (default:
                            ``workout_date``)
    :query string equipment_id: equipment id (if 'none', only workouts without
                            equipments will be returned)
    :query string notes: any part (or all) of the workout notes,
                         notes matching is case-insensitive
    :query string description: any part of the workout description;
                         description matching is case-insensitive


    :reqheader Authorization: OAuth 2.0 Bearer Token

    :statuscode 200: ``success``
    :statuscode 401:
        - ``provide a valid auth token``
        - ``signature expired, please log in again``
        - ``invalid token, please log in again``
    :statuscode 500: ``error, please try again or contact the administrator``

    """
    try:
        params = request.args.copy()
        page = int(params.get('page', 1))
        date_from, date_to = get_datetime_from_request_args(params, auth_user)
        distance_from = params.get('distance_from')
        distance_to = params.get('distance_to')
        duration_from = params.get('duration_from')
        duration_to = params.get('duration_to')
        ave_speed_from = params.get('ave_speed_from')
        ave_speed_to = params.get('ave_speed_to')
        max_speed_from = params.get('max_speed_from')
        max_speed_to = params.get('max_speed_to')
        order_by = params.get('order_by', 'workout_date')
        workout_column = getattr(
            Workout, 'moving' if order_by == 'duration' else order_by
        )
        order = params.get('order', 'desc')
        sport_id = params.get('sport_id')
        title = params.get('title')
        notes = params.get('notes')
        description = params.get('description')
        if 'equipment_id' in params:
            if params['equipment_id'] == "none":
                equipment_id: Union[str, int, None] = "none"
            else:
                equipment_uuid = decode_short_id(params['equipment_id'])
                equipment = Equipment.query.filter_by(
                    uuid=equipment_uuid
                ).first()
                equipment_id = equipment.id if equipment else 0
        else:
            equipment_id = None
        per_page = int(params.get('per_page', DEFAULT_WORKOUTS_PER_PAGE))
        if per_page > MAX_WORKOUTS_PER_PAGE:
            per_page = MAX_WORKOUTS_PER_PAGE

        workouts_pagination = (
            Workout.query.outerjoin(WorkoutEquipment)
            .filter(
                Workout.user_id == auth_user.id,
                Workout.sport_id == sport_id if sport_id else True,
                Workout.title.ilike(f"%{title}%") if title else True,
                Workout.notes.ilike(f"%{notes}%") if notes else True,
                (
                    Workout.description.ilike(f"%{description}%")
                    if description
                    else True
                ),
                Workout.workout_date >= date_from if date_from else True,
                (
                    Workout.workout_date < date_to + timedelta(seconds=1)
                    if date_to
                    else True
                ),
                (
                    Workout.distance >= float(distance_from)
                    if distance_from
                    else True
                ),
                (
                    Workout.distance <= float(distance_to)
                    if distance_to
                    else True
                ),
                (
                    Workout.moving >= convert_in_duration(duration_from)
                    if duration_from
                    else True
                ),
                (
                    Workout.moving <= convert_in_duration(duration_to)
                    if duration_to
                    else True
                ),
                (
                    Workout.ave_speed >= float(ave_speed_from)
                    if ave_speed_from
                    else True
                ),
                (
                    Workout.ave_speed <= float(ave_speed_to)
                    if ave_speed_to
                    else True
                ),
                (
                    Workout.max_speed >= float(max_speed_from)
                    if max_speed_from
                    else True
                ),
                (
                    Workout.max_speed <= float(max_speed_to)
                    if max_speed_to
                    else True
                ),
                (
                    Workout.max_speed <= float(max_speed_to)
                    if max_speed_to
                    else True
                ),
                (
                    WorkoutEquipment.c.equipment_id == None  # noqa
                    if equipment_id == 'none'
                    else (
                        WorkoutEquipment.c.equipment_id == equipment_id
                        if equipment_id is not None
                        else True
                    )
                ),
                Workout.suspended_at == None,  # noqa
            )
            .order_by(
                (
                    asc(workout_column)
                    if order == 'asc'
                    else desc(workout_column)
                ),
            )
            .paginate(page=page, per_page=per_page, error_out=False)
        )

        workouts = workouts_pagination.items
        return {
            'status': 'success',
            'data': {
                'workouts': [
                    workout.serialize(user=auth_user, params=params)
                    for workout in workouts
                ]
            },
            'pagination': {
                'has_next': workouts_pagination.has_next,
                'has_prev': workouts_pagination.has_prev,
                'page': workouts_pagination.page,
                'pages': workouts_pagination.pages,
                'total': workouts_pagination.total,
            },
        }
    except Exception as e:
        return handle_error_and_return_response(e)


@workouts_blueprint.route(
    '/workouts/<string:workout_short_id>', methods=['GET']
)
@require_auth(scopes=['workouts:read'], optional_auth_user=True)
@check_workout(only_owner=False)
def get_workout(
    auth_user: Optional[User], workout: Workout, workout_short_id: str
) -> Union[Dict, HttpResponse]:
    """
    Get a workout.

    **Example request**:

    .. sourcecode:: http

      GET /api/workouts/kjxavSTUrJvoAh2wvCeGEF HTTP/1.1

    **Example responses**:

    - success:

    .. sourcecode:: http

      HTTP/1.1 200 OK
      Content-Type: application/json

        {
          "data": {
            "workouts": [
              {
                "ascent": null,
                "ave_speed": 16,
                "bounds": [],
                "creation_date": "Sun, 14 Jul 2019 18:57:14 GMT",
                "descent": null,
                "description": null,
                "distance": 12,
                "duration": "0:45:00",
                "equipments": [],
                "id": "kjxavSTUrJvoAh2wvCeGEF",
                "map": null,
                "max_alt": null,
                "max_speed": 16,
                "min_alt": null,
                "modification_date": "Sun, 14 Jul 2019 18:57:22 GMT",
                "moving": "0:45:00",
                "next_workout": 4,
                "notes": "workout without gpx",
                "pauses": null,
                "previous_workout": 3,
                "records": [],
                "segments": [],
                "sport_id": 1,
                "title": "biking on sunday morning",
                "user": "admin",
                "weather_end": null,
                "weather_start": null,
                "with_gpx": false,
                "workout_date": "Sun, 07 Jul 2019 07:00:00 GMT"
              }
            ]
          },
          "status": "success"
        }

    - workout not found:

    .. sourcecode:: http

      HTTP/1.1 404 NOT FOUND
      Content-Type: application/json

        {
          "data": {
            "workouts": []
          },
          "status": "not found"
        }

    :param string workout_short_id: workout short id

    :reqheader Authorization: OAuth 2.0 Bearer Token

    :statuscode 200: ``success``
    :statuscode 401:
        - ``provide a valid auth token``
        - ``signature expired, please log in again``
        - ``invalid token, please log in again``
    :statuscode 403: ``you do not have permissions``
    :statuscode 404: ``workout not found``

    """
    return {
        'status': 'success',
        'data': {'workouts': [workout.serialize(user=auth_user, light=False)]},
    }


def get_workout_data(
    auth_user: Optional[User],
    workout_short_id: str,
    data_type: str,
    segment_id: Optional[int] = None,
) -> Union[Dict, HttpResponse]:
    """Get data from workout gpx file"""
    not_found_response = DataNotFoundErrorResponse(
        data_type=data_type,
        message=f'workout not found (id: {workout_short_id})',
    )
    workout_uuid = decode_short_id(workout_short_id)
    workout = Workout.query.filter_by(uuid=workout_uuid).first()
    if not workout:
        return not_found_response

    if not can_view(workout, 'calculated_map_visibility', auth_user):
        return not_found_response

    if not workout.gpx or workout.gpx == '':
        return NotFoundErrorResponse(
            f'no gpx file for this workout (id: {workout_short_id})'
        )

    try:
        absolute_gpx_filepath = get_absolute_file_path(workout.gpx)
        chart_data_content: Optional[List] = []
        if data_type == 'chart_data':
            chart_data_content = get_chart_data(
                absolute_gpx_filepath, segment_id
            )
        else:  # data_type == 'gpx'
            with open(absolute_gpx_filepath, encoding='utf-8') as f:
                gpx_content = f.read()
                if segment_id is not None:
                    gpx_segment_content = extract_segment_from_gpx_file(
                        gpx_content, segment_id
                    )
    except WorkoutGPXException as e:
        appLog.error(e.message)
        if e.status == 'not found':
            return NotFoundErrorResponse(e.message)
        return InternalServerErrorResponse(e.message)
    except Exception as e:
        return handle_error_and_return_response(e)

    return {
        'status': 'success',
        'message': '',
        'data': (
            {
                data_type: (
                    chart_data_content
                    if data_type == 'chart_data'
                    else (
                        gpx_content
                        if segment_id is None
                        else gpx_segment_content
                    )
                )
            }
        ),
    }


@workouts_blueprint.route(
    '/workouts/<string:workout_short_id>/gpx', methods=['GET']
)
@require_auth(scopes=['workouts:read'], optional_auth_user=True)
def get_workout_gpx(
    auth_user: Optional[User], workout_short_id: str
) -> Union[Dict, HttpResponse]:
    """
    Get gpx file for a workout displayed on map with Leaflet.

    **Example request**:

    .. sourcecode:: http

      GET /api/workouts/kjxavSTUrJvoAh2wvCeGEF/gpx HTTP/1.1
      Content-Type: application/json

    **Example response**:

    .. sourcecode:: http

      HTTP/1.1 200 OK
      Content-Type: application/json

      {
        "data": {
          "gpx": "gpx file content"
        },
        "message": "",
        "status": "success"
      }

    :param string workout_short_id: workout short id

    :reqheader Authorization: OAuth 2.0 Bearer Token

    :statuscode 200: ``success``
    :statuscode 401:
        - ``provide a valid auth token``
        - ``signature expired, please log in again``
        - ``invalid token, please log in again``
    :statuscode 404:
        - ``workout not found``
        - ``no gpx file for this workout``
    :statuscode 500: ``error, please try again or contact the administrator``

    """
    return get_workout_data(auth_user, workout_short_id, 'gpx')


@workouts_blueprint.route(
    '/workouts/<string:workout_short_id>/chart_data', methods=['GET']
)
@require_auth(scopes=['workouts:read'], optional_auth_user=True)
def get_workout_chart_data(
    auth_user: Optional[User], workout_short_id: str
) -> Union[Dict, HttpResponse]:
    """
    Get chart data from a workout gpx file, to display it with Chart.js.

    **Example request**:

    .. sourcecode:: http

      GET /api/workouts/kjxavSTUrJvoAh2wvCeGEF/chart HTTP/1.1
      Content-Type: application/json

    **Example response**:

    .. sourcecode:: http

      HTTP/1.1 200 OK
      Content-Type: application/json

      {
        "data": {
          "chart_data": [
            {
              "distance": 0,
              "duration": 0,
              "elevation": 279.4,
              "latitude": 51.5078118,
              "longitude": -0.1232004,
              "speed": 8.63,
              "time": "Fri, 14 Jul 2017 13:44:03 GMT"
            },
            {
              "distance": 7.5,
              "duration": 7380,
              "elevation": 280,
              "latitude": 51.5079733,
              "longitude": -0.1234538,
              "speed": 6.39,
              "time": "Fri, 14 Jul 2017 15:47:03 GMT"
            }
          ]
        },
        "message": "",
        "status": "success"
      }

    :param string workout_short_id: workout short id

    :reqheader Authorization: OAuth 2.0 Bearer Token

    :statuscode 200: ``success``
    :statuscode 401:
        - ``provide a valid auth token``
        - ``signature expired, please log in again``
        - ``invalid token, please log in again``
    :statuscode 404:
        - ``workout not found``
        - ``no gpx file for this workout``
    :statuscode 500: ``error, please try again or contact the administrator``

    """
    return get_workout_data(auth_user, workout_short_id, 'chart_data')


@workouts_blueprint.route(
    '/workouts/<string:workout_short_id>/gpx/segment/<int:segment_id>',
    methods=['GET'],
)
@require_auth(scopes=['workouts:read'], optional_auth_user=True)
def get_segment_gpx(
    auth_user: Optional[User], workout_short_id: str, segment_id: int
) -> Union[Dict, HttpResponse]:
    """
    Get gpx file for a workout segment displayed on map with Leaflet.

    **Example request**:

    .. sourcecode:: http

      GET /api/workouts/kjxavSTUrJvoAh2wvCeGEF/gpx/segment/1 HTTP/1.1
      Content-Type: application/json

    **Example response**:

    .. sourcecode:: http

      HTTP/1.1 200 OK
      Content-Type: application/json

      {
        "data": {
          "gpx": "gpx file content"
        },
        "message": "",
        "status": "success"
      }

    :param string workout_short_id: workout short id
    :param integer segment_id: segment id

    :reqheader Authorization: OAuth 2.0 Bearer Token

    :statuscode 200: ``success``
    :statuscode 400: ``no gpx file for this workout``
    :statuscode 401:
        - ``provide a valid auth token``
        - ``signature expired, please log in again``
        - ``invalid token, please log in again``
    :statuscode 404: ``workout not found``
    :statuscode 500: ``error, please try again or contact the administrator``

    """
    return get_workout_data(auth_user, workout_short_id, 'gpx', segment_id)


@workouts_blueprint.route(
    '/workouts/<string:workout_short_id>/chart_data/segment/'
    '<int:segment_id>',
    methods=['GET'],
)
@require_auth(scopes=['workouts:read'], optional_auth_user=True)
def get_segment_chart_data(
    auth_user: Optional[User], workout_short_id: str, segment_id: int
) -> Union[Dict, HttpResponse]:
    """
    Get chart data from a workout gpx file, to display it with Chart.js.

    **Example request**:

    .. sourcecode:: http

      GET /api/workouts/kjxavSTUrJvoAh2wvCeGEF/chart/segment/1 HTTP/1.1
      Content-Type: application/json

    **Example response**:

    .. sourcecode:: http

      HTTP/1.1 200 OK
      Content-Type: application/json

      {
        "data": {
          "chart_data": [
            {
              "distance": 0,
              "duration": 0,
              "elevation": 279.4,
              "latitude": 51.5078118,
              "longitude": -0.1232004,
              "speed": 8.63,
              "time": "Fri, 14 Jul 2017 13:44:03 GMT"
            },
            {
              "distance": 7.5,
              "duration": 7380,
              "elevation": 280,
              "latitude": 51.5079733,
              "longitude": -0.1234538,
              "speed": 6.39,
              "time": "Fri, 14 Jul 2017 15:47:03 GMT"
            }
          ]
        },
        "message": "",
        "status": "success"
      }

    :param string workout_short_id: workout short id
    :param integer segment_id: segment id

    :reqheader Authorization: OAuth 2.0 Bearer Token

    :statuscode 200: ``success``
    :statuscode 400: ``no gpx file for this workout``
    :statuscode 401:
        - ``provide a valid auth token``
        - ``signature expired, please log in again``
        - ``invalid token, please log in again``
    :statuscode 404: ``workout not found``
    :statuscode 500: ``error, please try again or contact the administrator``

    """
    return get_workout_data(
        auth_user, workout_short_id, 'chart_data', segment_id
    )


@workouts_blueprint.route(
    '/workouts/<string:workout_short_id>/gpx/download', methods=['GET']
)
@require_auth(scopes=['workouts:read'])
def download_workout_gpx(
    auth_user: User, workout_short_id: str
) -> Union[HttpResponse, Response]:
    """
    Download gpx file.

    **Scope**: ``workouts:read``

    **Example request**:

    .. sourcecode:: http

      GET /api/workouts/kjxavSTUrJvoAh2wvCeGEF/gpx/download HTTP/1.1

    **Example response**:

    .. sourcecode:: http

      HTTP/1.1 200 OK
      Content-Type: application/gpx+xml

    :param string workout_short_id: workout short id

    :statuscode 200: ``success``
    :statuscode 401:
        - ``provide a valid auth token``
        - ``signature expired, please log in again``
        - ``invalid token, please log in again``
    :statuscode 404:
        - ``workout not found``
        - ``no gpx file for workout``
    """
    workout_uuid = decode_short_id(workout_short_id)
    workout = Workout.query.filter_by(
        uuid=workout_uuid, user_id=auth_user.id
    ).first()
    if not workout:
        return DataNotFoundErrorResponse(
            data_type='workout',
            message=f'workout not found (id: {workout_short_id})',
        )

    if workout.gpx is None:
        return DataNotFoundErrorResponse(
            data_type='gpx',
            message=f'no gpx file for workout (id: {workout_short_id})',
        )

    return send_from_directory(
        current_app.config['UPLOAD_FOLDER'],
        workout.gpx,
        mimetype='application/gpx+xml',
        as_attachment=True,
    )


@workouts_blueprint.route('/workouts/map/<map_id>', methods=['GET'])
@limiter.exempt
def get_map(map_id: int) -> Union[HttpResponse, Response]:
    """
    Get map image for workouts with gpx.

    **Example request**:

    .. sourcecode:: http

      GET /api/workouts/map/fa33f4d996844a5c73ecd1ae24456ab8?1563529507772
        HTTP/1.1

    **Example response**:

    .. sourcecode:: http

      HTTP/1.1 200 OK
      Content-Type: image/png

    :param string map_id: workout map id

    :statuscode 200: ``success``
    :statuscode 401:
        - ``provide a valid auth token``
        - ``signature expired, please log in again``
        - ``invalid token, please log in again``
    :statuscode 404: ``map does not exist``
    :statuscode 500: ``error, please try again or contact the administrator``

    """
    try:
        workout = Workout.query.filter_by(map_id=map_id).first()
        if not workout:
            return NotFoundErrorResponse('Map does not exist.')
        return send_from_directory(
            current_app.config['UPLOAD_FOLDER'],
            workout.map,
        )
    except NotFound:
        return NotFoundErrorResponse('Map file does not exist.')
    except Exception as e:
        return handle_error_and_return_response(e)


@workouts_blueprint.route(
    '/workouts/map_tile/<s>/<z>/<x>/<y>.png', methods=['GET']
)
@limiter.exempt
def get_map_tile(s: str, z: str, x: str, y: str) -> Tuple[Response, int]:
    """
    Get map tile from tile server.

    **Example request**:

    .. sourcecode:: http

      GET /api/workouts/map_tile/c/13/4109/2930.png HTTP/1.1

    **Example response**:

    .. sourcecode:: http

      HTTP/1.1 200 OK
      Content-Type: image/png

    :param string s: subdomain
    :param string z: zoom
    :param string x: index of the tile along the map's x axis
    :param string y: index of the tile along the map's y axis

    Status codes are status codes returned by tile server

    """
    url = current_app.config['TILE_SERVER']['URL'].format(
        s=secure_filename(s),
        z=secure_filename(z),
        x=secure_filename(x),
        y=secure_filename(y),
    )
    headers = {'User-Agent': 'Mozilla/5.0 (X11; Linux x86_64; rv:88.0)'}
    response = requests.get(url, headers=headers, timeout=30)
    return (
        Response(
            response.content,
            content_type=response.headers['content-type'],
        ),
        response.status_code,
    )


@workouts_blueprint.route('/workouts', methods=['POST'])
@require_auth(scopes=['workouts:write'])
def post_workout(auth_user: User) -> Union[Tuple[Dict, int], HttpResponse]:
    """
    Post a workout with a gpx file.

    **Scope**: ``workouts:write``

    **Example request**:

    .. sourcecode:: http

      POST /api/workouts/ HTTP/1.1
      Content-Type: multipart/form-data

    **Example response**:

    .. sourcecode:: http

      HTTP/1.1 201 CREATED
      Content-Type: application/json

       {
          "data": {
            "workouts": [
              {
                "ascent": null,
                "ave_speed": 10.0,
                "bounds": [],
                "creation_date": "Sun, 14 Jul 2019 13:51:01 GMT",
                "descent": null,
                "description": null,
                "distance": 10.0,
                "duration": "0:17:04",
                "equipments": [],
                "id": "kjxavSTUrJvoAh2wvCeGEF",
                "map": null,
                "max_alt": null,
                "max_speed": 10.0,
                "min_alt": null,
                "modification_date": null,
                "moving": "0:17:04",
                "next_workout": 3,
                "notes": null,
                "pauses": null,
                "previous_workout": null,
                "records": [
                  {
                    "id": 4,
                    "record_type": "MS",
                    "sport_id": 1,
                    "user": "admin",
                    "value": 10.,
                    "workout_date": "Mon, 01 Jan 2018 00:00:00 GMT",
                    "workout_id": "kjxavSTUrJvoAh2wvCeGEF"
                  },
                  {
                    "id": 3,
                    "record_type": "LD",
                    "sport_id": 1,
                    "user": "admin",
                    "value": "0:17:04",
                    "workout_date": "Mon, 01 Jan 2018 00:00:00 GMT",
                    "workout_id": "kjxavSTUrJvoAh2wvCeGEF",
                  },
                  {
                    "id": 2,
                    "record_type": "FD",
                    "sport_id": 1,
                    "user": "admin",
                    "value": 10.0,
                    "workout_date": "Mon, 01 Jan 2018 00:00:00 GMT",
                    "workout_id": "kjxavSTUrJvoAh2wvCeGEF"
                  },
                  {
                    "id": 1,
                    "record_type": "AS",
                    "sport_id": 1,
                    "user": "admin",
                    "value": 10.0,
                    "workout_date": "Mon, 01 Jan 2018 00:00:00 GMT",
                    "workout_id": "kjxavSTUrJvoAh2wvCeGEF"
                  }
                ],
                "segments": [],
                "sport_id": 1,
                "title": null,
                "user": "admin",
                "weather_end": null,
                "weather_start": null,
                "with_gpx": false,
                "workout_date": "Mon, 01 Jan 2018 00:00:00 GMT"
              }
            ]
          },
          "status": "success"
        }

    :form file: gpx file (allowed extensions: .gpx, .zip)
    :form data: sport id, equipment id, description, title and notes,
       for example:
       ``{"sport_id": 1, "notes": "", "title": "", "description": "",
       "equipment_ids": []}``.
       Double quotes in notes, description and title must be escaped.

       The maximum length is 500 characters for notes, 10000 characters for
       description and 255 for title. Otherwise, they will be truncated.
       When description and title are provided, they replace the description
       and title from gpx file.

       For `equipment_ids`, the id of the equipment to associate with
       this workout.
       **Note**: for now only one equipment can be associated.
       If not provided and default equipment exists for sport,
       default equipment will be associated.

       Notes, description, title and equipment ids are not mandatory.

    :reqheader Authorization: OAuth 2.0 Bearer Token

    :statuscode 201: workout created
    :statuscode 400:
        - ``invalid payload``
        - ``no file part``
        - ``no selected file``
        - ``file extension not allowed``
        - ``equipment_ids must be an array of strings``
        - ``only one equipment can be added``
        - ``equipment with id <equipment_id> does not exist``
        - ``invalid equipment id <equipment_id> for sport``
        - ``equipment with id <equipment_id> is inactive``
    :statuscode 401:
        - ``provide a valid auth token``
        - ``signature expired, please log in again``
        - ``invalid token, please log in again``
    :statuscode 413: ``error during picture update: file size exceeds 1.0MB``
    :statuscode 500: ``error, please try again or contact the administrator``

    """
    try:
        error_response = get_error_response_if_file_is_invalid(
            'workout', request
        )
    except RequestEntityTooLarge as e:
        appLog.error(e)
        return PayloadTooLargeErrorResponse(
            file_type='workout',
            file_size=request.content_length,
            max_size=current_app.config['MAX_CONTENT_LENGTH'],
        )
    if error_response:
        return error_response

    try:
        workout_data = json.loads(request.form['data'], strict=False)
    except json.decoder.JSONDecodeError:
        return InvalidPayloadErrorResponse()

    if not workout_data or workout_data.get('sport_id') is None:
        return InvalidPayloadErrorResponse()

    if not current_app.config['FEDERATION_ENABLED'] and (
        workout_data.get('workout_visibility')
        == PrivacyLevel.FOLLOWERS_AND_REMOTE.value
        or workout_data.get('map_visibility')
        == PrivacyLevel.FOLLOWERS_AND_REMOTE.value
    ):
        return InvalidPayloadErrorResponse()

    if "equipment_ids" in workout_data:
        try:
            equipments_list = handle_equipments(
                workout_data['equipment_ids'],
                auth_user,
                workout_data['sport_id'],
            )
        except InvalidEquipmentsException as e:
            return InvalidPayloadErrorResponse(str(e))
        except InvalidEquipmentException as e:
            return EquipmentInvalidPayloadErrorResponse(
                equipment_id=e.equipment_id, message=e.message, status=e.status
            )
        workout_data['equipments_list'] = equipments_list

    workout_file = request.files['file']
    upload_dir = os.path.join(
        current_app.config['UPLOAD_FOLDER'], 'workouts', str(auth_user.id)
    )
    folders = {
        'extract_dir': os.path.join(upload_dir, 'extract'),
        'tmp_dir': os.path.join(upload_dir, 'tmp'),
    }

    try:
        new_workouts = get_ordered_workouts(
            process_files(auth_user, workout_data, workout_file, folders)
        )
        if len(new_workouts) > 0:
            if sending_activities_allowed(
                workout_data.get('workout_visibility')
            ):
                workouts_to_send = new_workouts[:MAX_WORKOUTS_TO_SEND]
                for new_workout in workouts_to_send:
                    handle_workout_activities(
                        new_workout, activity_type='Create'
                    )

            response_object = {
                'status': 'created',
                'data': {
                    'workouts': [
                        new_workout.serialize(user=auth_user, light=False)
                        for new_workout in new_workouts
                    ]
                },
            }
        else:
            return DataInvalidPayloadErrorResponse('workouts', 'fail')
    except WorkoutException as e:
        db.session.rollback()
        if e.e:
            appLog.error(e.e)
        if e.status == 'error':
            return InternalServerErrorResponse(e.message)
        return InvalidPayloadErrorResponse(e.message, e.status)

    shutil.rmtree(folders['extract_dir'], ignore_errors=True)
    shutil.rmtree(folders['tmp_dir'], ignore_errors=True)
    return response_object, 201


@workouts_blueprint.route('/workouts/no_gpx', methods=['POST'])
@require_auth(scopes=['workouts:write'])
def post_workout_no_gpx(
    auth_user: User,
) -> Union[Tuple[Dict, int], HttpResponse]:
    """
    Post a workout without gpx file.

    **Scope**: ``workouts:write``

    **Example request**:

    .. sourcecode:: http

      POST /api/workouts/no_gpx HTTP/1.1
      Content-Type: application/json

    **Example response**:

    .. sourcecode:: http

      HTTP/1.1 201 CREATED
      Content-Type: application/json

       {
          "data": {
            "workouts": [
              {
                "ascent": null,
                "ave_speed": 10.0,
                "bounds": [],
                "creation_date": "Sun, 14 Jul 2019 13:51:01 GMT",
                "descent": null,
                "description": null,
                "distance": 10.0,
                "duration": "0:17:04",
                "equipments": [],
                "map": null,
                "max_alt": null,
                "max_speed": 10.0,
                "min_alt": null,
                "modification_date": null,
                "moving": "0:17:04",
                "next_workout": 3,
                "notes": null,
                "pauses": null,
                "previous_workout": null,
                "records": [
                  {
                    "id": 4,
                    "record_type": "MS",
                    "sport_id": 1,
                    "user": "admin",
                    "value": 10.,
                    "workout_date": "Mon, 01 Jan 2018 00:00:00 GMT",
                    "workout_id": "kjxavSTUrJvoAh2wvCeGEF"
                  },
                  {
                    "id": 3,
                    "record_type": "LD",
                    "sport_id": 1,
                    "user": "admin",
                    "value": "0:17:04",
                    "workout_date": "Mon, 01 Jan 2018 00:00:00 GMT",
                    "workout_id": "kjxavSTUrJvoAh2wvCeGEF"
                  },
                  {
                    "id": 2,
                    "record_type": "FD",
                    "sport_id": 1,
                    "user": "admin",
                    "value": 10.0,
                    "workout_date": "Mon, 01 Jan 2018 00:00:00 GMT",
                    "workout_id": "kjxavSTUrJvoAh2wvCeGEF"
                  },
                  {
                    "id": 1,
                    "record_type": "AS",
                    "sport_id": 1,
                    "user": "admin",
                    "value": 10.0,
                    "workout_date": "Mon, 01 Jan 2018 00:00:00 GMT",
                    "workout_id": "kjxavSTUrJvoAh2wvCeGEF"
                  }
                ],
                "segments": [],
                "sport_id": 1,
                "title": null,
                "user": "admin",
                "uuid": "kjxavSTUrJvoAh2wvCeGEF"
                "weather_end": null,
                "weather_start": null,
                "with_gpx": false,
                "workout_date": "Mon, 01 Jan 2018 00:00:00 GMT"
              }
            ]
          },
          "status": "success"
        }

    :<json float ascent: workout ascent (not mandatory,
           must be provided with descent)
    :<json float descent: workout descent (not mandatory,
           must be provided with ascent)
    :<json string description: workout description (not mandatory,
           max length: 10000 characters, otherwise it will be truncated)
    :<json float distance: workout distance in km
    :<json integer duration: workout duration in seconds
    :<json array of strings equipment_ids:
        the id of the equipment to associate with this workout.
        **Note**: for now only one equipment can be associated.
        If not provided and default equipment exists for sport,
        default equipment will be associated.
    :<json string notes: notes (not mandatory, max length: 500
        characters, otherwise they will be truncated)
    :<json integer sport_id: workout sport id
    :<json string title: workout title (not mandatory, max length: 255
        characters, otherwise it will be truncated)
    :<json string workout_date: workout date, in user timezone
        (format: ``%Y-%m-%d %H:%M``)

    :reqheader Authorization: OAuth 2.0 Bearer Token

    :statuscode 201: workout created
    :statuscode 400:
        - ``invalid payload``
        - ``equipment_ids must be an array of strings``
        - ``only one equipment can be added``
        - ``equipment with id <equipment_id> does not exist``
        - ``invalid equipment id <equipment_id> for sport``
        - ``equipment with id <equipment_id> is inactive``
    :statuscode 401:
        - ``provide a valid auth token``
        - ``signature expired, please log in again``
        - ``invalid token, please log in again``
    :statuscode 500: ``error, please try again or contact the administrator``

    """
    workout_data = request.get_json()
    if (
        not workout_data
        or not workout_data.get('sport_id')
        or not workout_data.get('duration')
        or not workout_data.get('distance')
        or not workout_data.get('workout_date')
    ):
        return InvalidPayloadErrorResponse()

    if (
        not current_app.config['FEDERATION_ENABLED']
        and workout_data.get('workout_visibility')
        == PrivacyLevel.FOLLOWERS_AND_REMOTE
    ):
        return InvalidPayloadErrorResponse()

    ascent = workout_data.get('ascent')
    descent = workout_data.get('descent')
    try:
        if (
            (ascent is None and descent is not None)
            or (ascent is not None and descent is None)
            or (
                (ascent is not None and descent is not None)
                and (float(ascent) < 0 or float(descent) < 0)
            )
        ):
            return InvalidPayloadErrorResponse()
    except ValueError:
        return InvalidPayloadErrorResponse()

    # get default equipment if not equipment_ids provided and
    # sport preferences exists
    if "equipment_ids" not in workout_data:
        sport_preferences = UserSportPreference.query.filter_by(
            user_id=auth_user.id, sport_id=workout_data['sport_id']
        ).first()
        if sport_preferences:
            workout_data['equipments_list'] = [
                equipment
                for equipment in sport_preferences.default_equipments.all()
                if equipment.is_active is True
            ]
    else:
        try:
            equipments_list = handle_equipments(
                workout_data.get('equipment_ids'),
                auth_user,
                workout_data['sport_id'],
            )
            workout_data['equipments_list'] = equipments_list
        except InvalidEquipmentsException as e:
            return InvalidPayloadErrorResponse(str(e))
        except InvalidEquipmentException as e:
            return EquipmentInvalidPayloadErrorResponse(
                equipment_id=e.equipment_id, message=e.message, status=e.status
            )

    try:
        new_workout = create_workout(auth_user, workout_data)
        db.session.add(new_workout)
        db.session.commit()

        if sending_activities_allowed(new_workout.workout_visibility):
            handle_workout_activities(new_workout, activity_type='Create')

        return (
            {
                'status': 'created',
                'data': {
                    'workouts': [
                        new_workout.serialize(user=auth_user, light=False)
                    ]
                },
            },
            201,
        )

    except (exc.IntegrityError, ValueError) as e:
        return handle_error_and_return_response(
            error=e,
            message='Error during workout save.',
            status='fail',
            db=db,
        )


@workouts_blueprint.route(
    '/workouts/<string:workout_short_id>', methods=['PATCH']
)
@require_auth(scopes=['workouts:write'])
@check_workout()
def update_workout(
    auth_user: User, workout: Workout, workout_short_id: str
) -> Union[Dict, HttpResponse]:
    """
    Update a workout.

    **Scope**: ``workouts:write``

    **Example request**:

    .. sourcecode:: http

      PATCH /api/workouts/1 HTTP/1.1
      Content-Type: application/json

    **Example response**:

    .. sourcecode:: http

      HTTP/1.1 200 OK
      Content-Type: application/json

       {
          "data": {
            "workouts": [
              {
                "ascent": null,
                "ave_speed": 10.0,
                "bounds": [],
                "creation_date": "Sun, 14 Jul 2019 13:51:01 GMT",
                "descent": null,
                "description": null,
                "distance": 10.0,
                "duration": "0:17:04",
                "equipments": [],
                "map": null,
                "max_alt": null,
                "max_speed": 10.0,
                "min_alt": null,
                "modification_date": null,
                "moving": "0:17:04",
                "next_workout": 3,
                "notes": null,
                "pauses": null,
                "previous_workout": null,
                "records": [
                  {
                    "id": 4,
                    "record_type": "MS",
                    "sport_id": 1,
                    "user": "admin",
                    "value": 10.0,
                    "workout_date": "Mon, 01 Jan 2018 00:00:00 GMT",
                    "workout_id": "kjxavSTUrJvoAh2wvCeGEF"
                  },
                  {
                    "id": 3,
                    "record_type": "LD",
                    "sport_id": 1,
                    "user": "admin",
                    "value": "0:17:04",
                    "workout_date": "Mon, 01 Jan 2018 00:00:00 GMT",
                    "workout_id": "kjxavSTUrJvoAh2wvCeGEF"
                  },
                  {
                    "id": 2,
                    "record_type": "FD",
                    "sport_id": 1,
                    "user": "admin",
                    "value": 10.0,
                    "workout_date": "Mon, 01 Jan 2018 00:00:00 GMT",
                    "workout_id": "kjxavSTUrJvoAh2wvCeGEF",
                  },
                  {
                    "id": 1,
                    "record_type": "AS",
                    "sport_id": 1,
                    "user": "admin",
                    "value": 10.0,
                    "workout_date": "Mon, 01 Jan 2018 00:00:00 GMT",
                    "workout_id": "kjxavSTUrJvoAh2wvCeGEF",
                  }
                ],
                "segments": [],
                "sport_id": 1,
                "title": null,
                "user": "admin",
                "uuid": "kjxavSTUrJvoAh2wvCeGEF"
                "weather_end": null,
                "weather_start": null,
                "with_gpx": false,
                "workout_date": "Mon, 01 Jan 2018 00:00:00 GMT"
              }
            ]
          },
          "status": "success"
        }

    :param string workout_short_id: workout short id

    :<json float ascent: workout ascent
        (only for workout without gpx, must be provided with descent)
    :<json float descent: workout descent
        (only for workout without gpx, must be provided with ascent)
    :<json string description: workout description (max length: 10000
        characters, otherwise it will be truncated)
    :<json float distance: workout distance in km
        (only for workout without gpx)
    :<json integer duration: workout duration in seconds
        (only for workout without gpx)
    :<json string notes: notes (max length: 500 characters, otherwise they
        will be truncated)
    :<json integer sport_id: workout sport id
    :<json string title: workout title (max length: 255 characters, otherwise
        it will be truncated)
    :<json array of strings equipment_ids:
        the id of the equipment to associate with this workout (any existing
        equipment for this workout will be replaced).
        **Note**: for now only one equipment can be associated.
        If an empty array, equipment for this workout will be removed.
    :<json string workout_date: workout date in user timezone
        (format: ``%Y-%m-%d %H:%M``)
        (only for workout without gpx)

    :reqheader Authorization: OAuth 2.0 Bearer Token

    :statuscode 200: workout updated
    :statuscode 400:
        - ``invalid payload``
        - ``equipment_ids must be an array of strings``
        - ``only one equipment can be added``
        - ``equipment with id <equipment_id> does not exist``
        - ``invalid equipment id <equipment_id> for sport``
        - ``equipment with id <equipment_id> is inactive``
    :statuscode 401:
        - ``provide a valid auth token``
        - ``signature expired, please log in again``
        - ``invalid token, please log in again``
    :statuscode 404: ``workout not found``
    :statuscode 500: ``error, please try again or contact the administrator``

    """
    workout_data = request.get_json()
    if not workout_data:
        return InvalidPayloadErrorResponse()

    try:
        old_workout = (
            copy(workout) if current_app.config['FEDERATION_ENABLED'] else None
        )

        if not workout.gpx:
            try:
                # for workout without gpx file, both elevation values must be
                # provided.
                if (
                    (
                        'ascent' in workout_data
                        and 'descent' not in workout_data
                    )
                    or (
                        'ascent' not in workout_data
                        and 'descent' in workout_data
                    )
                ) or (
                    not (
                        workout_data.get('ascent') is None
                        and workout_data.get('descent') is None
                    )
                    and (
                        float(workout_data.get('ascent')) < 0
                        or float(workout_data.get('descent')) < 0
                    )
                ):
                    return InvalidPayloadErrorResponse()
            except (TypeError, ValueError):
                return InvalidPayloadErrorResponse()

        sport = None
        if 'sport_id' in workout_data:
            sport = Sport.query.filter_by(id=workout_data['sport_id']).first()
            if not sport:
                return InvalidPayloadErrorResponse(
                    f"sport id {workout_data['sport_id']} not found"
                )

        if 'equipment_ids' in workout_data:
            sport_id = (
                workout_data["sport_id"]
                if workout_data.get("sport_id")
                else workout.sport_id
            )
            workout_data['equipments_list'] = handle_equipments(
                workout_data.get('equipment_ids'),
                auth_user,
                sport_id,
                workout.equipments,
            )
        elif sport:
            # remove equipment if invalid for new sport
            # Note: for now only one equipment can be added
            for equipment in workout.equipments:
                if sport.label not in SPORT_EQUIPMENT_TYPES.get(
                    equipment.equipment_type.label, []
                ):
                    workout_data['equipments_list'] = []

        workout = edit_workout(workout, workout_data, auth_user)
        db.session.commit()

        if old_workout:
            if workout.workout_visibility in (
                PrivacyLevel.PUBLIC,
                PrivacyLevel.FOLLOWERS_AND_REMOTE,
            ):
                if old_workout.workout_visibility in (
                    PrivacyLevel.PRIVATE,
                    PrivacyLevel.FOLLOWERS,
                ):
                    handle_workout_activities(workout, activity_type='Create')
                else:
                    handle_workout_activities(workout, activity_type='Update')

            elif old_workout.workout_visibility in (
                PrivacyLevel.PUBLIC,
                PrivacyLevel.FOLLOWERS_AND_REMOTE,
            ):
                handle_workout_activities(old_workout, activity_type='Delete')

        return {
            'status': 'success',
            'data': {
                'workouts': [workout.serialize(user=auth_user, light=False)]
            },
        }

    except InvalidEquipmentsException as e:
        return InvalidPayloadErrorResponse(str(e))
    except InvalidEquipmentException as e:
        return EquipmentInvalidPayloadErrorResponse(
            equipment_id=e.equipment_id, message=e.message, status=e.status
        )
    except (exc.IntegrityError, exc.OperationalError, ValueError) as e:
        return handle_error_and_return_response(e)


@workouts_blueprint.route(
    '/workouts/<string:workout_short_id>', methods=['DELETE']
)
@require_auth(scopes=['workouts:write'])
@check_workout()
def delete_workout(
    auth_user: User, workout: Workout, workout_short_id: str
) -> Union[Tuple[Dict, int], HttpResponse]:
    """
    Delete a workout.

    **Scope**: ``workouts:write``

    **Example request**:

    .. sourcecode:: http

      DELETE /api/workouts/kjxavSTUrJvoAh2wvCeGEF HTTP/1.1
      Content-Type: application/json

    **Example response**:

    .. sourcecode:: http

      HTTP/1.1 204 NO CONTENT
      Content-Type: application/json

    :param string workout_short_id: workout short id

    :reqheader Authorization: OAuth 2.0 Bearer Token

    :statuscode 204: workout deleted
    :statuscode 401:
        - ``provide a valid auth token``
        - ``signature expired, please log in again``
        - ``invalid token, please log in again``
    :statuscode 404: ``workout not found``
    :statuscode 500: ``error, please try again or contact the administrator``

    """
    try:
        if sending_activities_allowed(workout.workout_visibility):
            handle_workout_activities(workout, activity_type='Delete')

        # update equipments totals
        workout.equipments = []
        db.session.flush()

        db.session.delete(workout)
        db.session.commit()
        return {'status': 'no content'}, 204
    except (
        exc.IntegrityError,
        exc.OperationalError,
        ValueError,
        OSError,
    ) as e:
        return handle_error_and_return_response(e, db=db)


@workouts_blueprint.route(
    '/workouts/<string:workout_short_id>/like', methods=['POST']
)
@require_auth(scopes=['workouts:write'])
@check_workout(only_owner=False)
def like_workout(
    auth_user: User, workout: Workout, workout_short_id: str
) -> Union[Tuple[Dict, int], HttpResponse]:
    try:
        like = WorkoutLike(user_id=auth_user.id, workout_id=workout.id)
        db.session.add(like)
        db.session.commit()

        if current_app.config['FEDERATION_ENABLED'] and workout.user.is_remote:
            like_activity = like.get_activity()
            send_to_remote_inbox.send(
                sender_id=auth_user.actor.id,
                activity=like_activity,
                recipients=[workout.user.actor.shared_inbox_url],
            )
    except IntegrityError:
        db.session.rollback()
    return {
        'status': 'success',
        'data': {'workouts': [workout.serialize(user=auth_user, light=False)]},
    }, 200


@workouts_blueprint.route(
    '/workouts/<string:workout_short_id>/like/undo', methods=['POST']
)
@require_auth(scopes=['workouts:write'])
@check_workout(only_owner=False)
def undo_workout_like(
    auth_user: User, workout: Workout, workout_short_id: str
) -> Union[Tuple[Dict, int], HttpResponse]:
    like = WorkoutLike.query.filter_by(
        user_id=auth_user.id, workout_id=workout.id
    ).first()
    if like:
        db.session.delete(like)
        db.session.commit()

        if current_app.config['FEDERATION_ENABLED'] and workout.user.is_remote:
            undo_activity = like.get_activity(is_undo=True)
            send_to_remote_inbox.send(
                sender_id=auth_user.actor.id,
                activity=undo_activity,
                recipients=[workout.user.actor.shared_inbox_url],
            )

    return {
        'status': 'success',
        'data': {'workouts': [workout.serialize(user=auth_user, light=False)]},
    }, 200


@workouts_blueprint.route(
    "/workouts/<string:workout_short_id>/suspension/appeal",
    methods=["POST"],
)
@require_auth(scopes=["workouts:write"])
@check_workout(only_owner=True)
def appeal_comment_suspension(
    auth_user: User, workout: Workout, workout_short_id: str
) -> Union[Tuple[Dict, int], HttpResponse]:
    if not workout.suspended_at:
        return InvalidPayloadErrorResponse("workout is not suspended")
    suspension_action = workout.suspension_action
    if not suspension_action:
        return InvalidPayloadErrorResponse("workout has no suspension")

    text = request.get_json().get("text")
    if not text:
        return InvalidPayloadErrorResponse("no text provided")

    try:
        appeal = ReportActionAppeal(
            action_id=suspension_action.id, user_id=auth_user.id, text=text
        )
        db.session.add(appeal)
        db.session.commit()
        return {"status": "success"}, 201

    except exc.IntegrityError:
        return InvalidPayloadErrorResponse("you can appeal only once")
    except (exc.OperationalError, ValueError) as e:
        return handle_error_and_return_response(e, db=db)<|MERGE_RESOLUTION|>--- conflicted
+++ resolved
@@ -31,10 +31,6 @@
 from fittrackee.federation.tasks.inbox import send_to_remote_inbox
 from fittrackee.federation.utils import sending_activities_allowed
 from fittrackee.oauth2.server import require_auth
-<<<<<<< HEAD
-from fittrackee.privacy_levels import PrivacyLevel, can_view
-=======
->>>>>>> b6e23315
 from fittrackee.responses import (
     DataInvalidPayloadErrorResponse,
     DataNotFoundErrorResponse,
@@ -49,7 +45,7 @@
 )
 from fittrackee.users.models import User, UserSportPreference
 from fittrackee.utils import decode_short_id
-from fittrackee.visibility_levels import can_view
+from fittrackee.visibility_levels import VisibilityLevel, can_view
 
 from ..reports.models import ReportActionAppeal
 from .decorators import check_workout
@@ -1133,9 +1129,9 @@
 
     if not current_app.config['FEDERATION_ENABLED'] and (
         workout_data.get('workout_visibility')
-        == PrivacyLevel.FOLLOWERS_AND_REMOTE.value
+        == VisibilityLevel.FOLLOWERS_AND_REMOTE.value
         or workout_data.get('map_visibility')
-        == PrivacyLevel.FOLLOWERS_AND_REMOTE.value
+        == VisibilityLevel.FOLLOWERS_AND_REMOTE.value
     ):
         return InvalidPayloadErrorResponse()
 
@@ -1352,7 +1348,7 @@
     if (
         not current_app.config['FEDERATION_ENABLED']
         and workout_data.get('workout_visibility')
-        == PrivacyLevel.FOLLOWERS_AND_REMOTE
+        == VisibilityLevel.FOLLOWERS_AND_REMOTE
     ):
         return InvalidPayloadErrorResponse()
 
@@ -1644,20 +1640,20 @@
 
         if old_workout:
             if workout.workout_visibility in (
-                PrivacyLevel.PUBLIC,
-                PrivacyLevel.FOLLOWERS_AND_REMOTE,
+                VisibilityLevel.PUBLIC,
+                VisibilityLevel.FOLLOWERS_AND_REMOTE,
             ):
                 if old_workout.workout_visibility in (
-                    PrivacyLevel.PRIVATE,
-                    PrivacyLevel.FOLLOWERS,
+                    VisibilityLevel.PRIVATE,
+                    VisibilityLevel.FOLLOWERS,
                 ):
                     handle_workout_activities(workout, activity_type='Create')
                 else:
                     handle_workout_activities(workout, activity_type='Update')
 
             elif old_workout.workout_visibility in (
-                PrivacyLevel.PUBLIC,
-                PrivacyLevel.FOLLOWERS_AND_REMOTE,
+                VisibilityLevel.PUBLIC,
+                VisibilityLevel.FOLLOWERS_AND_REMOTE,
             ):
                 handle_workout_activities(old_workout, activity_type='Delete')
 
