import json
import os
import shutil
from copy import copy
from datetime import timedelta
from typing import Dict, List, Optional, Tuple, Union

import requests
from flask import (
    Blueprint,
    Response,
    current_app,
    request,
    send_from_directory,
)
from sqlalchemy import asc, desc, exc
from sqlalchemy.exc import IntegrityError
from werkzeug.exceptions import NotFound, RequestEntityTooLarge
from werkzeug.utils import secure_filename

from fittrackee import appLog, db, limiter
from fittrackee.equipments.exceptions import (
    InvalidEquipmentException,
    InvalidEquipmentsException,
)
from fittrackee.equipments.models import Equipment, WorkoutEquipment
from fittrackee.equipments.utils import (
    SPORT_EQUIPMENT_TYPES,
    handle_equipments,
)
from fittrackee.federation.tasks.inbox import send_to_remote_inbox
from fittrackee.federation.utils import sending_activities_allowed
from fittrackee.oauth2.server import require_auth
from fittrackee.reports.models import ReportActionAppeal
from fittrackee.responses import (
    DataInvalidPayloadErrorResponse,
    DataNotFoundErrorResponse,
    EquipmentInvalidPayloadErrorResponse,
    HttpResponse,
    InternalServerErrorResponse,
    InvalidPayloadErrorResponse,
    NotFoundErrorResponse,
    PayloadTooLargeErrorResponse,
    get_error_response_if_file_is_invalid,
    handle_error_and_return_response,
)
from fittrackee.users.models import User, UserSportPreference
from fittrackee.utils import decode_short_id
from fittrackee.visibility_levels import VisibilityLevel, can_view

from .decorators import check_workout
from .models import Sport, Workout, WorkoutLike
from .utils.convert import convert_in_duration
from .utils.gpx import (
    WorkoutGPXException,
    extract_segment_from_gpx_file,
    get_chart_data,
)
from .utils.workouts import (
    WorkoutException,
    create_workout,
    edit_workout,
    get_absolute_file_path,
    get_datetime_from_request_args,
    get_ordered_workouts,
    process_files,
)

workouts_blueprint = Blueprint("workouts", __name__)

DEFAULT_WORKOUTS_PER_PAGE = 5
MAX_WORKOUTS_PER_PAGE = 100
MAX_WORKOUTS_TO_SEND = 5
DEFAULT_WORKOUT_LIKES_PER_PAGE = 10


<<<<<<< HEAD
def handle_workout_activities(workout: Workout, activity_type: str) -> None:
    actor = workout.user.actor
    if activity_type == 'Create':
        workout.ap_id = workout.get_ap_id()
        workout.remote_url = workout.get_remote_url()
        db.session.commit()
    workout_activity, note_activity = workout.get_activities(
        activity_type=activity_type
    )
    recipients = workout.user.get_followers_shared_inboxes()

    if recipients['fittrackee']:
        send_to_remote_inbox.send(
            sender_id=actor.id,
            activity=workout_activity,
            recipients=recipients['fittrackee'],
        )
    if recipients['others']:
        send_to_remote_inbox.send(
            sender_id=actor.id,
            activity=note_activity,
            recipients=recipients['others'],
        )


@workouts_blueprint.route('/workouts', methods=['GET'])
@require_auth(scopes=['workouts:read'])
=======
@workouts_blueprint.route("/workouts", methods=["GET"])
@require_auth(scopes=["workouts:read"])
>>>>>>> b224e171
def get_workouts(auth_user: User) -> Union[Dict, HttpResponse]:
    """
    Get workouts for the authenticated user.

    **Scope**: ``workouts:read``

    **Example requests**:

    - without parameters:

    .. sourcecode:: http

      GET /api/workouts/ HTTP/1.1

    - with some query parameters:

    .. sourcecode:: http

      GET /api/workouts?from=2019-07-02&to=2019-07-31&sport_id=1  HTTP/1.1

    **Example responses**:

    - returning at least one workout:

    .. sourcecode:: http

      HTTP/1.1 200 OK
      Content-Type: application/json

        {
          "data": {
            "workouts": [
              {
                "analysis_visibility": "private",
                "ascent": null,
                "ave_speed": 10.0,
                "bounds": [],
                "creation_date": "Sun, 14 Jul 2019 13:51:01 GMT",
                "descent": null,
                "description": null,
                "distance": 10.0,
                "duration": "0:17:04",
                "equipments": [],
                "id": "kjxavSTUrJvoAh2wvCeGEF",
                "liked": false,
                "likes_count": 0,
                "map": null,
                "map_visibility": "private",
                "max_alt": null,
                "max_speed": 10.0,
                "min_alt": null,
                "modification_date": null,
                "moving": "0:17:04",
                "next_workout": 3,
                "notes": null,
                "pauses": null,
                "previous_workout": null,
                "records": [
                  {
                    "id": 4,
                    "record_type": "MS",
                    "sport_id": 1,
                    "user": "admin",
                    "value": 10.0,
                    "workout_date": "Mon, 01 Jan 2018 00:00:00 GMT",
                    "workout_id": "kjxavSTUrJvoAh2wvCeGEF"
                  },
                  {
                    "id": 13,
                    "record_type": "HA",
                    "sport_id": 1,
                    "user": "Sam",
                    "value": 43.97,
                    "workout_date": "Sun, 07 Jul 2019 08:00:00 GMT",
                    "workout_id": "hvYBqYBRa7wwXpaStWR4V2"
                  },
                  {
                    "id": 3,
                    "record_type": "LD",
                    "sport_id": 1,
                    "user": "admin",
                    "value": "0:17:04",
                    "workout_date": "Mon, 01 Jan 2018 00:00:00 GMT",
                    "workout_id": "kjxavSTUrJvoAh2wvCeGEF"
                  },
                  {
                    "id": 2,
                    "record_type": "FD",
                    "sport_id": 1,
                    "user": "admin",
                    "value": 10.0,
                    "workout_date": "Mon, 01 Jan 2018 00:00:00 GMT",
                    "workout_id": "kjxavSTUrJvoAh2wvCeGEF"
                  },
                  {
                    "id": 1,
                    "record_type": "AS",
                    "sport_id": 1,
                    "user": "admin",
                    "value": 10.0,
                    "workout_date": "Mon, 01 Jan 2018 00:00:00 GMT",
                    "workout_id": "kjxavSTUrJvoAh2wvCeGEF"
                  }
                ],
                "segments": [],
                "sport_id": 1,
                "suspended": false,
                "suspended_at": null,
                "title": null,
                "user": {
                  "created_at": "Sun, 31 Dec 2017 09:00:00 GMT",
                  "followers": 0,
                  "following": 0,
                  "nb_workouts": 1,
                  "picture": false,
                  "role": "user",
                  "suspended_at": null,
                  "username": "Sam"
                },
                "weather_end": null,
                "weather_start": null,
                "with_analysis": false,
                "with_gpx": false,
                "workout_date": "Mon, 01 Jan 2018 00:00:00 GMT",
                "workout_visibility": "private"
              }
            ]
          },
          "status": "success"
        }

    - returning no workouts

    .. sourcecode:: http

      HTTP/1.1 200 OK
      Content-Type: application/json

        {
            "data": {
                "workouts": []
            },
            "status": "success"
        }

    :query integer page: page if using pagination (default: 1)
    :query integer per_page: number of workouts per page
                             (default: 5, max: 100)
    :query integer sport_id: sport id
    :query string title: any part (or all) of the workout title;
                         title matching is case-insensitive
    :query string from: start date (format: ``%Y-%m-%d``)
    :query string to: end date (format: ``%Y-%m-%d``)
    :query float distance_from: minimal distance
    :query float distance_to: maximal distance
    :query string duration_from: minimal duration (format: ``%H:%M``)
    :query string duration_to: maximal distance (format: ``%H:%M``)
    :query float ave_speed_from: minimal average speed
    :query float ave_speed_to: maximal average speed
    :query float max_speed_from: minimal max. speed
    :query float max_speed_to: maximal max. speed
    :query string order: sorting order: ``asc``, ``desc`` (default: ``desc``)
    :query string order_by: sorting criteria: ``ave_speed``, ``distance``,
                            ``duration``, ``workout_date`` (default:
                            ``workout_date``)
    :query string equipment_id: equipment id (if ``none``, only workouts
                            without equipments will be returned)
    :query string notes: any part (or all) of the workout notes,
                         notes matching is case-insensitive
    :query string description: any part of the workout description;
                         description matching is case-insensitive
    :query string return_equipments: return workouts with equipment
                         (by default, equipment is not returned).
                         **Note**: It's not a filter.
                         **Warning**: Needed for 3rd-party applications
                         updating equipments.


    :reqheader Authorization: OAuth 2.0 Bearer Token

    :statuscode 200: ``success``
    :statuscode 401:
        - ``provide a valid auth token``
        - ``signature expired, please log in again``
        - ``invalid token, please log in again``
    :statuscode 403:
        - ``you do not have permissions, your account is suspended``
    :statuscode 500: ``error, please try again or contact the administrator``

    """
    try:
        params = request.args.copy()
        page = int(params.get("page", 1))
        date_from, date_to = get_datetime_from_request_args(params, auth_user)
        distance_from = params.get("distance_from")
        distance_to = params.get("distance_to")
        duration_from = params.get("duration_from")
        duration_to = params.get("duration_to")
        ave_speed_from = params.get("ave_speed_from")
        ave_speed_to = params.get("ave_speed_to")
        max_speed_from = params.get("max_speed_from")
        max_speed_to = params.get("max_speed_to")
        order_by = params.get("order_by", "workout_date")
        workout_column = getattr(
            Workout, "moving" if order_by == "duration" else order_by
        )
        order = params.get("order", "desc")
        sport_id = params.get("sport_id")
        title = params.get("title")
        notes = params.get("notes")
        description = params.get("description")
        if "equipment_id" in params:
            if params["equipment_id"] == "none":
                equipment_id: Union[str, int, None] = "none"
            else:
                equipment_uuid = decode_short_id(params["equipment_id"])
                equipment = Equipment.query.filter_by(
                    uuid=equipment_uuid
                ).first()
                equipment_id = equipment.id if equipment else 0
        else:
            equipment_id = None
        per_page = int(params.get("per_page", DEFAULT_WORKOUTS_PER_PAGE))
        if per_page > MAX_WORKOUTS_PER_PAGE:
            per_page = MAX_WORKOUTS_PER_PAGE

        filters = [
            Workout.user_id == auth_user.id,
            Workout.suspended_at == None,  # noqa
        ]
        if sport_id:
            filters.append(Workout.sport_id == sport_id)
        if title:
            filters.append(Workout.title.ilike(f"%{title}%"))
        if notes:
            filters.append(Workout.notes.ilike(f"%{notes}%"))
        if description:
            filters.append(Workout.description.ilike(f"%{description}%"))
        if date_from:
            filters.append(Workout.workout_date >= date_from)
        if date_to:
            filters.append(
                Workout.workout_date < date_to + timedelta(seconds=1)
            )
        if distance_from:
            filters.append(Workout.distance >= float(distance_from))
        if distance_to:
            filters.append(Workout.distance <= float(distance_to))
        if duration_from:
            filters.append(
                Workout.moving >= convert_in_duration(duration_from)
            )
        if duration_to:
            filters.append(Workout.moving <= convert_in_duration(duration_to))
        if ave_speed_from:
            filters.append(Workout.ave_speed >= float(ave_speed_from))
        if ave_speed_to:
            filters.append(Workout.ave_speed <= float(ave_speed_to))
        if max_speed_from:
            filters.append(Workout.max_speed >= float(max_speed_from))
        if max_speed_to:
            filters.append(Workout.max_speed <= float(max_speed_to))
        if equipment_id == "none":
            filters.append(WorkoutEquipment.c.equipment_id == None)  # noqa
        if equipment_id == "none":
            filters.append(WorkoutEquipment.c.equipment_id == None)  # noqa
        elif equipment_id is not None:
            filters.append(WorkoutEquipment.c.equipment_id == equipment_id)

        workouts_pagination = (
            Workout.query.outerjoin(WorkoutEquipment)
            .filter(*filters)
            .order_by(
                (
                    asc(workout_column)
                    if order == "asc"
                    else desc(workout_column)
                ),
            )
            .paginate(page=page, per_page=per_page, error_out=False)
        )

        workouts = workouts_pagination.items
        with_equipments = (
            params.get("return_equipments", "false").lower() == "true"
        )
        return {
            "status": "success",
            "data": {
                "workouts": [
                    workout.serialize(
                        user=auth_user,
                        params=params,
                        with_equipments=with_equipments,
                    )
                    for workout in workouts
                ]
            },
            "pagination": {
                "has_next": workouts_pagination.has_next,
                "has_prev": workouts_pagination.has_prev,
                "page": workouts_pagination.page,
                "pages": workouts_pagination.pages,
                "total": workouts_pagination.total,
            },
        }
    except Exception as e:
        return handle_error_and_return_response(e)


@workouts_blueprint.route(
    "/workouts/<string:workout_short_id>", methods=["GET"]
)
@require_auth(scopes=["workouts:read"], optional_auth_user=True)
@check_workout(only_owner=False)
def get_workout(
    auth_user: Optional[User], workout: Workout, workout_short_id: str
) -> Union[Dict, HttpResponse]:
    """
    Get a workout.

    **Example request**:

    .. sourcecode:: http

      GET /api/workouts/kjxavSTUrJvoAh2wvCeGEF HTTP/1.1

    **Example responses**:

    - success:

    .. sourcecode:: http

      HTTP/1.1 200 OK
      Content-Type: application/json

        {
          "data": {
            "workouts": [
              {
                "analysis_visibility": "private",
                "ascent": null,
                "ave_speed": 16,
                "bounds": [],
                "creation_date": "Sun, 14 Jul 2019 18:57:14 GMT",
                "descent": null,
                "description": null,
                "distance": 12,
                "duration": "0:45:00",
                "equipments": [],
                "id": "kjxavSTUrJvoAh2wvCeGEF",
                "liked": false,
                "likes_count": 0,
                "map": null,
                "map_visibility": "private",
                "max_alt": null,
                "max_speed": 16,
                "min_alt": null,
                "modification_date": "Sun, 14 Jul 2019 18:57:22 GMT",
                "moving": "0:45:00",
                "next_workout": 4,
                "notes": "workout without gpx",
                "pauses": null,
                "previous_workout": 3,
                "records": [],
                "segments": [],
                "sport_id": 1,
                "suspended": false,
                "suspended_at": null,
                "title": "biking on sunday morning",
                "user": {
                  "created_at": "Sun, 31 Dec 2017 09:00:00 GMT",
                  "followers": 0,
                  "following": 0,
                  "nb_workouts": 1,
                  "picture": false,
                  "role": "user",
                  "suspended_at": null,
                  "username": "Sam"
                },
                "weather_end": null,
                "weather_start": null,
                "with_analysis": false,
                "with_gpx": false,
                "workout_date": "Sun, 07 Jul 2019 07:00:00 GMT",
                "workout_visibility": "private"
              }
            ]
          },
          "status": "success"
        }

    - workout not found:

    .. sourcecode:: http

      HTTP/1.1 404 NOT FOUND
      Content-Type: application/json

        {
          "data": {
            "workouts": []
          },
          "status": "not found"
        }

    :param string workout_short_id: workout short id

    :reqheader Authorization: OAuth 2.0 Bearer Token for workout with
               ``private`` or ``followers_only`` visibility

    :statuscode 200: ``success``
    :statuscode 401:
        - ``provide a valid auth token``
        - ``signature expired, please log in again``
        - ``invalid token, please log in again``
    :statuscode 403:
        - ``you do not have permissions``
        - ``you do not have permissions, your account is suspended``
    :statuscode 404: ``workout not found``

    """
    return {
        "status": "success",
        "data": {"workouts": [workout.serialize(user=auth_user, light=False)]},
    }


def get_workout_data(
    auth_user: Optional[User],
    workout_short_id: str,
    data_type: str,
    segment_id: Optional[int] = None,
) -> Union[Dict, HttpResponse]:
    """Get data from workout gpx file"""
    not_found_response = DataNotFoundErrorResponse(
        data_type=data_type,
        message=f"workout not found (id: {workout_short_id})",
    )
    workout_uuid = decode_short_id(workout_short_id)
    workout = Workout.query.filter_by(uuid=workout_uuid).first()
    if not workout:
        return not_found_response

    if not can_view(
        workout,
        "calculated_analysis_visibility"
        if data_type == "chart_data"
        else "calculated_map_visibility",
        auth_user,
    ):
        return not_found_response

    if not workout.gpx or workout.gpx == "":
        return NotFoundErrorResponse(
            f"no gpx file for this workout (id: {workout_short_id})"
        )

    try:
        absolute_gpx_filepath = get_absolute_file_path(workout.gpx)
        chart_data_content: Optional[List] = []
        if data_type == "chart_data":
            chart_data_content = get_chart_data(
                absolute_gpx_filepath, segment_id
            )
        else:  # data_type == 'gpx'
            with open(absolute_gpx_filepath, encoding="utf-8") as f:
                gpx_content = f.read()
                if segment_id is not None:
                    gpx_segment_content = extract_segment_from_gpx_file(
                        gpx_content, segment_id
                    )
    except WorkoutGPXException as e:
        appLog.error(e.message)
        if e.status == "not found":
            return NotFoundErrorResponse(e.message)
        return InternalServerErrorResponse(e.message)
    except Exception as e:
        return handle_error_and_return_response(e)

    return {
        "status": "success",
        "message": "",
        "data": (
            {
                data_type: (
                    chart_data_content
                    if data_type == "chart_data"
                    else (
                        gpx_content
                        if segment_id is None
                        else gpx_segment_content
                    )
                )
            }
        ),
    }


@workouts_blueprint.route(
    "/workouts/<string:workout_short_id>/gpx", methods=["GET"]
)
@require_auth(scopes=["workouts:read"], optional_auth_user=True)
def get_workout_gpx(
    auth_user: Optional[User], workout_short_id: str
) -> Union[Dict, HttpResponse]:
    """
    Get gpx file for a workout displayed on map with Leaflet.

    **Example request**:

    .. sourcecode:: http

      GET /api/workouts/kjxavSTUrJvoAh2wvCeGEF/gpx HTTP/1.1
      Content-Type: application/json

    **Example response**:

    .. sourcecode:: http

      HTTP/1.1 200 OK
      Content-Type: application/json

      {
        "data": {
          "gpx": "gpx file content"
        },
        "message": "",
        "status": "success"
      }

    :param string workout_short_id: workout short id

    :reqheader Authorization: OAuth 2.0 Bearer Token for workout with
               ``private`` or ``followers_only`` map visibility

    :statuscode 200: ``success``
    :statuscode 401:
        - ``provide a valid auth token``
        - ``signature expired, please log in again``
        - ``invalid token, please log in again``
    :statuscode 403:
        - ``you do not have permissions``
        - ``you do not have permissions, your account is suspended``
    :statuscode 404:
        - ``workout not found``
        - ``no gpx file for this workout``
    :statuscode 500: ``error, please try again or contact the administrator``

    """
    return get_workout_data(auth_user, workout_short_id, "gpx")


@workouts_blueprint.route(
    "/workouts/<string:workout_short_id>/chart_data", methods=["GET"]
)
@require_auth(scopes=["workouts:read"], optional_auth_user=True)
def get_workout_chart_data(
    auth_user: Optional[User], workout_short_id: str
) -> Union[Dict, HttpResponse]:
    """
    Get chart data from a workout gpx file, to display it with Chart.js.

    **Example request**:

    .. sourcecode:: http

      GET /api/workouts/kjxavSTUrJvoAh2wvCeGEF/chart HTTP/1.1
      Content-Type: application/json

    **Example response**:

    .. sourcecode:: http

      HTTP/1.1 200 OK
      Content-Type: application/json

      {
        "data": {
          "chart_data": [
            {
              "distance": 0,
              "duration": 0,
              "elevation": 279.4,
              "latitude": 51.5078118,
              "longitude": -0.1232004,
              "speed": 8.63,
              "time": "Fri, 14 Jul 2017 13:44:03 GMT"
            },
            {
              "distance": 7.5,
              "duration": 7380,
              "elevation": 280,
              "latitude": 51.5079733,
              "longitude": -0.1234538,
              "speed": 6.39,
              "time": "Fri, 14 Jul 2017 15:47:03 GMT"
            }
          ]
        },
        "message": "",
        "status": "success"
      }

    :param string workout_short_id: workout short id

    :reqheader Authorization: OAuth 2.0 Bearer Token for workout with
               ``private`` or ``followers_only`` map visibility

    :statuscode 200: ``success``
    :statuscode 401:
        - ``provide a valid auth token``
        - ``signature expired, please log in again``
        - ``invalid token, please log in again``
    :statuscode 403:
        - ``you do not have permissions``
        - ``you do not have permissions, your account is suspended``
    :statuscode 404:
        - ``workout not found``
        - ``no gpx file for this workout``
    :statuscode 500: ``error, please try again or contact the administrator``

    """
    return get_workout_data(auth_user, workout_short_id, "chart_data")


@workouts_blueprint.route(
    "/workouts/<string:workout_short_id>/gpx/segment/<int:segment_id>",
    methods=["GET"],
)
@require_auth(scopes=["workouts:read"], optional_auth_user=True)
def get_segment_gpx(
    auth_user: Optional[User], workout_short_id: str, segment_id: int
) -> Union[Dict, HttpResponse]:
    """
    Get gpx file for a workout segment displayed on map with Leaflet.

    **Example request**:

    .. sourcecode:: http

      GET /api/workouts/kjxavSTUrJvoAh2wvCeGEF/gpx/segment/1 HTTP/1.1
      Content-Type: application/json

    **Example response**:

    .. sourcecode:: http

      HTTP/1.1 200 OK
      Content-Type: application/json

      {
        "data": {
          "gpx": "gpx file content"
        },
        "message": "",
        "status": "success"
      }

    :param string workout_short_id: workout short id
    :param integer segment_id: segment id

    :reqheader Authorization: OAuth 2.0 Bearer Token for workout with
               ``private`` or ``followers_only`` map visibility

    :statuscode 200: ``success``
    :statuscode 400: ``no gpx file for this workout``
    :statuscode 401:
        - ``provide a valid auth token``
        - ``signature expired, please log in again``
        - ``invalid token, please log in again``
    :statuscode 403:
        - ``you do not have permissions``
        - ``you do not have permissions, your account is suspended``
    :statuscode 404: ``workout not found``
    :statuscode 500: ``error, please try again or contact the administrator``

    """
    return get_workout_data(auth_user, workout_short_id, "gpx", segment_id)


@workouts_blueprint.route(
    "/workouts/<string:workout_short_id>/chart_data/segment/<int:segment_id>",
    methods=["GET"],
)
@require_auth(scopes=["workouts:read"], optional_auth_user=True)
def get_segment_chart_data(
    auth_user: Optional[User], workout_short_id: str, segment_id: int
) -> Union[Dict, HttpResponse]:
    """
    Get chart data from a workout gpx file, to display it with Chart.js.

    **Example request**:

    .. sourcecode:: http

      GET /api/workouts/kjxavSTUrJvoAh2wvCeGEF/chart/segment/1 HTTP/1.1
      Content-Type: application/json

    **Example response**:

    .. sourcecode:: http

      HTTP/1.1 200 OK
      Content-Type: application/json

      {
        "data": {
          "chart_data": [
            {
              "distance": 0,
              "duration": 0,
              "elevation": 279.4,
              "latitude": 51.5078118,
              "longitude": -0.1232004,
              "speed": 8.63,
              "time": "Fri, 14 Jul 2017 13:44:03 GMT"
            },
            {
              "distance": 7.5,
              "duration": 7380,
              "elevation": 280,
              "latitude": 51.5079733,
              "longitude": -0.1234538,
              "speed": 6.39,
              "time": "Fri, 14 Jul 2017 15:47:03 GMT"
            }
          ]
        },
        "message": "",
        "status": "success"
      }

    :param string workout_short_id: workout short id
    :param integer segment_id: segment id

    :reqheader Authorization: OAuth 2.0 Bearer Token for workout with
               ``private`` or ``followers_only`` map visibility

    :statuscode 200: ``success``
    :statuscode 400: ``no gpx file for this workout``
    :statuscode 401:
        - ``provide a valid auth token``
        - ``signature expired, please log in again``
        - ``invalid token, please log in again``
    :statuscode 403:
        - ``you do not have permissions``
        - ``you do not have permissions, your account is suspended``
    :statuscode 404: ``workout not found``
    :statuscode 500: ``error, please try again or contact the administrator``

    """
    return get_workout_data(
        auth_user, workout_short_id, "chart_data", segment_id
    )


@workouts_blueprint.route(
    "/workouts/<string:workout_short_id>/gpx/download", methods=["GET"]
)
@require_auth(scopes=["workouts:read"])
def download_workout_gpx(
    auth_user: User, workout_short_id: str
) -> Union[HttpResponse, Response]:
    """
    Download gpx file.

    **Scope**: ``workouts:read``

    **Example request**:

    .. sourcecode:: http

      GET /api/workouts/kjxavSTUrJvoAh2wvCeGEF/gpx/download HTTP/1.1

    **Example response**:

    .. sourcecode:: http

      HTTP/1.1 200 OK
      Content-Type: application/gpx+xml

    :param string workout_short_id: workout short id

    :statuscode 200: ``success``
    :statuscode 401:
        - ``provide a valid auth token``
        - ``signature expired, please log in again``
        - ``invalid token, please log in again``
    :statuscode 403:
        - ``you do not have permissions, your account is suspended``
    :statuscode 404:
        - ``workout not found``
        - ``no gpx file for workout``
    """
    workout_uuid = decode_short_id(workout_short_id)
    workout = Workout.query.filter_by(
        uuid=workout_uuid, user_id=auth_user.id
    ).first()
    if not workout:
        return DataNotFoundErrorResponse(
            data_type="workout",
            message=f"workout not found (id: {workout_short_id})",
        )

    if workout.gpx is None:
        return DataNotFoundErrorResponse(
            data_type="gpx",
            message=f"no gpx file for workout (id: {workout_short_id})",
        )

    return send_from_directory(
        current_app.config["UPLOAD_FOLDER"],
        workout.gpx,
        mimetype="application/gpx+xml",
        as_attachment=True,
    )


@workouts_blueprint.route("/workouts/map/<map_id>", methods=["GET"])
@limiter.exempt
def get_map(map_id: int) -> Union[HttpResponse, Response]:
    """
    Get map image for workouts with gpx.

    **Example request**:

    .. sourcecode:: http

      GET /api/workouts/map/fa33f4d996844a5c73ecd1ae24456ab8?1563529507772
        HTTP/1.1

    **Example response**:

    .. sourcecode:: http

      HTTP/1.1 200 OK
      Content-Type: image/png

    :param string map_id: workout map id

    :statuscode 200: ``success``
    :statuscode 401:
        - ``provide a valid auth token``
        - ``signature expired, please log in again``
        - ``invalid token, please log in again``
    :statuscode 403:
        - ``you do not have permissions, your account is suspended``
    :statuscode 404: ``map does not exist``
    :statuscode 500: ``error, please try again or contact the administrator``

    """
    try:
        workout = Workout.query.filter_by(map_id=map_id).first()
        if not workout:
            return NotFoundErrorResponse("Map does not exist.")
        return send_from_directory(
            current_app.config["UPLOAD_FOLDER"],
            workout.map,
        )
    except NotFound:
        return NotFoundErrorResponse("Map file does not exist.")
    except Exception as e:
        return handle_error_and_return_response(e)


@workouts_blueprint.route(
    "/workouts/map_tile/<s>/<z>/<x>/<y>.png", methods=["GET"]
)
@limiter.exempt
def get_map_tile(s: str, z: str, x: str, y: str) -> Tuple[Response, int]:
    """
    Get map tile from tile server.

    **Example request**:

    .. sourcecode:: http

      GET /api/workouts/map_tile/c/13/4109/2930.png HTTP/1.1

    **Example response**:

    .. sourcecode:: http

      HTTP/1.1 200 OK
      Content-Type: image/png

    :param string s: subdomain
    :param string z: zoom
    :param string x: index of the tile along the map's x axis
    :param string y: index of the tile along the map's y axis

    Status codes are status codes returned by tile server

    """
    url = current_app.config["TILE_SERVER"]["URL"].format(
        s=secure_filename(s),
        z=secure_filename(z),
        x=secure_filename(x),
        y=secure_filename(y),
    )
    headers = {"User-Agent": "Mozilla/5.0 (X11; Linux x86_64; rv:88.0)"}
    response = requests.get(url, headers=headers, timeout=30)
    return (
        Response(
            response.content,
            content_type=response.headers["content-type"],
        ),
        response.status_code,
    )


@workouts_blueprint.route("/workouts", methods=["POST"])
@require_auth(scopes=["workouts:write"])
def post_workout(auth_user: User) -> Union[Tuple[Dict, int], HttpResponse]:
    """
    Post a workout with a gpx file.

    **Scope**: ``workouts:write``

    **Example request**:

    .. sourcecode:: http

      POST /api/workouts/ HTTP/1.1
      Content-Type: multipart/form-data

    **Example response**:

    .. sourcecode:: http

      HTTP/1.1 201 CREATED
      Content-Type: application/json

        {
          "data": {
            "workouts": [
              {
                "analysis_visibility": "private",
                "ascent": 435.621,
                "ave_speed": 13.14,
                "bounds": [
                  43.93706,
                  4.517587,
                  43.981933,
                  4.560627
                ],
                "creation_date": "Sun, 14 Jul 2019 13:51:01 GMT",
                "descent": 427.499,
                "description": null,
                "distance": 23.478,
                "duration": "2:08:35",
                "equipments": [],
                "id": "PsjeeXbJZ2JJNQcTCPxVvF",
                "liked": false,
                "likes_count": 0,
                "map": "ac075ec36dc25dcc20c270d2005f0398",
                "map_visibility": "private",
                "max_alt": 158.41,
                "max_speed": 25.59,
                "min_alt": 55.03,
                "modification_date": null,
                "moving": "1:47:11",
                "next_workout": "Kd5wyhwLtVozw6o3AU5M4J",
                "notes": "",
                "pauses": "0:20:32",
                "previous_workout": "HgzYFXgvWKCEpdq3vYk67q",
                "records": [
                  {
                    "id": 6,
                    "record_type": "AS",
                    "sport_id": 4,
                    "user": "Sam",
                    "value": 13.14,
                    "workout_date": "Tue, 26 Apr 2016 14:42:30 GMT",
                    "workout_id": "PsjeeXbJZ2JJNQcTCPxVvF"
                  },
                  {
                    "id": 7,
                    "record_type": "FD",
                    "sport_id": 4,
                    "user": "Sam",
                    "value": 23.478,
                    "workout_date": "Tue, 26 Apr 2016 14:42:30 GMT",
                    "workout_id": "PsjeeXbJZ2JJNQcTCPxVvF"
                  },
                  {
                    "id": 9,
                    "record_type": "LD",
                    "sport_id": 4,
                    "user": "Sam",
                    "value": "1:47:11",
                    "workout_date": "Tue, 26 Apr 2016 14:42:30 GMT",
                    "workout_id": "PsjeeXbJZ2JJNQcTCPxVvF"
                  },
                  {
                    "id": 10,
                    "record_type": "MS",
                    "sport_id": 4,
                    "user": "Sam",
                    "value": 25.59,
                    "workout_date": "Tue, 26 Apr 2016 14:42:30 GMT",
                    "workout_id": "PsjeeXbJZ2JJNQcTCPxVvF"
                  },
                  {
                    "id": 8,
                    "record_type": "HA",
                    "sport_id": 4,
                    "user": "Sam",
                    "value": 435.621,
                    "workout_date": "Tue, 26 Apr 2016 14:42:30 GMT",
                    "workout_id": "PsjeeXbJZ2JJNQcTCPxVvF"
                  }
                ],
                "segments": [
                  {
                    "ascent": 435.621,
                    "ave_speed": 13.14,
                    "descent": 427.499,
                    "distance": 23.478,
                    "duration": "2:08:35",
                    "max_alt": 158.41,
                    "max_speed": 25.59,
                    "min_alt": 55.03,
                    "moving": "1:47:11",
                    "pauses": "0:20:32",
                    "segment_id": 0,
                    "workout_id": "PsjeeXbJZ2JJNQcTCPxVvF"
                  }
                ],
                "sport_id": 4,
                "suspended": false,
                "suspended_at": null,
                "title": "VTT dans le Gard",
                "user": {
                  "created_at": "Sun, 31 Dec 2017 09:00:00 GMT",
                  "followers": 0,
                  "following": 0,
                  "nb_workouts": 3,
                  "picture": false,
                  "role": "user",
                  "suspended_at": null,
                  "username": "Sam"
                },
                "weather_end": null,
                "weather_start": null,
                "with_analysis": false,
                "with_gpx": true,
                "workout_date": "Tue, 26 Apr 2016 14:42:30 GMT",
                "workout_visibility": "private"
              }
            ]
          },
          "status": "success"
        }

    :form file: gpx file (allowed extensions: .gpx, .zip)
    :form data: sport id, equipment id, description, title, notes, visibility
       for workout, analysis and map
       for example:
       ``{"sport_id": 1, "notes": "", "title": "", "description": "",
       "analysis_visibility": "private", "map_visibility": "private",
       "workout_visibility": "private", "equipment_ids": []}``.
       Double quotes in notes, description and title must be escaped.

       The maximum length is 500 characters for notes, 10000 characters for
       description and 255 for title. Otherwise, they will be truncated.
       When description and title are provided, they replace the description
       and title from gpx file.

       For `equipment_ids`, the id of the equipment to associate with
       this workout.
       **Note**: for now only one equipment can be associated.
       If not provided and default equipment exists for sport,
       default equipment will be associated.

       Notes, description, title, equipment ids and visibility
       for workout, analysis and map are not mandatory.
       Visibility levels default to user preferences.

    :reqheader Authorization: OAuth 2.0 Bearer Token

    :statuscode 201: workout created
    :statuscode 400:
        - ``invalid payload``
        - ``no file part``
        - ``no selected file``
        - ``file extension not allowed``
        - ``equipment_ids must be an array of strings``
        - ``only one equipment can be added``
        - ``equipment with id <equipment_id> does not exist``
        - ``invalid equipment id <equipment_id> for sport``
        - ``equipment with id <equipment_id> is inactive``
    :statuscode 401:
        - ``provide a valid auth token``
        - ``signature expired, please log in again``
        - ``invalid token, please log in again``
    :statuscode 403:
        - ``you do not have permissions, your account is suspended``
    :statuscode 413: ``error during picture update: file size exceeds 1.0MB``
    :statuscode 500: ``error, please try again or contact the administrator``

    """
    try:
        error_response = get_error_response_if_file_is_invalid(
            "workout", request
        )
    except RequestEntityTooLarge as e:
        appLog.error(e)
        return PayloadTooLargeErrorResponse(
            file_type="workout",
            file_size=request.content_length,
            max_size=current_app.config["MAX_CONTENT_LENGTH"],
        )
    if error_response:
        return error_response

    try:
        workout_data = json.loads(request.form["data"], strict=False)
    except json.decoder.JSONDecodeError:
        return InvalidPayloadErrorResponse()

    if not workout_data or workout_data.get("sport_id") is None:
        return InvalidPayloadErrorResponse()

    if not current_app.config['FEDERATION_ENABLED'] and (
        workout_data.get('workout_visibility')
        == VisibilityLevel.FOLLOWERS_AND_REMOTE.value
        or workout_data.get('map_visibility')
        == VisibilityLevel.FOLLOWERS_AND_REMOTE.value
    ):
        return InvalidPayloadErrorResponse()

    if "equipment_ids" in workout_data:
        try:
            equipments_list = handle_equipments(
                workout_data["equipment_ids"],
                auth_user,
                workout_data["sport_id"],
            )
        except InvalidEquipmentsException as e:
            return InvalidPayloadErrorResponse(str(e))
        except InvalidEquipmentException as e:
            return EquipmentInvalidPayloadErrorResponse(
                equipment_id=e.equipment_id, message=e.message, status=e.status
            )
        workout_data["equipments_list"] = equipments_list

    workout_file = request.files["file"]
    upload_dir = os.path.join(
        current_app.config["UPLOAD_FOLDER"], "workouts", str(auth_user.id)
    )
    folders = {
        "extract_dir": os.path.join(upload_dir, "extract"),
        "tmp_dir": os.path.join(upload_dir, "tmp"),
    }

    try:
        new_workouts = get_ordered_workouts(
            process_files(auth_user, workout_data, workout_file, folders)
        )
        if len(new_workouts) > 0:
            if sending_activities_allowed(
                workout_data.get('workout_visibility')
            ):
                workouts_to_send = new_workouts[:MAX_WORKOUTS_TO_SEND]
                for new_workout in workouts_to_send:
                    handle_workout_activities(
                        new_workout, activity_type='Create'
                    )

            response_object = {
                "status": "created",
                "data": {
                    "workouts": [
                        new_workout.serialize(user=auth_user, light=False)
                        for new_workout in new_workouts
                    ]
                },
            }
        else:
            return DataInvalidPayloadErrorResponse("workouts", "fail")
    except WorkoutException as e:
        db.session.rollback()
        if e.e:
            appLog.error(e.e)
        if e.status == "error":
            return InternalServerErrorResponse(e.message)
        return InvalidPayloadErrorResponse(e.message, e.status)

    shutil.rmtree(folders["extract_dir"], ignore_errors=True)
    shutil.rmtree(folders["tmp_dir"], ignore_errors=True)
    return response_object, 201


@workouts_blueprint.route("/workouts/no_gpx", methods=["POST"])
@require_auth(scopes=["workouts:write"])
def post_workout_no_gpx(
    auth_user: User,
) -> Union[Tuple[Dict, int], HttpResponse]:
    """
    Post a workout without gpx file.

    **Scope**: ``workouts:write``

    **Example request**:

    .. sourcecode:: http

      POST /api/workouts/no_gpx HTTP/1.1
      Content-Type: application/json

    **Example response**:

    .. sourcecode:: http

      HTTP/1.1 201 CREATED
      Content-Type: application/json

       {
          "data": {
            "workouts": [
              {
                "analysis_visibility": "private",
                "ascent": null,
                "ave_speed": 10.0,
                "bounds": [],
                "creation_date": "Sun, 14 Jul 2019 13:51:01 GMT",
                "descent": null,
                "description": null,
                "distance": 10.0,
                "duration": "0:17:04",
                "id": "Kd5wyhwLtVozw6o3AU5M4J",
                "liked": false,
                "likes_count": 0,
                "equipments": [],
                "map": null,
                "map_visibility": "private",
                "max_alt": null,
                "max_speed": 10.0,
                "min_alt": null,
                "modification_date": null,
                "moving": "0:17:04",
                "next_workout": 3,
                "notes": null,
                "pauses": null,
                "previous_workout": null,
                "records": [
                  {
                    "id": 4,
                    "record_type": "MS",
                    "sport_id": 1,
                    "user": "admin",
                    "value": 10.,
                    "workout_date": "Mon, 01 Jan 2018 00:00:00 GMT",
                    "workout_id": "kjxavSTUrJvoAh2wvCeGEF"
                  },
                  {
                    "id": 3,
                    "record_type": "LD",
                    "sport_id": 1,
                    "user": "admin",
                    "value": "0:17:04",
                    "workout_date": "Mon, 01 Jan 2018 00:00:00 GMT",
                    "workout_id": "kjxavSTUrJvoAh2wvCeGEF"
                  },
                  {
                    "id": 2,
                    "record_type": "FD",
                    "sport_id": 1,
                    "user": "admin",
                    "value": 10.0,
                    "workout_date": "Mon, 01 Jan 2018 00:00:00 GMT",
                    "workout_id": "kjxavSTUrJvoAh2wvCeGEF"
                  },
                  {
                    "id": 1,
                    "record_type": "AS",
                    "sport_id": 1,
                    "user": "admin",
                    "value": 10.0,
                    "workout_date": "Mon, 01 Jan 2018 00:00:00 GMT",
                    "workout_id": "kjxavSTUrJvoAh2wvCeGEF"
                  }
                ],
                "segments": [],
                "sport_id": 1,
                "suspended": false,
                "suspended_at": null,
                "title": null,
                "user": {
                  "created_at": "Sun, 31 Dec 2017 09:00:00 GMT",
                  "followers": 0,
                  "following": 0,
                  "nb_workouts": 1,
                  "picture": false,
                  "role": "user",
                  "suspended_at": null,
                  "username": "Sam"
                },
                "uuid": "kjxavSTUrJvoAh2wvCeGEF"
                "weather_end": null,
                "weather_start": null,
                "with_analysis": false,
                "with_gpx": false,
                "workout_date": "Mon, 01 Jan 2018 00:00:00 GMT",
                "workout_visibility": "private"
              }
            ]
          },
          "status": "success"
        }

    :<json string analysis_visibility: analysis visibility
        (``private``, ``followers_only`` or ``public``). Not mandatory,
        defaults to user preferences.
    :<json float ascent: workout ascent (not mandatory,
           must be provided with descent)
    :<json float descent: workout descent (not mandatory,
           must be provided with ascent)
    :<json string description: workout description (not mandatory,
           max length: 10000 characters, otherwise it will be truncated)
    :<json float distance: workout distance in km
    :<json integer duration: workout duration in seconds
    :<json array of strings equipment_ids:
        the id of the equipment to associate with this workout.
        **Note**: for now only one equipment can be associated.
        If not provided and default equipment exists for sport,
        default equipment will be associated.
    :<json string map_visibility: map visibility
        (``private``, ``followers_only`` or ``public``). Not mandatory,
        defaults to user preferences.
    :<json string notes: notes (not mandatory, max length: 500
        characters, otherwise they will be truncated)
    :<json integer sport_id: workout sport id
    :<json string title: workout title (not mandatory, max length: 255
        characters, otherwise it will be truncated)
    :<json string workout_date: workout date, in user timezone
        (format: ``%Y-%m-%d %H:%M``)
    :<json string workout_visibility: workout visibility (``private``,
        ``followers_only`` or ``public``). Not mandatory,
        defaults to user preferences.

    :reqheader Authorization: OAuth 2.0 Bearer Token

    :statuscode 201: workout created
    :statuscode 400:
        - ``invalid payload``
        - ``equipment_ids must be an array of strings``
        - ``only one equipment can be added``
        - ``equipment with id <equipment_id> does not exist``
        - ``invalid equipment id <equipment_id> for sport``
        - ``equipment with id <equipment_id> is inactive``
    :statuscode 401:
        - ``provide a valid auth token``
        - ``signature expired, please log in again``
        - ``invalid token, please log in again``
    :statuscode 403:
        - ``you do not have permissions, your account is suspended``
    :statuscode 500: ``error, please try again or contact the administrator``

    """
    workout_data = request.get_json()
    if (
        not workout_data
        or not workout_data.get("sport_id")
        or not workout_data.get("duration")
        or not workout_data.get("distance")
        or not workout_data.get("workout_date")
    ):
        return InvalidPayloadErrorResponse()

<<<<<<< HEAD
    if (
        not current_app.config['FEDERATION_ENABLED']
        and workout_data.get('workout_visibility')
        == VisibilityLevel.FOLLOWERS_AND_REMOTE
    ):
        return InvalidPayloadErrorResponse()

    ascent = workout_data.get('ascent')
    descent = workout_data.get('descent')
=======
    ascent = workout_data.get("ascent")
    descent = workout_data.get("descent")
>>>>>>> b224e171
    try:
        if (
            (ascent is None and descent is not None)
            or (ascent is not None and descent is None)
            or (
                (ascent is not None and descent is not None)
                and (float(ascent) < 0 or float(descent) < 0)
            )
        ):
            return InvalidPayloadErrorResponse()
    except ValueError:
        return InvalidPayloadErrorResponse()

    # get default equipment if not equipment_ids provided and
    # sport preferences exists
    if "equipment_ids" not in workout_data:
        sport_preferences = UserSportPreference.query.filter_by(
            user_id=auth_user.id, sport_id=workout_data["sport_id"]
        ).first()
        if sport_preferences:
            workout_data["equipments_list"] = [
                equipment
                for equipment in sport_preferences.default_equipments.all()
                if equipment.is_active is True
            ]
    else:
        try:
            equipments_list = handle_equipments(
                workout_data.get("equipment_ids"),
                auth_user,
                workout_data["sport_id"],
            )
            workout_data["equipments_list"] = equipments_list
        except InvalidEquipmentsException as e:
            return InvalidPayloadErrorResponse(str(e))
        except InvalidEquipmentException as e:
            return EquipmentInvalidPayloadErrorResponse(
                equipment_id=e.equipment_id, message=e.message, status=e.status
            )

    try:
        new_workout = create_workout(auth_user, workout_data)
        db.session.add(new_workout)
        db.session.commit()

        if sending_activities_allowed(new_workout.workout_visibility):
            handle_workout_activities(new_workout, activity_type='Create')

        return (
            {
                "status": "created",
                "data": {
                    "workouts": [
                        new_workout.serialize(user=auth_user, light=False)
                    ]
                },
            },
            201,
        )

    except (exc.IntegrityError, ValueError) as e:
        return handle_error_and_return_response(
            error=e,
            message="Error during workout save.",
            status="fail",
            db=db,
        )


@workouts_blueprint.route(
    "/workouts/<string:workout_short_id>", methods=["PATCH"]
)
@require_auth(scopes=["workouts:write"])
@check_workout()
def update_workout(
    auth_user: User, workout: Workout, workout_short_id: str
) -> Union[Dict, HttpResponse]:
    """
    Update a workout.

    **Scope**: ``workouts:write``

    **Example request**:

    .. sourcecode:: http

      PATCH /api/workouts/2oRDfncv6vpRkfp3yrCYHt HTTP/1.1
      Content-Type: application/json

    **Example response**:

    .. sourcecode:: http

      HTTP/1.1 200 OK
      Content-Type: application/json

       {
          "data": {
            "workouts": [
              {
                "analysis_visibility": "private",
                "ascent": null,
                "ave_speed": 10.0,
                "bounds": [],
                "creation_date": "Sun, 14 Jul 2019 13:51:01 GMT",
                "descent": null,
                "description": null,
                "distance": 10.0,
                "duration": "0:17:04",
                "equipments": [],
                "id": "2oRDfncv6vpRkfp3yrCYHt",
                "liked": false,
                "likes_count": 0,
                "map": null,
                "map_visibility": "private",
                "max_alt": null,
                "max_speed": 10.0,
                "min_alt": null,
                "modification_date": null,
                "moving": "0:17:04",
                "next_workout": 3,
                "notes": null,
                "pauses": null,
                "previous_workout": null,
                "records": [
                  {
                    "id": 4,
                    "record_type": "MS",
                    "sport_id": 1,
                    "user": "admin",
                    "value": 10.0,
                    "workout_date": "Mon, 01 Jan 2018 00:00:00 GMT",
                    "workout_id": "kjxavSTUrJvoAh2wvCeGEF"
                  },
                  {
                    "id": 3,
                    "record_type": "LD",
                    "sport_id": 1,
                    "user": "admin",
                    "value": "0:17:04",
                    "workout_date": "Mon, 01 Jan 2018 00:00:00 GMT",
                    "workout_id": "kjxavSTUrJvoAh2wvCeGEF"
                  },
                  {
                    "id": 2,
                    "record_type": "FD",
                    "sport_id": 1,
                    "user": "admin",
                    "value": 10.0,
                    "workout_date": "Mon, 01 Jan 2018 00:00:00 GMT",
                    "workout_id": "kjxavSTUrJvoAh2wvCeGEF",
                  },
                  {
                    "id": 1,
                    "record_type": "AS",
                    "sport_id": 1,
                    "user": "admin",
                    "value": 10.0,
                    "workout_date": "Mon, 01 Jan 2018 00:00:00 GMT",
                    "workout_id": "kjxavSTUrJvoAh2wvCeGEF",
                  }
                ],
                "segments": [],
                "sport_id": 1,
                "suspended": false,
                "suspended_at": null,
                "title": null,
                "user": {
                  "created_at": "Sun, 31 Dec 2017 09:00:00 GMT",
                  "followers": 0,
                  "following": 0,
                  "nb_workouts": 1,
                  "picture": false,
                  "role": "user",
                  "suspended_at": null,
                  "username": "Sam"
                },
                "uuid": "kjxavSTUrJvoAh2wvCeGEF"
                "weather_end": null,
                "weather_start": null,
                "with_analysis": false,
                "with_gpx": false,
                "workout_date": "Mon, 01 Jan 2018 00:00:00 GMT",
                "workout_visibility": "private"
              }
            ]
          },
          "status": "success"
        }

    :param string workout_short_id: workout short id

    :<json string analysis_visibility: analysis visibility
        (``private``, ``followers_only`` or ``public``)
    :<json float ascent: workout ascent
        (only for workout without gpx, must be provided with descent)
    :<json float descent: workout descent
        (only for workout without gpx, must be provided with ascent)
    :<json string description: workout description (max length: 10000
        characters, otherwise it will be truncated)
    :<json float distance: workout distance in km
        (only for workout without gpx)
    :<json integer duration: workout duration in seconds
        (only for workout without gpx)
    :<json array of strings equipment_ids:
        the id of the equipment to associate with this workout (any existing
        equipment for this workout will be replaced).
        **Note**: for now only one equipment can be associated.
        If an empty array, equipment for this workout will be removed.
    :<json string map_visibility: map visibility
        (``private``, ``followers_only`` or ``public``)
    :<json string notes: notes (max length: 500 characters, otherwise they
        will be truncated)
    :<json integer sport_id: workout sport id
    :<json string title: workout title (max length: 255 characters, otherwise
        it will be truncated)
    :<json string workout_date: workout date in user timezone
        (format: ``%Y-%m-%d %H:%M``)
        (only for workout without gpx)
    :<json string workout_visibility: workout visibility (``private``,
        ``followers_only`` or ``public``)

    :reqheader Authorization: OAuth 2.0 Bearer Token

    :statuscode 200: workout updated
    :statuscode 400:
        - ``invalid payload``
        - ``equipment_ids must be an array of strings``
        - ``only one equipment can be added``
        - ``equipment with id <equipment_id> does not exist``
        - ``invalid equipment id <equipment_id> for sport``
        - ``equipment with id <equipment_id> is inactive``
    :statuscode 401:
        - ``provide a valid auth token``
        - ``signature expired, please log in again``
        - ``invalid token, please log in again``
    :statuscode 403:
        - ``you do not have permissions, your account is suspended``
    :statuscode 404: ``workout not found``
    :statuscode 500: ``error, please try again or contact the administrator``

    """
    workout_data = request.get_json()
    if not workout_data:
        return InvalidPayloadErrorResponse()

    try:
        old_workout = (
            copy(workout) if current_app.config['FEDERATION_ENABLED'] else None
        )

        if not workout.gpx:
            try:
                # for workout without gpx file, both elevation values must be
                # provided.
                if (
                    (
                        "ascent" in workout_data
                        and "descent" not in workout_data
                    )
                    or (
                        "ascent" not in workout_data
                        and "descent" in workout_data
                    )
                ) or (
                    not (
                        workout_data.get("ascent") is None
                        and workout_data.get("descent") is None
                    )
                    and (
                        float(workout_data.get("ascent")) < 0
                        or float(workout_data.get("descent")) < 0
                    )
                ):
                    return InvalidPayloadErrorResponse()
            except (TypeError, ValueError):
                return InvalidPayloadErrorResponse()

        sport = None
        if "sport_id" in workout_data:
            sport = Sport.query.filter_by(id=workout_data["sport_id"]).first()
            if not sport:
                return InvalidPayloadErrorResponse(
                    f"sport id {workout_data['sport_id']} not found"
                )

        if "equipment_ids" in workout_data:
            sport_id = (
                workout_data["sport_id"]
                if workout_data.get("sport_id")
                else workout.sport_id
            )
            workout_data["equipments_list"] = handle_equipments(
                workout_data.get("equipment_ids"),
                auth_user,
                sport_id,
                workout.equipments,
            )
        elif sport:
            # remove equipment if invalid for new sport
            # Note: for now only one equipment can be added
            for equipment in workout.equipments:
                if sport.label not in SPORT_EQUIPMENT_TYPES.get(
                    equipment.equipment_type.label, []
                ):
                    workout_data["equipments_list"] = []

        workout = edit_workout(workout, workout_data, auth_user)
        db.session.commit()

        if old_workout:
            if workout.workout_visibility in (
                VisibilityLevel.PUBLIC,
                VisibilityLevel.FOLLOWERS_AND_REMOTE,
            ):
                if old_workout.workout_visibility in (
                    VisibilityLevel.PRIVATE,
                    VisibilityLevel.FOLLOWERS,
                ):
                    handle_workout_activities(workout, activity_type='Create')
                else:
                    handle_workout_activities(workout, activity_type='Update')

            elif old_workout.workout_visibility in (
                VisibilityLevel.PUBLIC,
                VisibilityLevel.FOLLOWERS_AND_REMOTE,
            ):
                handle_workout_activities(old_workout, activity_type='Delete')

        return {
            "status": "success",
            "data": {
                "workouts": [workout.serialize(user=auth_user, light=False)]
            },
        }

    except InvalidEquipmentsException as e:
        return InvalidPayloadErrorResponse(str(e))
    except InvalidEquipmentException as e:
        return EquipmentInvalidPayloadErrorResponse(
            equipment_id=e.equipment_id, message=e.message, status=e.status
        )
    except (exc.IntegrityError, exc.OperationalError, ValueError) as e:
        return handle_error_and_return_response(e)


@workouts_blueprint.route(
    "/workouts/<string:workout_short_id>", methods=["DELETE"]
)
@require_auth(scopes=["workouts:write"])
@check_workout()
def delete_workout(
    auth_user: User, workout: Workout, workout_short_id: str
) -> Union[Tuple[Dict, int], HttpResponse]:
    """
    Delete a workout.

    **Scope**: ``workouts:write``

    **Example request**:

    .. sourcecode:: http

      DELETE /api/workouts/kjxavSTUrJvoAh2wvCeGEF HTTP/1.1
      Content-Type: application/json

    **Example response**:

    .. sourcecode:: http

      HTTP/1.1 204 NO CONTENT
      Content-Type: application/json

    :param string workout_short_id: workout short id

    :reqheader Authorization: OAuth 2.0 Bearer Token

    :statuscode 204: workout deleted
    :statuscode 401:
        - ``provide a valid auth token``
        - ``signature expired, please log in again``
        - ``invalid token, please log in again``
    :statuscode 403:
        - ``you do not have permissions, your account is suspended``
    :statuscode 404: ``workout not found``
    :statuscode 500: ``error, please try again or contact the administrator``

    """
    try:
        if sending_activities_allowed(workout.workout_visibility):
            handle_workout_activities(workout, activity_type='Delete')

        # update equipments totals
        workout.equipments = []
        db.session.flush()

        db.session.delete(workout)
        db.session.commit()
        return {"status": "no content"}, 204
    except (
        exc.IntegrityError,
        exc.OperationalError,
        ValueError,
        OSError,
    ) as e:
        return handle_error_and_return_response(e, db=db)


@workouts_blueprint.route(
    "/workouts/<string:workout_short_id>/like", methods=["POST"]
)
@require_auth(scopes=["workouts:write"])
@check_workout(only_owner=False)
def like_workout(
    auth_user: User, workout: Workout, workout_short_id: str
) -> Union[Tuple[Dict, int], HttpResponse]:
    """
    Add a "like" to a workout.

    **Scope**: ``workouts:write``

    **Example request**:

    .. sourcecode:: http

      POST /api/workouts/HgzYFXgvWKCEpdq3vYk67q/like HTTP/1.1
      Content-Type: application/json

    **Example response**:

    .. sourcecode:: http

      HTTP/1.1 200 OK
      Content-Type: application/json

        {
          "data": {
            "workouts": [
              {
                "analysis_visibility": "private",
                "ascent": 231.208,
                "ave_speed": 13.12,
                "bounds": [],
                "creation_date": "Wed, 04 Dec 2024 09:18:26 GMT",
                "descent": 234.208,
                "description": null,
                "distance": 23.41,
                "duration": "3:32:27",
                "equipments": [],
                "id": "HgzYFXgvWKCEpdq3vYk67q",
                "liked": true,
                "likes_count": 1,
                "map": null,
                "map_visibility": "private",
                "max_alt": 104.44,
                "max_speed": 25.59,
                "min_alt": 19.0,
                "modification_date": "Wed, 04 Dec 2024 16:45:14 GMT",
                "moving": "1:47:04",
                "next_workout": null,
                "notes": null,
                "pauses": "1:23:51",
                "previous_workout": null,
                "records": [],
                "segments": [],
                "sport_id": 1,
                "suspended": false,
                "title": "Cycling (Sport) - 2016-04-26 16:42:27",
                "user": {
                  "created_at": "Sun, 24 Nov 2024 16:52:14 GMT",
                  "followers": 0,
                  "following": 0,
                  "nb_workouts": 1,
                  "picture": false,
                  "role": "user",
                  "suspended_at": null,
                  "username": "Sam"
                },
                "weather_end": null,
                "weather_start": null,
                "with_analysis": false,
                "with_gpx": false,
                "workout_date": "Tue, 26 Apr 2016 14:42:27 GMT",
                "workout_visibility": "public"
              }
            ]
          },
          "status": "success"
        }

    :param string workout_short_id: workout short id

    :reqheader Authorization: OAuth 2.0 Bearer Token

    :statuscode 200: ``success``
    :statuscode 401:
        - ``provide a valid auth token``
        - ``signature expired, please log in again``
        - ``invalid token, please log in again``
    :statuscode 403:
        - ``you do not have permissions``
        - ``you do not have permissions, your account is suspended``
    :statuscode 404: ``comment not found``
    """
    try:
        like = WorkoutLike(user_id=auth_user.id, workout_id=workout.id)
        db.session.add(like)
        db.session.commit()

        if current_app.config['FEDERATION_ENABLED'] and workout.user.is_remote:
            like_activity = like.get_activity()
            send_to_remote_inbox.send(
                sender_id=auth_user.actor.id,
                activity=like_activity,
                recipients=[workout.user.actor.shared_inbox_url],
            )
    except IntegrityError:
        db.session.rollback()
    return {
        "status": "success",
        "data": {"workouts": [workout.serialize(user=auth_user, light=False)]},
    }, 200


@workouts_blueprint.route(
    "/workouts/<string:workout_short_id>/like/undo", methods=["POST"]
)
@require_auth(scopes=["workouts:write"])
@check_workout(only_owner=False)
def undo_workout_like(
    auth_user: User, workout: Workout, workout_short_id: str
) -> Union[Tuple[Dict, int], HttpResponse]:
    """
    Remove workout "like".

    **Scope**: ``workouts:write``

    **Example request**:

    .. sourcecode:: http

      POST /api/workouts/HgzYFXgvWKCEpdq3vYk67q/like/undo HTTP/1.1
      Content-Type: application/json

    **Example response**:

    .. sourcecode:: http

      HTTP/1.1 200 OK
      Content-Type: application/json

        {
          "data": {
            "workouts": [
              {
                "analysis_visibility": "private",
                "ascent": 231.208,
                "ave_speed": 13.12,
                "bounds": [],
                "creation_date": "Wed, 04 Dec 2024 09:18:26 GMT",
                "descent": 234.208,
                "description": null,
                "distance": 23.41,
                "duration": "3:32:27",
                "equipments": [],
                "id": "HgzYFXgvWKCEpdq3vYk67q",
                "liked": false,
                "likes_count": 0,
                "map": null,
                "map_visibility": "private",
                "max_alt": 104.44,
                "max_speed": 25.59,
                "min_alt": 19.0,
                "modification_date": "Wed, 04 Dec 2024 16:45:14 GMT",
                "moving": "1:47:04",
                "next_workout": null,
                "notes": null,
                "pauses": "1:23:51",
                "previous_workout": null,
                "records": [],
                "segments": [],
                "sport_id": 1,
                "suspended": false,
                "title": "Cycling (Sport) - 2016-04-26 16:42:27",
                "user": {
                  "created_at": "Sun, 24 Nov 2024 16:52:14 GMT",
                  "followers": 0,
                  "following": 0,
                  "nb_workouts": 1,
                  "picture": false,
                  "role": "user",
                  "suspended_at": null,
                  "username": "Sam"
                },
                "weather_end": null,
                "weather_start": null,
                "with_analysis": false,
                "with_gpx": false,
                "workout_date": "Tue, 26 Apr 2016 14:42:27 GMT",
                "workout_visibility": "public"
              }
            ]
          },
          "status": "success"
        }

    :param string workout_short_id: workout short id

    :reqheader Authorization: OAuth 2.0 Bearer Token

    :statuscode 200: ``success``
    :statuscode 401:
        - ``provide a valid auth token``
        - ``signature expired, please log in again``
        - ``invalid token, please log in again``
    :statuscode 403:
        - ``you do not have permissions``
        - ``you do not have permissions, your account is suspended``
    :statuscode 404: ``comment not found``
    """
    like = WorkoutLike.query.filter_by(
        user_id=auth_user.id, workout_id=workout.id
    ).first()
    if like:
        db.session.delete(like)
        db.session.commit()

        if current_app.config['FEDERATION_ENABLED'] and workout.user.is_remote:
            undo_activity = like.get_activity(is_undo=True)
            send_to_remote_inbox.send(
                sender_id=auth_user.actor.id,
                activity=undo_activity,
                recipients=[workout.user.actor.shared_inbox_url],
            )

    return {
        "status": "success",
        "data": {"workouts": [workout.serialize(user=auth_user, light=False)]},
    }, 200


@workouts_blueprint.route(
    "/workouts/<string:workout_short_id>/likes", methods=["GET"]
)
@require_auth(scopes=["workouts:read"], optional_auth_user=True)
@check_workout(only_owner=False)
def get_workout_likes(
    auth_user: Optional[User], workout: Workout, workout_short_id: str
) -> Union[Dict, HttpResponse]:
    """
    Get users who like the workout.

    **Example request**:

    .. sourcecode:: http

      GET /api/workouts/kjxavSTUrJvoAh2wvCeGEF/likes HTTP/1.1

    **Example responses**:

    - success:

    .. sourcecode:: http

      HTTP/1.1 200 OK
      Content-Type: application/json

        {
          "data": {
            "likes": [
              {
                "created_at": "Sun, 31 Dec 2017 09:00:00 GMT",
                "followers": 0,
                "following": 0,
                "nb_workouts": 1,
                "picture": false,
                "role": "user",
                "suspended_at": null,
                "username": "Sam"
              }
            ]
          },
          "status": "success"
        }

    - workout not found:

    .. sourcecode:: http

      HTTP/1.1 404 NOT FOUND
      Content-Type: application/json

        {
          "data": {
            "likes": []
          },
          "status": "not found"
        }

    :param string workout_short_id: workout short id

    :query integer page: page if using pagination (default: 1)

    :reqheader Authorization: OAuth 2.0 Bearer Token for workout with
               ``private`` or ``followers_only`` visibility

    :statuscode 200: ``success``
    :statuscode 401:
        - ``provide a valid auth token``
        - ``signature expired, please log in again``
        - ``invalid token, please log in again``
    :statuscode 403:
        - ``you do not have permissions``
        - ``you do not have permissions, your account is suspended``
    :statuscode 404: ``workout not found``

    """
    params = request.args.copy()
    page = int(params.get("page", 1))
    likes_pagination = (
        User.query.join(WorkoutLike, User.id == WorkoutLike.user_id)
        .filter(WorkoutLike.workout_id == workout.id)
        .order_by(WorkoutLike.created_at.desc())
        .paginate(
            page=page, per_page=DEFAULT_WORKOUT_LIKES_PER_PAGE, error_out=False
        )
    )
    users = likes_pagination.items
    return {
        "status": "success",
        "data": {
            "likes": [user.serialize(current_user=auth_user) for user in users]
        },
        "pagination": {
            "has_next": likes_pagination.has_next,
            "has_prev": likes_pagination.has_prev,
            "page": likes_pagination.page,
            "pages": likes_pagination.pages,
            "total": likes_pagination.total,
        },
    }


@workouts_blueprint.route(
    "/workouts/<string:workout_short_id>/suspension/appeal",
    methods=["POST"],
)
@require_auth(scopes=["workouts:write"])
@check_workout(only_owner=True)
def appeal_workout_suspension(
    auth_user: User, workout: Workout, workout_short_id: str
) -> Union[Tuple[Dict, int], HttpResponse]:
    """
    Appeal workout suspension.

    Only workout author can appeal the suspension.

    **Scope**: ``workouts:write``

    **Example request**:

    .. sourcecode:: http

      POST /api/workouts/2oRDfncv6vpRkfp3yrCYHt/suspension/appeal HTTP/1.1
      Content-Type: application/json

    **Example response**:

    .. sourcecode:: http

      HTTP/1.1 201 CREATED
      Content-Type: application/json

        {
          "status": "success"
        }

    :param string workout_short_id: workout short id

    :reqheader Authorization: OAuth 2.0 Bearer Token

    :statuscode 201: appeal created
    :statuscode 400:
        - ``no text provided``
        - ``you can appeal only once``
        - ``workout is not suspended``
        - ``workout has no suspension``
    :statuscode 401:
        - ``provide a valid auth token``
        - ``signature expired, please log in again``
        - ``invalid token, please log in again``
    :statuscode 403: ``you do not have permissions``
    :statuscode 404: ``workout not found``
    :statuscode 500: ``error, please try again or contact the administrator``
    """
    if not workout.suspended_at:
        return InvalidPayloadErrorResponse("workout is not suspended")
    suspension_action = workout.suspension_action
    if not suspension_action:
        return InvalidPayloadErrorResponse("workout has no suspension")

    text = request.get_json().get("text")
    if not text:
        return InvalidPayloadErrorResponse("no text provided")

    try:
        appeal = ReportActionAppeal(
            action_id=suspension_action.id, user_id=auth_user.id, text=text
        )
        db.session.add(appeal)
        db.session.commit()
        return {"status": "success"}, 201

    except exc.IntegrityError:
        return InvalidPayloadErrorResponse("you can appeal only once")
    except (exc.OperationalError, ValueError) as e:
        return handle_error_and_return_response(e, db=db)<|MERGE_RESOLUTION|>--- conflicted
+++ resolved
@@ -74,10 +74,9 @@
 DEFAULT_WORKOUT_LIKES_PER_PAGE = 10
 
 
-<<<<<<< HEAD
 def handle_workout_activities(workout: Workout, activity_type: str) -> None:
     actor = workout.user.actor
-    if activity_type == 'Create':
+    if activity_type == "Create":
         workout.ap_id = workout.get_ap_id()
         workout.remote_url = workout.get_remote_url()
         db.session.commit()
@@ -86,26 +85,22 @@
     )
     recipients = workout.user.get_followers_shared_inboxes()
 
-    if recipients['fittrackee']:
+    if recipients["fittrackee"]:
         send_to_remote_inbox.send(
             sender_id=actor.id,
             activity=workout_activity,
-            recipients=recipients['fittrackee'],
+            recipients=recipients["fittrackee"],
         )
-    if recipients['others']:
+    if recipients["others"]:
         send_to_remote_inbox.send(
             sender_id=actor.id,
             activity=note_activity,
-            recipients=recipients['others'],
+            recipients=recipients["others"],
         )
 
 
-@workouts_blueprint.route('/workouts', methods=['GET'])
-@require_auth(scopes=['workouts:read'])
-=======
 @workouts_blueprint.route("/workouts", methods=["GET"])
 @require_auth(scopes=["workouts:read"])
->>>>>>> b224e171
 def get_workouts(auth_user: User) -> Union[Dict, HttpResponse]:
     """
     Get workouts for the authenticated user.
@@ -1231,10 +1226,10 @@
     if not workout_data or workout_data.get("sport_id") is None:
         return InvalidPayloadErrorResponse()
 
-    if not current_app.config['FEDERATION_ENABLED'] and (
-        workout_data.get('workout_visibility')
+    if not current_app.config["FEDERATION_ENABLED"] and (
+        workout_data.get("workout_visibility")
         == VisibilityLevel.FOLLOWERS_AND_REMOTE.value
-        or workout_data.get('map_visibility')
+        or workout_data.get("map_visibility")
         == VisibilityLevel.FOLLOWERS_AND_REMOTE.value
     ):
         return InvalidPayloadErrorResponse()
@@ -1269,12 +1264,12 @@
         )
         if len(new_workouts) > 0:
             if sending_activities_allowed(
-                workout_data.get('workout_visibility')
+                workout_data.get("workout_visibility")
             ):
                 workouts_to_send = new_workouts[:MAX_WORKOUTS_TO_SEND]
                 for new_workout in workouts_to_send:
                     handle_workout_activities(
-                        new_workout, activity_type='Create'
+                        new_workout, activity_type="Create"
                     )
 
             response_object = {
@@ -1478,20 +1473,15 @@
     ):
         return InvalidPayloadErrorResponse()
 
-<<<<<<< HEAD
     if (
-        not current_app.config['FEDERATION_ENABLED']
-        and workout_data.get('workout_visibility')
+        not current_app.config["FEDERATION_ENABLED"]
+        and workout_data.get("workout_visibility")
         == VisibilityLevel.FOLLOWERS_AND_REMOTE
     ):
         return InvalidPayloadErrorResponse()
 
-    ascent = workout_data.get('ascent')
-    descent = workout_data.get('descent')
-=======
     ascent = workout_data.get("ascent")
     descent = workout_data.get("descent")
->>>>>>> b224e171
     try:
         if (
             (ascent is None and descent is not None)
@@ -1538,7 +1528,7 @@
         db.session.commit()
 
         if sending_activities_allowed(new_workout.workout_visibility):
-            handle_workout_activities(new_workout, activity_type='Create')
+            handle_workout_activities(new_workout, activity_type="Create")
 
         return (
             {
@@ -1740,7 +1730,7 @@
 
     try:
         old_workout = (
-            copy(workout) if current_app.config['FEDERATION_ENABLED'] else None
+            copy(workout) if current_app.config["FEDERATION_ENABLED"] else None
         )
 
         if not workout.gpx:
@@ -1811,15 +1801,15 @@
                     VisibilityLevel.PRIVATE,
                     VisibilityLevel.FOLLOWERS,
                 ):
-                    handle_workout_activities(workout, activity_type='Create')
+                    handle_workout_activities(workout, activity_type="Create")
                 else:
-                    handle_workout_activities(workout, activity_type='Update')
+                    handle_workout_activities(workout, activity_type="Update")
 
             elif old_workout.workout_visibility in (
                 VisibilityLevel.PUBLIC,
                 VisibilityLevel.FOLLOWERS_AND_REMOTE,
             ):
-                handle_workout_activities(old_workout, activity_type='Delete')
+                handle_workout_activities(old_workout, activity_type="Delete")
 
         return {
             "status": "success",
@@ -1882,7 +1872,7 @@
     """
     try:
         if sending_activities_allowed(workout.workout_visibility):
-            handle_workout_activities(workout, activity_type='Delete')
+            handle_workout_activities(workout, activity_type="Delete")
 
         # update equipments totals
         workout.equipments = []
@@ -2001,7 +1991,7 @@
         db.session.add(like)
         db.session.commit()
 
-        if current_app.config['FEDERATION_ENABLED'] and workout.user.is_remote:
+        if current_app.config["FEDERATION_ENABLED"] and workout.user.is_remote:
             like_activity = like.get_activity()
             send_to_remote_inbox.send(
                 sender_id=auth_user.actor.id,
@@ -2119,7 +2109,7 @@
         db.session.delete(like)
         db.session.commit()
 
-        if current_app.config['FEDERATION_ENABLED'] and workout.user.is_remote:
+        if current_app.config["FEDERATION_ENABLED"] and workout.user.is_remote:
             undo_activity = like.get_activity(is_undo=True)
             send_to_remote_inbox.send(
                 sender_id=auth_user.actor.id,
