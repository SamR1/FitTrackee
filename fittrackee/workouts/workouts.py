--- conflicted
+++ resolved
@@ -44,12 +44,8 @@
 from fittrackee.users.models import User, UserSportPreference
 from fittrackee.utils import decode_short_id
 
-<<<<<<< HEAD
 from .decorators import check_workout
-from .models import Workout, WorkoutEquipment, WorkoutLike
-=======
-from .models import Sport, Workout, WorkoutEquipment
->>>>>>> 7e037214
+from .models import Sport, Workout, WorkoutEquipment, WorkoutLike
 from .utils.convert import convert_in_duration
 from .utils.gpx import (
     WorkoutGPXException,
