--- conflicted
+++ resolved
@@ -16,14 +16,10 @@
 from werkzeug.exceptions import NotFound, RequestEntityTooLarge
 from werkzeug.utils import secure_filename
 
-<<<<<<< HEAD
-from fittrackee import appLog, db
+from fittrackee import appLog, db, limiter
 from fittrackee.federation.tasks.inbox import send_to_remote_inbox
+from fittrackee.oauth2.server import require_auth
 from fittrackee.privacy_levels import PrivacyLevel
-=======
-from fittrackee import appLog, db, limiter
-from fittrackee.oauth2.server import require_auth
->>>>>>> 8b66ae66
 from fittrackee.responses import (
     DataInvalidPayloadErrorResponse,
     DataNotFoundErrorResponse,
@@ -36,13 +32,6 @@
     get_error_response_if_file_is_invalid,
     handle_error_and_return_response,
 )
-<<<<<<< HEAD
-from fittrackee.users.decorators import (
-    authenticate,
-    get_auth_user_if_authenticated,
-)
-=======
->>>>>>> 8b66ae66
 from fittrackee.users.models import User
 
 from .models import Workout
@@ -325,18 +314,12 @@
 @workouts_blueprint.route(
     '/workouts/<string:workout_short_id>', methods=['GET']
 )
-<<<<<<< HEAD
-@get_auth_user_if_authenticated
-=======
-@require_auth(scopes=['workouts:read'])
->>>>>>> 8b66ae66
+@require_auth(scopes=['workouts:read'], optional_auth_user=True)
 def get_workout(
     auth_user: Optional[User], workout_short_id: str
 ) -> Union[Dict, HttpResponse]:
     """
     Get a workout.
-
-    **Scope**: ``workouts:read``
 
     **Example request**:
 
@@ -501,18 +484,12 @@
 @workouts_blueprint.route(
     '/workouts/<string:workout_short_id>/gpx', methods=['GET']
 )
-<<<<<<< HEAD
-@get_auth_user_if_authenticated
-=======
-@require_auth(scopes=['workouts:read'])
->>>>>>> 8b66ae66
+@require_auth(scopes=['workouts:read'], optional_auth_user=True)
 def get_workout_gpx(
     auth_user: Optional[User], workout_short_id: str
 ) -> Union[Dict, HttpResponse]:
     """
     Get gpx file for a workout displayed on map with Leaflet.
-
-    **Scope**: ``workouts:read``
 
     **Example request**:
 
@@ -557,22 +534,12 @@
 @workouts_blueprint.route(
     '/workouts/<string:workout_short_id>/chart_data', methods=['GET']
 )
-<<<<<<< HEAD
-@get_auth_user_if_authenticated
-=======
-@require_auth(scopes=['workouts:read'])
->>>>>>> 8b66ae66
+@require_auth(scopes=['workouts:read'], optional_auth_user=True)
 def get_workout_chart_data(
     auth_user: Optional[User], workout_short_id: str
 ) -> Union[Dict, HttpResponse]:
     """
-<<<<<<< HEAD
-    Get chart data from workout gpx file
-=======
     Get chart data from a workout gpx file, to display it with Chart.js.
-
-    **Scope**: ``workouts:read``
->>>>>>> 8b66ae66
 
     **Example request**:
 
@@ -637,22 +604,12 @@
     '/workouts/<string:workout_short_id>/gpx/segment/<int:segment_id>',
     methods=['GET'],
 )
-<<<<<<< HEAD
-@get_auth_user_if_authenticated
-=======
-@require_auth(scopes=['workouts:read'])
->>>>>>> 8b66ae66
+@require_auth(scopes=['workouts:read'], optional_auth_user=True)
 def get_segment_gpx(
     auth_user: Optional[User], workout_short_id: str, segment_id: int
 ) -> Union[Dict, HttpResponse]:
     """
-<<<<<<< HEAD
-    Get gpx file for  workout segment displayed on map with Leaflet
-=======
     Get gpx file for a workout segment displayed on map with Leaflet.
-
-    **Scope**: ``workouts:read``
->>>>>>> 8b66ae66
 
     **Example request**:
 
@@ -699,18 +656,12 @@
     '<int:segment_id>',
     methods=['GET'],
 )
-<<<<<<< HEAD
-@get_auth_user_if_authenticated
-=======
-@require_auth(scopes=['workouts:read'])
->>>>>>> 8b66ae66
+@require_auth(scopes=['workouts:read'], optional_auth_user=True)
 def get_segment_chart_data(
     auth_user: Optional[User], workout_short_id: str, segment_id: int
 ) -> Union[Dict, HttpResponse]:
     """
     Get chart data from workout gpx file
-
-    **Scope**: ``workouts:read``
 
     **Example request**:
 
