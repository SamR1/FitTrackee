from datetime import datetime, timedelta
from typing import Dict, List, Union

from flask import Blueprint, current_app, request
from sqlalchemy import func

from fittrackee import db
from fittrackee.oauth2.server import require_auth
from fittrackee.responses import (
    ForbiddenErrorResponse,
    HttpResponse,
    InvalidPayloadErrorResponse,
    NotFoundErrorResponse,
    UserNotFoundErrorResponse,
    handle_error_and_return_response,
)
from fittrackee.users.models import User

from .models import Sport, Workout
from .utils.uploads import get_upload_dir_size
from .utils.workouts import get_average_speed, get_datetime_from_request_args

stats_blueprint = Blueprint('stats', __name__)


<<<<<<< HEAD
def get_workouts(
    user_name: str, filter_type: str
) -> Union[Dict, HttpResponse]:
    """
    Return user workouts by sport or by time
    """
    try:
        user = User.query.filter(
            User.username == user_name,
            User.is_remote == False,  # noqa
        ).first()
        if not user:
            return UserNotFoundErrorResponse()

        params = request.args.copy()
        date_from, date_to = get_datetime_from_request_args(params, user)
        sport_id = params.get('sport_id')
        time = params.get('time')

        if filter_type == 'by_sport':
            if sport_id:
                sport = Sport.query.filter_by(id=sport_id).first()
                if not sport:
                    return NotFoundErrorResponse('sport does not exist')

        workouts = (
            Workout.query.filter(
                Workout.user_id == user.id,
                Workout.workout_date >= date_from if date_from else True,
                (
                    Workout.workout_date < date_to + timedelta(seconds=1)
                    if date_to
                    else True
                ),
                Workout.sport_id == sport_id if sport_id else True,
            )
            .order_by(Workout.workout_date.asc())
            .all()
        )

        workouts_list_by_sport = {}
        workouts_list_by_time = {}  # type: ignore
        for workout in workouts:
            if filter_type == 'by_sport':
                sport_id = workout.sport_id
                if sport_id not in workouts_list_by_sport:
                    workouts_list_by_sport[sport_id] = {
                        'average_speed': 0.0,
                        'nb_workouts': 0,
                        'total_distance': 0.0,
                        'total_duration': 0,
                        'total_ascent': 0.0,
                        'total_descent': 0.0,
                    }
                workouts_list_by_sport[sport_id]['nb_workouts'] += 1
                workouts_list_by_sport[sport_id]['average_speed'] = (
                    get_average_speed(
                        workouts_list_by_sport[sport_id]['nb_workouts'],  # type: ignore
                        workouts_list_by_sport[sport_id]['average_speed'],
                        workout.ave_speed,
                    )
                )
                workouts_list_by_sport[sport_id]['total_distance'] += float(
                    workout.distance
                )
                workouts_list_by_sport[sport_id]['total_duration'] += (
                    convert_timedelta_to_integer(workout.moving)
                )
                if workout.ascent:
                    workouts_list_by_sport[sport_id]['total_ascent'] += float(
                        workout.ascent
                    )
                if workout.descent:
                    workouts_list_by_sport[sport_id]['total_descent'] += float(
                        workout.descent
                    )

            # filter_type == 'by_time'
            else:
                if time == 'week':
                    workout_date = workout.workout_date - timedelta(
                        days=(
                            workout.workout_date.isoweekday()
                            if workout.workout_date.isoweekday() < 7
                            else 0
                        )
                    )
                    time_period = datetime.strftime(workout_date, "%Y-%m-%d")
                elif time == 'weekm':  # week start Monday
                    workout_date = workout.workout_date - timedelta(
                        days=workout.workout_date.weekday()
                    )
                    time_period = datetime.strftime(workout_date, "%Y-%m-%d")
                elif time == 'month':
                    time_period = datetime.strftime(
                        workout.workout_date, "%Y-%m"
                    )
                elif time == 'year' or not time:
                    time_period = datetime.strftime(workout.workout_date, "%Y")
                else:
                    return InvalidPayloadErrorResponse(
                        'Invalid time period.', 'fail'
                    )
                sport_id = workout.sport_id
                if time_period not in workouts_list_by_time:
                    workouts_list_by_time[time_period] = {}
                if sport_id not in workouts_list_by_time[time_period]:
                    workouts_list_by_time[time_period][sport_id] = {
                        'average_speed': 0.0,
                        'nb_workouts': 0,
                        'total_distance': 0.0,
                        'total_duration': 0,
                        'total_ascent': 0.0,
                        'total_descent': 0.0,
                    }
                workouts_list_by_time[time_period][sport_id][
                    'nb_workouts'
                ] += 1
                workouts_list_by_time[time_period][sport_id][
                    'average_speed'
                ] = get_average_speed(
                    workouts_list_by_time[time_period][sport_id][
                        'nb_workouts'
                    ],
                    workouts_list_by_time[time_period][sport_id][
                        'average_speed'
                    ],
                    workout.ave_speed,
                )
                workouts_list_by_time[time_period][sport_id][
                    'total_distance'
                ] += float(workout.distance)
                workouts_list_by_time[time_period][sport_id][
                    'total_duration'
                ] += convert_timedelta_to_integer(workout.moving)
                if workout.ascent:
                    workouts_list_by_time[time_period][sport_id][
                        'total_ascent'
                    ] += float(workout.ascent)
                if workout.descent:
                    workouts_list_by_time[time_period][sport_id][
                        'total_descent'
                    ] += float(workout.descent)
        return {
            'status': 'success',
            'data': {
                'statistics': (
                    workouts_list_by_sport
                    if filter_type == 'by_sport'
                    else workouts_list_by_time
                )
            },
        }
    except Exception as e:
        return handle_error_and_return_response(e)
=======
def get_stats_from_row(row: List, stats_type: str) -> Dict:
    row_stats = {
        'total_workouts': row[2],
        f'{stats_type}_distance': round(float(row[3]), 2),
        f'{stats_type}_duration': int(row[4].total_seconds()),
        f'{stats_type}_ascent': (
            None if row[5] is None else round(float(row[5]), 2)
        ),
        f'{stats_type}_descent': (
            None if row[6] is None else round(float(row[6]), 2)
        ),
    }
    if stats_type == "average":
        row_stats['average_speed'] = round(float(row[1]), 2)
    return row_stats
>>>>>>> cc101431


@stats_blueprint.route('/stats/<user_name>/by_time', methods=['GET'])
@require_auth(scopes=['workouts:read'])
def get_workouts_by_time(
    auth_user: User, user_name: str
) -> Union[Dict, HttpResponse]:
    """
    Get workouts statistics for a user by time.
    For now only authenticated users can access their statistics.

    **Scope**: ``workouts:read``

    **Example requests**:

    - without parameters:

    .. sourcecode:: http

      GET /api/stats/admin/by_time HTTP/1.1

    - with parameters:

    .. sourcecode:: http

      GET /api/stats/admin/by_time?from=2018-01-01&to=2018-06-30&time=week
        HTTP/1.1

    **Example responses**:

    - success for total:

    .. sourcecode:: http

      HTTP/1.1 200 OK
      Content-Type: application/json

      {
        "data": {
          "statistics": {
            "2017": {
              "3": {
                "total_workouts": 2,
                "total_ascent": 203.0,
                "total_ascent": 156.0,
                "total_distance": 15.282,
                "total_duration": 12341
              }
            },
            "2019": {
              "1": {
                "total_workouts": 3,
                "total_ascent": 150.0,
                "total_ascent": 178.0,
                "total_distance": 47,
                "total_duration": 9960
              },
              "2": {
                "total_workouts": 1,
                "total_ascent": 46.0,
                "total_ascent": 78.0,
                "total_distance": 5.613,
                "total_duration": 1267
              }
            }
          }
        },
        "status": "success"
      }

    - success for average:

    .. sourcecode:: http

      HTTP/1.1 200 OK
      Content-Type: application/json

      {
        "data": {
          "statistics": {
            "2017": {
              "3": {
                "average_ascent": 101.5,
                "average_ascent": 78.0,
                "average_distance": 15.282,
                "average_duration": 7641,
                "average_speed": 4.48,
                "total_workouts": 2
              }
            },
            "2019": {
              "1": {
                "average_ascent": 50.0,
                "average_descent": 59.33,
                "average_distance": 15.67,
                "average_duration": 3320,
                "average_speed": 16.99,
                "total_workouts": 3
              },
              "2": {
                "average_ascent": 46.0,
                "average_descent": 78.0,
                "average_distance": 5.613,
                "average_duration": 1267,
                "average_speed": 15.95,
                "total_workouts": 1
              }
            }
          }
        },
        "status": "success"
      }

    - no workouts:

    .. sourcecode:: http

      HTTP/1.1 200 OK
      Content-Type: application/json

      {
        "data": {
            "statistics": {}
        },
        "status": "success"
      }

    :param integer user_name: username

    :query string from: start date (format: ``%Y-%m-%d``)
    :query string to: end date (format: ``%Y-%m-%d``)
    :query string time: time frame:

      - ``week``: week starting Sunday
      - ``weekm``: week starting Monday
      - ``month``: month
      - ``year``: year (default)
    :query string type: stats type:

      - ``total``: calculating totals
      - ``average``: calculating averages

    :reqheader Authorization: OAuth 2.0 Bearer Token

    :statuscode 200: ``success``
    :statuscode 400:
        - ``invalid stats type``
        - ``invalid time period``
    :statuscode 401:
        - ``provide a valid auth token``
        - ``signature expired, please log in again``
        - ``invalid token, please log in again``
    :statuscode 404: ``user does not exist``

    """
    try:
        user = User.query.filter_by(username=user_name).first()
        if not user:
            return UserNotFoundErrorResponse()
        if user.id != auth_user.id:
            return ForbiddenErrorResponse()

        params = request.args.copy()
        date_from, date_to = get_datetime_from_request_args(params, user)
        time = params.get('time')
        stats_type = params.get('type', 'total')
        if stats_type not in ['total', 'average']:
            return InvalidPayloadErrorResponse('invalid stats type', 'fail')

        if not time or time == 'year':
            time_format = 'yyyy'
        elif time == 'month':
            time_format = 'yyyy-mm'
        elif time.startswith('week'):
            # 'week' => week starts on Sunday
            # 'weekm' => week starts on Monday
            #
            # Note: on PostgreSQL, week starts on Monday
            time_format = 'YYYY-WW'
        else:
            return InvalidPayloadErrorResponse('invalid time period', 'fail')

        # On PostgreSQL, week starts on Monday
        # For 'week' timeframe, the workaround is to add 1 day
        delta = timedelta(days=1 if time and time == "week" else 0)

        calculation_method = func.avg if stats_type == "average" else func.sum
        results = (
            db.session.query(
                Workout.sport_id,
                func.avg(Workout.ave_speed)
                if stats_type == "average"
                else True,
                func.count(Workout.id),
                calculation_method(Workout.distance),
                calculation_method(Workout.moving),
                calculation_method(Workout.ascent),
                calculation_method(Workout.descent),
                func.to_char(Workout.workout_date + delta, time_format),
            )
            .filter(
                Workout.user_id == user.id,
                Workout.workout_date >= date_from if date_from else True,
                (
                    Workout.workout_date < date_to + timedelta(seconds=1)
                    if date_to
                    else True
                ),
            )
            .group_by(
                func.to_char(Workout.workout_date + delta, time_format),
                Workout.sport_id,
            )
            .all()
        )

        statistics = {}
        for row in results:
            date_key = row[7]
            if time and time.startswith("week"):
                date_key = (
                    datetime.strptime(date_key + '-1', "%Y-%W-%w") - delta
                ).strftime('%Y-%m-%d')
            sport_key = row[0]
            if date_key not in statistics:
                statistics[date_key] = {
                    sport_key: get_stats_from_row(row, stats_type)
                }
            elif sport_key not in statistics[date_key]:
                statistics[date_key][sport_key] = get_stats_from_row(
                    row, stats_type
                )
            else:
                statistics[date_key][sport_key]['total_workouts'] += row[2]
                if stats_type == "average":
                    statistics[date_key][sport_key]['average_speed'] = (
                        get_average_speed(
                            statistics[date_key][sport_key]['total_workouts'],
                            statistics[date_key][sport_key]['average_speed'],
                            row[1],
                        )
                    )
                statistics[date_key][sport_key][f'{stats_type}_distance'] += (
                    round(float(row[3]), 2)
                )
                statistics[date_key][sport_key][f'{stats_type}_duration'] += (
                    int(row[4].total_seconds())
                )
                if row[5]:
                    statistics[date_key][sport_key][
                        f'{stats_type}_ascent'
                    ] += round(float(row[5]), 2)
                if row[6]:
                    statistics[date_key][sport_key][
                        f'{stats_type}_ascent'
                    ] += round(float(row[6]), 2)

        return {
            'status': 'success',
            'data': {'statistics': statistics},
        }
    except Exception as e:
        return handle_error_and_return_response(e)


@stats_blueprint.route('/stats/<user_name>/by_sport', methods=['GET'])
@require_auth(scopes=['workouts:read'])
def get_workouts_by_sport(
    auth_user: User, user_name: str
) -> Union[Dict, HttpResponse]:
    """
    Get workouts statistics for a user by sport.
    For now only authenticated users can access their statistics.

    **Scope**: ``workouts:read``

    **Example requests**:

    - without parameters (get stats for all sports with workouts):

    .. sourcecode:: http

      GET /api/stats/admin/by_sport HTTP/1.1

    - with sport id:

    .. sourcecode:: http

      GET /api/stats/admin/by_sport?sport_id=1 HTTP/1.1

    **Example responses**:

    - success for all sports:

    .. sourcecode:: http

      HTTP/1.1 200 OK
      Content-Type: application/json

      {
        "data": {
          "statistics": {
            "1": {
              "average_ascent": 50.0,
              "average_descent": 59.33,
              "average_distance": 15.67,
              "average_duration": 3320,
              "average_speed": 16.99,
              "total_workouts": 3,
              "total_ascent": 150.0,
              "total_ascent": 178.0,
              "total_distance": 47,
              "total_duration": 9960
            },
            "2": {
              "average_ascent": 46.0,
              "average_descent": 78.0,
              "average_distance": 5.613,
              "average_duration": 1267,
              "average_speed": 15.95,
              "total_workouts": 1,
              "total_ascent": 46.0,
              "total_ascent": 78.0,
              "total_distance": 5.613,
              "total_duration": 1267
            },
            "3": {
              "average_ascent": 101.5,
              "average_ascent": 78.0,
              "average_distance": 15.282,
              "average_duration": 7641,
              "average_speed": 4.48,
              "total_workouts": 2,
              "total_ascent": 203.0,
              "total_ascent": 156.0,
              "total_distance": 15.282,
              "total_duration": 12341
            }
          }
        },
        "status": "success"
      }

    - success for a given sport:

    .. sourcecode:: http

      HTTP/1.1 200 OK
      Content-Type: application/json

      {
        "data": {
          "statistics": {
            "2": {
              "average_ascent": 46.0,
              "average_descent": 78.0,
              "average_distance": 5.613,
              "average_duration": 1267,
              "average_speed": 15.95,
              "total_workouts": 1,
              "total_ascent": 46.0,
              "total_ascent": 78.0,
              "total_distance": 5.613,
              "total_duration": 1267
            }
          }
        },
        "status": "success"
      }

    - no workouts:

    .. sourcecode:: http

      HTTP/1.1 200 OK
      Content-Type: application/json

      {
        "data": {
            "statistics": {}
        },
        "status": "success"
      }

    :param integer user_name: username

    :query integer sport_id: sport id (not mandatory).
           If not provided, statistics for all sports are returned.

    :reqheader Authorization: OAuth 2.0 Bearer Token

    :statuscode 200: ``success``
    :statuscode 400:
        - ``invalid stats type``
    :statuscode 401:
        - ``provide a valid auth token``
        - ``signature expired, please log in again``
        - ``invalid token, please log in again``
    :statuscode 404:
        - ``user does not exist``
        - ``sport does not exist``

    """
    try:
        user = User.query.filter_by(username=user_name).first()
        if not user:
            return UserNotFoundErrorResponse()
        if user.id != auth_user.id:
            return ForbiddenErrorResponse()

        params = request.args.copy()
        sport_id = params.get('sport_id')
        if sport_id:
            sport = Sport.query.filter_by(id=sport_id).first()
            if not sport:
                return NotFoundErrorResponse('sport does not exist')

        workouts_query = Workout.query.filter(
            Workout.user_id == user.id,
            Workout.sport_id == sport_id if sport_id else True,
        )
        total_workouts = workouts_query.count()

        workouts_subquery = workouts_query.order_by(
            Workout.workout_date.desc()
        )
        if current_app.config['stats_workouts_limit']:
            workouts_subquery = workouts_subquery.limit(
                current_app.config['stats_workouts_limit']
            )
        workouts_subquery = workouts_subquery.subquery()
        results = (
            db.session.query(
                workouts_subquery.c.sport_id,
                func.avg(workouts_subquery.c.ave_speed),
                func.avg(workouts_subquery.c.ascent),
                func.avg(workouts_subquery.c.descent),
                func.avg(workouts_subquery.c.distance),
                func.avg(workouts_subquery.c.moving),
                func.sum(workouts_subquery.c.ascent),
                func.sum(workouts_subquery.c.descent),
                func.sum(workouts_subquery.c.distance),
                func.sum(workouts_subquery.c.moving),
                func.count(workouts_subquery.c.id),
            )
            .group_by(workouts_subquery.c.sport_id)
            .all()
        )

        statistics = {}
        for row in results:
            statistics[row[0]] = {
                'average_speed': round(float(row[1]), 2),
                'average_ascent': (
                    None if row[2] is None else round(float(row[2]), 2)
                ),
                'average_descent': (
                    None if row[3] is None else round(float(row[3]), 2)
                ),
                'average_distance': round(float(row[4]), 2),
                'average_duration': str(row[5]).split('.')[0],
                'total_ascent': (
                    None if row[6] is None else round(float(row[6]), 2)
                ),
                'total_descent': (
                    None if row[7] is None else round(float(row[7]), 2)
                ),
                'total_distance': round(float(row[8]), 2),
                'total_duration': str(row[9]).split('.')[0],
                'total_workouts': row[10],
            }

        return {
            'status': 'success',
            'data': {
                'statistics': statistics,
                'total_workouts': total_workouts,
            },
        }
    except Exception as e:
        return handle_error_and_return_response(e)


@stats_blueprint.route('/stats/all', methods=['GET'])
@require_auth(scopes=['workouts:read'], as_admin=True)
def get_application_stats(auth_user: User) -> Dict:
    """
    Get all application statistics.
    Users count is local users count when federation is enabled.

    **Scope**: ``workouts:read``

    **Example requests**:

    .. sourcecode:: http

      GET /api/stats/all HTTP/1.1


    **Example responses**:

    .. sourcecode:: http

      HTTP/1.1 200 OK
      Content-Type: application/json

      {
        "data": {
          "sports": 3,
          "uploads_dir_size": 1000,
          "users": 2,
          "workouts": 3,
        },
        "status": "success"
      }

    :reqheader Authorization: OAuth 2.0 Bearer Token

    :statuscode 200: ``success``
    :statuscode 401:
        - ``provide a valid auth token``
        - ``signature expired, please log in again``
        - ``invalid token, please log in again``
    :statuscode 403: ``you do not have permissions``
    """

<<<<<<< HEAD
    nb_workouts = Workout.query.filter().count()
    nb_users = User.query.filter(
        User.is_remote == False,  # noqa
        User.is_active == True,  # noqa
    ).count()
=======
    total_workouts = Workout.query.filter().count()
    nb_users = User.query.filter(User.is_active == True).count()  # noqa
>>>>>>> cc101431
    nb_sports = (
        db.session.query(func.count(Workout.sport_id))
        .group_by(Workout.sport_id)
        .count()
    )
    return {
        'status': 'success',
        'data': {
            'workouts': total_workouts,
            'sports': nb_sports,
            'users': nb_users,
            'uploads_dir_size': get_upload_dir_size(),
        },
    }<|MERGE_RESOLUTION|>--- conflicted
+++ resolved
@@ -23,163 +23,6 @@
 stats_blueprint = Blueprint('stats', __name__)
 
 
-<<<<<<< HEAD
-def get_workouts(
-    user_name: str, filter_type: str
-) -> Union[Dict, HttpResponse]:
-    """
-    Return user workouts by sport or by time
-    """
-    try:
-        user = User.query.filter(
-            User.username == user_name,
-            User.is_remote == False,  # noqa
-        ).first()
-        if not user:
-            return UserNotFoundErrorResponse()
-
-        params = request.args.copy()
-        date_from, date_to = get_datetime_from_request_args(params, user)
-        sport_id = params.get('sport_id')
-        time = params.get('time')
-
-        if filter_type == 'by_sport':
-            if sport_id:
-                sport = Sport.query.filter_by(id=sport_id).first()
-                if not sport:
-                    return NotFoundErrorResponse('sport does not exist')
-
-        workouts = (
-            Workout.query.filter(
-                Workout.user_id == user.id,
-                Workout.workout_date >= date_from if date_from else True,
-                (
-                    Workout.workout_date < date_to + timedelta(seconds=1)
-                    if date_to
-                    else True
-                ),
-                Workout.sport_id == sport_id if sport_id else True,
-            )
-            .order_by(Workout.workout_date.asc())
-            .all()
-        )
-
-        workouts_list_by_sport = {}
-        workouts_list_by_time = {}  # type: ignore
-        for workout in workouts:
-            if filter_type == 'by_sport':
-                sport_id = workout.sport_id
-                if sport_id not in workouts_list_by_sport:
-                    workouts_list_by_sport[sport_id] = {
-                        'average_speed': 0.0,
-                        'nb_workouts': 0,
-                        'total_distance': 0.0,
-                        'total_duration': 0,
-                        'total_ascent': 0.0,
-                        'total_descent': 0.0,
-                    }
-                workouts_list_by_sport[sport_id]['nb_workouts'] += 1
-                workouts_list_by_sport[sport_id]['average_speed'] = (
-                    get_average_speed(
-                        workouts_list_by_sport[sport_id]['nb_workouts'],  # type: ignore
-                        workouts_list_by_sport[sport_id]['average_speed'],
-                        workout.ave_speed,
-                    )
-                )
-                workouts_list_by_sport[sport_id]['total_distance'] += float(
-                    workout.distance
-                )
-                workouts_list_by_sport[sport_id]['total_duration'] += (
-                    convert_timedelta_to_integer(workout.moving)
-                )
-                if workout.ascent:
-                    workouts_list_by_sport[sport_id]['total_ascent'] += float(
-                        workout.ascent
-                    )
-                if workout.descent:
-                    workouts_list_by_sport[sport_id]['total_descent'] += float(
-                        workout.descent
-                    )
-
-            # filter_type == 'by_time'
-            else:
-                if time == 'week':
-                    workout_date = workout.workout_date - timedelta(
-                        days=(
-                            workout.workout_date.isoweekday()
-                            if workout.workout_date.isoweekday() < 7
-                            else 0
-                        )
-                    )
-                    time_period = datetime.strftime(workout_date, "%Y-%m-%d")
-                elif time == 'weekm':  # week start Monday
-                    workout_date = workout.workout_date - timedelta(
-                        days=workout.workout_date.weekday()
-                    )
-                    time_period = datetime.strftime(workout_date, "%Y-%m-%d")
-                elif time == 'month':
-                    time_period = datetime.strftime(
-                        workout.workout_date, "%Y-%m"
-                    )
-                elif time == 'year' or not time:
-                    time_period = datetime.strftime(workout.workout_date, "%Y")
-                else:
-                    return InvalidPayloadErrorResponse(
-                        'Invalid time period.', 'fail'
-                    )
-                sport_id = workout.sport_id
-                if time_period not in workouts_list_by_time:
-                    workouts_list_by_time[time_period] = {}
-                if sport_id not in workouts_list_by_time[time_period]:
-                    workouts_list_by_time[time_period][sport_id] = {
-                        'average_speed': 0.0,
-                        'nb_workouts': 0,
-                        'total_distance': 0.0,
-                        'total_duration': 0,
-                        'total_ascent': 0.0,
-                        'total_descent': 0.0,
-                    }
-                workouts_list_by_time[time_period][sport_id][
-                    'nb_workouts'
-                ] += 1
-                workouts_list_by_time[time_period][sport_id][
-                    'average_speed'
-                ] = get_average_speed(
-                    workouts_list_by_time[time_period][sport_id][
-                        'nb_workouts'
-                    ],
-                    workouts_list_by_time[time_period][sport_id][
-                        'average_speed'
-                    ],
-                    workout.ave_speed,
-                )
-                workouts_list_by_time[time_period][sport_id][
-                    'total_distance'
-                ] += float(workout.distance)
-                workouts_list_by_time[time_period][sport_id][
-                    'total_duration'
-                ] += convert_timedelta_to_integer(workout.moving)
-                if workout.ascent:
-                    workouts_list_by_time[time_period][sport_id][
-                        'total_ascent'
-                    ] += float(workout.ascent)
-                if workout.descent:
-                    workouts_list_by_time[time_period][sport_id][
-                        'total_descent'
-                    ] += float(workout.descent)
-        return {
-            'status': 'success',
-            'data': {
-                'statistics': (
-                    workouts_list_by_sport
-                    if filter_type == 'by_sport'
-                    else workouts_list_by_time
-                )
-            },
-        }
-    except Exception as e:
-        return handle_error_and_return_response(e)
-=======
 def get_stats_from_row(row: List, stats_type: str) -> Dict:
     row_stats = {
         'total_workouts': row[2],
@@ -195,7 +38,6 @@
     if stats_type == "average":
         row_stats['average_speed'] = round(float(row[1]), 2)
     return row_stats
->>>>>>> cc101431
 
 
 @stats_blueprint.route('/stats/<user_name>/by_time', methods=['GET'])
@@ -722,16 +564,11 @@
     :statuscode 403: ``you do not have permissions``
     """
 
-<<<<<<< HEAD
-    nb_workouts = Workout.query.filter().count()
+    total_workouts = Workout.query.filter().count()
     nb_users = User.query.filter(
         User.is_remote == False,  # noqa
         User.is_active == True,  # noqa
     ).count()
-=======
-    total_workouts = Workout.query.filter().count()
-    nb_users = User.query.filter(User.is_active == True).count()  # noqa
->>>>>>> cc101431
     nb_sports = (
         db.session.query(func.count(Workout.sport_id))
         .group_by(Workout.sport_id)
