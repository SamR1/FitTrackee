import datetime
import os
from decimal import Decimal
from typing import TYPE_CHECKING, Any, Dict, Optional, Tuple, Union
from uuid import UUID, uuid4

from sqlalchemy.dialects import postgresql
from sqlalchemy.engine.base import Connection
from sqlalchemy.event import listens_for
from sqlalchemy.ext.hybrid import hybrid_property
from sqlalchemy.orm.mapper import Mapper
from sqlalchemy.orm.session import Session, object_session
from sqlalchemy.sql.expression import nulls_last
from sqlalchemy.types import JSON, Enum

from fittrackee import BaseModel, appLog, db
from fittrackee.comments.models import Comment
from fittrackee.equipments.models import WorkoutEquipment
from fittrackee.federation.decorators import federation_required
from fittrackee.federation.objects.like import LikeObject
from fittrackee.federation.objects.tombstone import TombstoneObject
from fittrackee.federation.objects.workout import WorkoutObject
from fittrackee.files import get_absolute_file_path
from fittrackee.utils import encode_uuid
from fittrackee.visibility_levels import (
    VisibilityLevel,
    can_view,
    get_calculated_visibility,
)

from .exceptions import WorkoutForbiddenException
from .utils.convert import convert_in_duration, convert_value_to_integer

if TYPE_CHECKING:
    from sqlalchemy.orm.attributes import AttributeEvent

    from fittrackee.equipments.models import Equipment
    from fittrackee.users.models import User

    from ..reports.models import ReportAction


EMPTY_MINIMAL_WORKOUT_VALUES: Dict = {
    'title': '',
    'moving': None,
    'distance': None,
    'duration': None,
    'min_alt': None,
    'max_alt': None,
    'descent': None,
    'ascent': None,
    'map_visibility': None,
}
EMPTY_WORKOUT_VALUES: Dict = {
    'creation_date': None,
    'modification_date': None,
    'pauses': None,
    'equipments': [],
    'records': [],
    'segments': [],
    'weather_start': None,
    'weather_end': None,
    'notes': '',
    'likes_count': 0,
    'liked': False,
}

record_types = [
    'AS',  # 'Best Average Speed'
    'FD',  # 'Farthest Distance'
    'HA',  # 'Highest Ascent'
    'LD',  # 'Longest Duration'
    'MS',  # 'Max speed'
]
DESCRIPTION_MAX_CHARACTERS = 10000
NOTES_MAX_CHARACTERS = 500
TITLE_MAX_CHARACTERS = 255


def update_records(
    user_id: int, sport_id: int, connection: Connection, session: Session
) -> None:
    record_table = Record.__table__
    new_records = Workout.get_user_workout_records(user_id, sport_id)
    for record_type, record_data in new_records.items():
        if record_data['record_value']:
            record = Record.query.filter_by(
                user_id=user_id, sport_id=sport_id, record_type=record_type
            ).first()
            if record:
                value = convert_value_to_integer(
                    record_type, record_data['record_value']
                )
                connection.execute(
                    record_table.update()
                    .where(record_table.c.id == record.id)
                    .values(
                        value=value,
                        workout_id=record_data['workout'].id,
                        workout_uuid=record_data['workout'].uuid,
                        workout_date=record_data['workout'].workout_date,
                    )
                )
            else:
                new_record = Record(
                    workout=record_data['workout'], record_type=record_type
                )
                new_record.value = record_data['record_value']  # type: ignore
                session.add(new_record)
        else:
            connection.execute(
                record_table.delete()
                .where(record_table.c.user_id == user_id)
                .where(record_table.c.sport_id == sport_id)
                .where(record_table.c.record_type == record_type)
            )


def format_value(
    value: Union[Decimal, datetime.timedelta], attribute: str
) -> Union[float, datetime.timedelta]:
    return float(value) if attribute == 'distance' else value  # type: ignore


def update_equipments(workout: 'Workout', connection: Connection) -> None:
    from fittrackee.equipments.models import Equipment

    instance_state = db.inspect(workout)
    workout_values = {}

    for attribute in ["distance", "duration", "moving"]:
        state_history = instance_state.attrs[attribute].load_history()
        if len(state_history.added) > 0 and len(state_history.deleted) > 0:
            workout_values[attribute] = {
                'new': format_value(state_history.added[0], attribute),
                'old': format_value(state_history.deleted[0], attribute),
            }
    if not workout_values:
        return

    equipment_table = Equipment.__table__
    for equipment in workout.equipments:
        equipment_values = {}
        for attribute, value in workout_values.items():
            column = getattr(equipment, f"total_{attribute}")
            equipment_values[f"total_{attribute}"] = (
                format_value(column, attribute)  # type: ignore
                - value["old"]
                + value["new"]
            )

        connection.execute(
            equipment_table.update()
            .where(equipment_table.c.id == equipment.id)
            .values(**equipment_values)
        )


class Sport(BaseModel):
    __tablename__ = 'sports'
    id = db.Column(db.Integer, primary_key=True, autoincrement=True)
    label = db.Column(db.String(50), unique=True, nullable=False)
    is_active = db.Column(db.Boolean, default=True, nullable=False)
    stopped_speed_threshold = db.Column(db.Float, default=1.0, nullable=False)
    workouts = db.relationship(
        'Workout',
        lazy=True,
        backref=db.backref('sport', lazy='joined', single_parent=True),
    )
    records = db.relationship(
        'Record',
        lazy=True,
        backref=db.backref('sport', lazy='joined', single_parent=True),
    )

    def __repr__(self) -> str:
        return f'<Sport {self.label!r}>'

    def __init__(self, label: str) -> None:
        self.label = label

    @property
    def has_workouts(self) -> bool:
        return (
            db.session.query(Workout.id)
            .filter_by(sport_id=self.id)
            .limit(1)
            .count()
            > 0
        )

    def serialize(
        self,
        *,
        check_workouts: bool = False,
        sport_preferences: Optional[Dict] = None,
    ) -> Dict:
        serialized_sport = {
            'id': self.id,
            'label': self.label,
            'is_active': self.is_active,
            'is_active_for_user': (
                self.is_active
                if sport_preferences is None
                else (sport_preferences['is_active'] and self.is_active)
            ),
            'color': (
                None
                if sport_preferences is None
                else sport_preferences['color']
            ),
            'stopped_speed_threshold': (
                self.stopped_speed_threshold
                if sport_preferences is None
                else sport_preferences['stopped_speed_threshold']
            ),
        }
        if check_workouts:
            serialized_sport['has_workouts'] = self.has_workouts

        serialized_sport['default_equipments'] = (
            []
            if sport_preferences is None
            else sport_preferences['default_equipments']
        )

        return serialized_sport


class Workout(BaseModel):
    __tablename__ = 'workouts'
    id = db.Column(db.Integer, primary_key=True, autoincrement=True)
    uuid = db.Column(
        postgresql.UUID(as_uuid=True),
        default=uuid4,
        unique=True,
        nullable=False,
    )
    user_id = db.Column(
        db.Integer, db.ForeignKey('users.id'), index=True, nullable=False
    )
    sport_id = db.Column(
        db.Integer, db.ForeignKey('sports.id'), index=True, nullable=False
    )
    title = db.Column(db.String(TITLE_MAX_CHARACTERS), nullable=True)
    gpx = db.Column(db.String(255), nullable=True)
    creation_date = db.Column(db.DateTime, default=datetime.datetime.utcnow)
    modification_date = db.Column(
        db.DateTime, onupdate=datetime.datetime.utcnow
    )
    workout_date = db.Column(db.DateTime, index=True, nullable=False)
    duration = db.Column(db.Interval, nullable=False)
    pauses = db.Column(db.Interval, nullable=True)
    moving = db.Column(db.Interval, nullable=True)
    distance = db.Column(db.Numeric(6, 3), nullable=True)  # kilometers
    min_alt = db.Column(db.Numeric(6, 2), nullable=True)  # meters
    max_alt = db.Column(db.Numeric(6, 2), nullable=True)  # meters
    descent = db.Column(db.Numeric(8, 3), nullable=True)  # meters
    ascent = db.Column(db.Numeric(8, 3), nullable=True)  # meters
    max_speed = db.Column(db.Numeric(6, 2), nullable=True)  # km/h
    ave_speed = db.Column(db.Numeric(6, 2), nullable=True)  # km/h
    bounds = db.Column(postgresql.ARRAY(db.Float), nullable=True)
    map = db.Column(db.String(255), nullable=True)
    map_id = db.Column(db.String(50), index=True, nullable=True)
    weather_start = db.Column(JSON, nullable=True)
    weather_end = db.Column(JSON, nullable=True)
    notes = db.Column(db.String(NOTES_MAX_CHARACTERS), nullable=True)
    description = db.Column(
        db.String(DESCRIPTION_MAX_CHARACTERS), nullable=True
    )
    workout_visibility = db.Column(
        Enum(VisibilityLevel, name='visibility_levels'),
        server_default='PRIVATE',
        nullable=False,
    )
    map_visibility = db.Column(
        Enum(VisibilityLevel, name='visibility_levels'),
        server_default='PRIVATE',
        nullable=False,
    )
    suspended_at = db.Column(db.DateTime, nullable=True)
<<<<<<< HEAD
    ap_id = db.Column(db.Text(), nullable=True)
    remote_url = db.Column(db.Text(), nullable=True)
=======
    analysis_visibility = db.Column(
        Enum(VisibilityLevel, name='visibility_levels'),
        server_default='PRIVATE',
        nullable=False,
    )
>>>>>>> f9cbcc88

    segments = db.relationship(
        'WorkoutSegment',
        lazy=True,
        cascade='all, delete',
        backref=db.backref('workout', lazy='joined', single_parent=True),
    )
    records = db.relationship(
        'Record',
        lazy=True,
        cascade='all, delete',
        backref=db.backref('workout', lazy='joined', single_parent=True),
        order_by='Record.record_type.asc()',
    )
    equipments = db.relationship(
        'Equipment', secondary=WorkoutEquipment, back_populates='workouts'
    )
    comments = db.relationship(
        Comment,
        lazy=True,
        backref=db.backref('workout', lazy='select', single_parent=True),
    )
    likes = db.relationship(
        "User",
        secondary="workout_likes",
        primaryjoin="Workout.id == WorkoutLike.workout_id",
        secondaryjoin="WorkoutLike.user_id == User.id",
        lazy="dynamic",
        viewonly=True,
    )

    def __str__(self) -> str:
        return f'<Workout \'{self.sport.label}\' - {self.workout_date}>'

    def __init__(
        self,
        user_id: int,
        sport_id: int,
        workout_date: datetime.datetime,
        distance: float,
        duration: datetime.timedelta,
    ) -> None:
        self.user_id = user_id
        self.sport_id = sport_id
        self.workout_date = workout_date
        self.distance = distance
        self.duration = duration

    @property
    def short_id(self) -> str:
        return encode_uuid(self.uuid)

    @property
    def calculated_analysis_visibility(self) -> VisibilityLevel:
        return get_calculated_visibility(
            visibility=self.analysis_visibility,
            parent_visibility=self.workout_visibility,
        )

    @property
    def calculated_map_visibility(self) -> VisibilityLevel:
        return get_calculated_visibility(
            visibility=self.map_visibility,
            parent_visibility=self.analysis_visibility,
        )

    def liked_by(self, user: 'User') -> bool:
        return user in self.likes.all()

    @property
    def suspension_action(self) -> Optional['ReportAction']:
        if self.suspended_at is None:
            return None

        from fittrackee.reports.models import ReportAction

        return (
            ReportAction.query.filter(
                ReportAction.workout_id == self.id,
                ReportAction.action_type == "workout_suspension",
            )
            .order_by(ReportAction.created_at.desc())
            .first()
        )

    def get_workout_data(
        self,
        user: Optional['User'],
        *,
        can_see_analysis_data: Optional[bool] = None,
        can_see_map_data: Optional[bool] = None,
        for_report: bool = False,
        additional_data: bool = False,
        light: bool = True,
        with_equipments: bool = False,  # for workouts list
    ) -> Dict:
        """
        Used by Workout serializer and data export

        - can_see_analysis_data: if user can see charts
        - can_see_map_data: if user can see map
        - for_report: privacy levels are overridden on report
        - additional_data is False when:
          - workout is not suspended
          - user is workout owner
            or workout is displayed in report and current user has moderation
            rights
        - light: when true, only workouts data needed for workout lists
          and timeline.
          If 'light' is False, 'with_equipments' is ignored.
        - with_equipments: only used when 'light' is True. Needed for
          3rd-party apps updating workouts equipments
        """
        for_report = (
            for_report and user is not None and user.has_moderator_rights
        )
        if can_see_analysis_data is None:
            can_see_analysis_data = can_view(
                self,
                "calculated_analysis_visibility",
                user=user,
                for_report=for_report,
            )
        if can_see_map_data is None:
            can_see_map_data = can_view(
                self,
                "calculated_map_visibility",
                user=user,
                for_report=for_report,
            )

        workout_data = {
            'id': self.short_id,  # WARNING: client use uuid as id
            'sport_id': self.sport_id,
            'workout_date': self.workout_date,
            'workout_visibility': self.workout_visibility.value,
        }

        if not additional_data:
            return {
                **workout_data,
                **EMPTY_MINIMAL_WORKOUT_VALUES,
                **EMPTY_WORKOUT_VALUES,
            }

        workout_data = {
            **workout_data,
            **EMPTY_WORKOUT_VALUES,
            'title': self.title,
            'moving': None if self.moving is None else str(self.moving),
            'distance': (
                None if self.distance is None else float(self.distance)
            ),
            'duration': (
                None if self.duration is None else str(self.duration)
            ),
            'ave_speed': (
                None if self.ave_speed is None else float(self.ave_speed)
            ),
            'max_speed': (
                None if self.max_speed is None else float(self.max_speed)
            ),
            'min_alt': (
                float(self.min_alt)
                if self.min_alt is not None and can_see_analysis_data
                else None
            ),
            'max_alt': (
                float(self.max_alt)
                if self.max_alt is not None and can_see_analysis_data
                else None
            ),
            'descent': None if self.descent is None else float(self.descent),
            'ascent': None if self.ascent is None else float(self.ascent),
            'analysis_visibility': (
                self.calculated_analysis_visibility.value
                if can_see_analysis_data
                else VisibilityLevel.PRIVATE
            ),
            'map_visibility': (
                self.calculated_map_visibility.value
                if can_see_map_data
                else VisibilityLevel.PRIVATE
            ),
        }

        if not light or with_equipments:
            workout_data['equipments'] = (
                [equipment.serialize() for equipment in self.equipments]
                if user and user.id == self.user_id
                else []
            )

        if light:
            return workout_data

        return {
            **workout_data,
            'creation_date': self.creation_date,
            'modification_date': self.modification_date,
            'pauses': str(self.pauses) if self.pauses else None,
            'records': (
                []
                if for_report
                else [record.serialize() for record in self.records]
            ),
            'segments': (
                [segment.serialize() for segment in self.segments]
                if can_see_analysis_data
                else []
            ),
            'weather_start': self.weather_start,
            'weather_end': self.weather_end,
            'notes': (
                self.notes if user and user.id == self.user_id else None
            ),
            'description': self.description,
            'likes_count': self.likes.count(),
            'liked': self.liked_by(user) if user else False,
        }

    def serialize(
        self,
        *,
        user: Optional['User'] = None,
        params: Optional[Dict] = None,
        for_report: bool = False,
        light: bool = True,  # for workouts list and timeline
        with_equipments: bool = False,  # for workouts list
    ) -> Dict:
        """
        If 'light' is False, 'with_equipments' is ignored.
        """

        for_report = (
            for_report and user is not None and user.has_moderator_rights
        )
        if not can_view(
            self, "workout_visibility", user=user, for_report=for_report
        ):
            raise WorkoutForbiddenException()
        can_see_analysis_data = can_view(
            self,
            "calculated_analysis_visibility",
            user=user,
            for_report=for_report,
        )
        can_see_map_data = can_view(
            self, "calculated_map_visibility", user=user, for_report=for_report
        )
        is_owner = user is not None and user.id == self.user_id
        is_workout_suspended = self.suspended_at is not None
        additional_data = not is_workout_suspended or for_report or is_owner

        workout = self.get_workout_data(
            user,
            can_see_analysis_data=can_see_analysis_data,
            can_see_map_data=can_see_map_data,
            for_report=for_report,
            additional_data=additional_data,
            light=light,
            with_equipments=with_equipments,
        )

        workout["map"] = (
            self.map_id
            if self.map and can_see_map_data and additional_data
            else None
        )
        workout["with_gpx"] = (
            self.gpx is not None and can_see_map_data and additional_data
        )
        workout["with_analysis"] = (
            self.gpx is not None and can_see_analysis_data and additional_data
        )
        workout["suspended"] = is_workout_suspended
        workout["user"] = self.user.serialize()

        if is_owner or for_report:
            workout["suspended_at"] = self.suspended_at
            if self.suspension_action:
                workout["suspension"] = self.suspension_action.serialize(
                    current_user=user,  # type: ignore
                    full=False,
                )

        if light:
            workout["next_workout"] = None
            workout["previous_workout"] = None
            workout["bounds"] = []
            return workout

        if is_owner:
            date_from = params.get('from') if params else None
            date_to = params.get('to') if params else None
            distance_from = params.get('distance_from') if params else None
            distance_to = params.get('distance_to') if params else None
            duration_from = params.get('duration_from') if params else None
            duration_to = params.get('duration_to') if params else None
            ave_speed_from = params.get('ave_speed_from') if params else None
            ave_speed_to = params.get('ave_speed_to') if params else None
            max_speed_from = params.get('max_speed_from') if params else None
            max_speed_to = params.get('max_speed_to') if params else None
            sport_id = params.get('sport_id') if params else None
            previous_workout = (
                Workout.query.filter(
                    Workout.id != self.id,
                    Workout.user_id == self.user_id,
                    Workout.sport_id == sport_id if sport_id else True,
                    Workout.workout_date <= self.workout_date,
                    (
                        Workout.workout_date
                        >= datetime.datetime.strptime(date_from, '%Y-%m-%d')
                        if date_from
                        else True
                    ),
                    (
                        Workout.workout_date
                        <= datetime.datetime.strptime(date_to, '%Y-%m-%d')
                        if date_to
                        else True
                    ),
                    (
                        Workout.distance >= float(distance_from)
                        if distance_from
                        else True
                    ),
                    (
                        Workout.distance <= float(distance_to)
                        if distance_to
                        else True
                    ),
                    (
                        Workout.duration >= convert_in_duration(duration_from)
                        if duration_from
                        else True
                    ),
                    (
                        Workout.duration <= convert_in_duration(duration_to)
                        if duration_to
                        else True
                    ),
                    (
                        Workout.ave_speed >= float(ave_speed_from)
                        if ave_speed_from
                        else True
                    ),
                    (
                        Workout.ave_speed <= float(ave_speed_to)
                        if ave_speed_to
                        else True
                    ),
                    (
                        Workout.max_speed >= float(max_speed_from)
                        if max_speed_from
                        else True
                    ),
                    (
                        Workout.max_speed <= float(max_speed_to)
                        if max_speed_to
                        else True
                    ),
                )
                .order_by(Workout.workout_date.desc())
                .first()
            )
            next_workout = (
                Workout.query.filter(
                    Workout.id != self.id,
                    Workout.user_id == self.user_id,
                    Workout.sport_id == sport_id if sport_id else True,
                    Workout.workout_date >= self.workout_date,
                    (
                        Workout.workout_date
                        >= datetime.datetime.strptime(date_from, '%Y-%m-%d')
                        if date_from
                        else True
                    ),
                    (
                        Workout.workout_date
                        <= datetime.datetime.strptime(date_to, '%Y-%m-%d')
                        if date_to
                        else True
                    ),
                    (
                        Workout.distance >= float(distance_from)
                        if distance_from
                        else True
                    ),
                    (
                        Workout.distance <= float(distance_to)
                        if distance_to
                        else True
                    ),
                    (
                        Workout.duration >= convert_in_duration(duration_from)
                        if duration_from
                        else True
                    ),
                    (
                        Workout.duration <= convert_in_duration(duration_to)
                        if duration_to
                        else True
                    ),
                    (
                        Workout.ave_speed >= float(ave_speed_from)
                        if ave_speed_from
                        else True
                    ),
                    (
                        Workout.ave_speed <= float(ave_speed_to)
                        if ave_speed_to
                        else True
                    ),
                )
                .order_by(Workout.workout_date.asc())
                .first()
            )

        else:
            next_workout = None
            previous_workout = None

        workout["next_workout"] = (
            next_workout.short_id if next_workout else None
        )
        workout["previous_workout"] = (
            previous_workout.short_id if previous_workout else None
        )
        workout["bounds"] = (
            [float(bound) for bound in self.bounds]
            if self.bounds and can_see_map_data and additional_data
            else []
        )
        if self.user.is_remote:
            workout['remote_url'] = self.remote_url
        return workout

    @classmethod
    def get_user_workout_records(cls, user_id: int, sport_id: int) -> Dict:
        """
        Note:
        Values for ascent are null for workouts without gpx
        """
        record_types_columns = {
            'AS': 'ave_speed',  # 'Average speed'
            'FD': 'distance',  # 'Farthest Distance'
            'HA': 'ascent',  # 'Highest Ascent'
            'LD': 'moving',  # 'Longest Duration'
            'MS': 'max_speed',  # 'Max speed'
        }
        records = {}
        for record_type, column in record_types_columns.items():
            column_sorted = getattr(getattr(Workout, column), 'desc')()
            record_workout = (
                Workout.query.filter(
                    Workout.user_id == user_id, Workout.sport_id == sport_id
                )
                .order_by(nulls_last(column_sorted), Workout.workout_date)
                .first()
            )
            records[record_type] = dict(
                record_value=(
                    getattr(record_workout, column) if record_workout else None
                ),
                workout=record_workout,
            )
        return records

    @federation_required
    def get_activities(self, activity_type: str) -> Tuple[Dict, Dict]:
        if activity_type in ['Create', 'Update']:
            workout_object = WorkoutObject(self, activity_type=activity_type)
            return workout_object.get_activity(), workout_object.get_activity(
                is_note=True
            )
        # Delete activity
        tombstone_object = TombstoneObject(self)
        delete_activity = tombstone_object.get_activity()
        # delete activities for workout and note are the same
        return delete_activity, delete_activity


@listens_for(Workout, 'after_insert')
def on_workout_insert(
    mapper: Mapper, connection: Connection, workout: Workout
) -> None:
    @listens_for(db.Session, 'after_flush', once=True)
    def receive_after_flush(session: Session, context: Any) -> None:
        # For now only create records for local workouts
        if not workout.remote_url:
            update_records(
                workout.user_id, workout.sport_id, connection, session
            )


@listens_for(Workout, 'after_update')
def on_workout_update(
    mapper: Mapper, connection: Connection, workout: Workout
) -> None:
    if object_session(workout).is_modified(workout, include_collections=True):

        @listens_for(db.Session, 'after_flush', once=True)
        def receive_after_flush(session: Session, context: Any) -> None:
            if workout.equipments:
                update_equipments(workout, connection)
            sports_list = [workout.sport_id]
            records = Record.query.filter_by(workout_id=workout.id).all()
            for rec in records:
                if rec.sport_id not in sports_list:
                    sports_list.append(rec.sport_id)
            for sport_id in sports_list:
                update_records(workout.user_id, sport_id, connection, session)


@listens_for(Workout, 'after_delete')
def on_workout_delete(
    mapper: Mapper, connection: Connection, old_workout: 'Workout'
) -> None:
    @listens_for(db.Session, 'after_flush', once=True)
    def receive_after_flush(session: Session, context: Any) -> None:
        # Equipments must be removed before deleting workout
        # in order to recalculate equipments totals
        if old_workout.equipments:
            raise Exception("equipments exists, remove them first")

        if old_workout.map:
            try:
                os.remove(get_absolute_file_path(old_workout.map))
            except OSError:
                appLog.error('map file not found when deleting workout')
        if old_workout.gpx:
            try:
                os.remove(get_absolute_file_path(old_workout.gpx))
            except OSError:
                appLog.error('gpx file not found when deleting workout')


@listens_for(Workout.equipments, 'append')
def on_workout_equipments_append(
    target: Workout, value: 'Equipment', initiator: 'AttributeEvent'
) -> None:
    value.total_distance = float(value.total_distance) + float(target.distance)
    value.total_duration += target.duration
    if target.moving:
        value.total_moving += target.moving
    value.total_workouts += 1


@listens_for(Workout.equipments, 'remove')
def on_workout_equipments_remove(
    target: Workout, value: 'Equipment', initiator: 'AttributeEvent'
) -> None:
    value.total_distance = float(value.total_distance) - float(target.distance)
    value.total_duration -= target.duration
    if target.moving:
        value.total_moving -= target.moving
    value.total_workouts -= 1


class WorkoutSegment(BaseModel):
    __tablename__ = 'workout_segments'
    workout_id = db.Column(
        db.Integer, db.ForeignKey('workouts.id'), primary_key=True
    )
    workout_uuid = db.Column(postgresql.UUID(as_uuid=True), nullable=False)
    segment_id = db.Column(db.Integer, primary_key=True)
    duration = db.Column(db.Interval, nullable=False)
    pauses = db.Column(db.Interval, nullable=True)
    moving = db.Column(db.Interval, nullable=True)
    distance = db.Column(db.Numeric(6, 3), nullable=True)  # kilometers
    min_alt = db.Column(db.Numeric(6, 2), nullable=True)  # meters
    max_alt = db.Column(db.Numeric(6, 2), nullable=True)  # meters
    descent = db.Column(db.Numeric(8, 3), nullable=True)  # meters
    ascent = db.Column(db.Numeric(8, 3), nullable=True)  # meters
    max_speed = db.Column(db.Numeric(6, 2), nullable=True)  # km/h
    ave_speed = db.Column(db.Numeric(6, 2), nullable=True)  # km/h

    def __str__(self) -> str:
        return (
            f'<Segment \'{self.segment_id}\' '
            f'for workout \'{encode_uuid(self.workout_uuid)}\'>'
        )

    def __init__(
        self, segment_id: int, workout_id: int, workout_uuid: UUID
    ) -> None:
        self.segment_id = segment_id
        self.workout_id = workout_id
        self.workout_uuid = workout_uuid

    def serialize(self) -> Dict:
        return {
            'workout_id': encode_uuid(self.workout_uuid),
            'segment_id': self.segment_id,
            'duration': str(self.duration) if self.duration else None,
            'pauses': str(self.pauses) if self.pauses else None,
            'moving': str(self.moving) if self.moving else None,
            'distance': float(self.distance) if self.distance else None,
            'min_alt': float(self.min_alt) if self.min_alt else None,
            'max_alt': float(self.max_alt) if self.max_alt else None,
            'descent': float(self.descent) if self.descent else None,
            'ascent': float(self.ascent) if self.ascent else None,
            'max_speed': float(self.max_speed) if self.max_speed else None,
            'ave_speed': float(self.ave_speed) if self.ave_speed else None,
        }


class Record(BaseModel):
    __tablename__ = "records"
    __table_args__ = (
        db.UniqueConstraint(
            'user_id', 'sport_id', 'record_type', name='user_sports_records'
        ),
        db.Index('workout_records', 'workout_id', 'record_type'),
    )
    id = db.Column(db.Integer, primary_key=True, autoincrement=True)
    user_id = db.Column(db.Integer, db.ForeignKey('users.id'), nullable=False)
    sport_id = db.Column(
        db.Integer, db.ForeignKey('sports.id'), nullable=False
    )
    workout_id = db.Column(
        db.Integer, db.ForeignKey('workouts.id'), nullable=False
    )
    workout_uuid = db.Column(postgresql.UUID(as_uuid=True), nullable=False)
    record_type = db.Column(Enum(*record_types, name="record_types"))
    workout_date = db.Column(db.DateTime, nullable=False)
    _value = db.Column("value", db.Integer, nullable=True)

    def __str__(self) -> str:
        return (
            f'<Record {self.sport.label} - '
            f'{self.record_type} - '
            f"{self.workout_date.strftime('%Y-%m-%d')}>"
        )

    def __init__(self, workout: Workout, record_type: str) -> None:
        self.user_id = workout.user_id
        self.sport_id = workout.sport_id
        self.workout_id = workout.id
        self.workout_uuid = workout.uuid
        self.record_type = record_type
        self.workout_date = workout.workout_date

    @hybrid_property
    def value(self) -> Optional[Union[datetime.timedelta, float]]:
        if self._value is None:
            return None
        if self.record_type == 'LD':
            return datetime.timedelta(seconds=self._value)
        elif self.record_type in ['AS', 'MS']:
            return float(self._value / 100)
        else:  # 'FD' or 'HA'
            return float(self._value / 1000)

    @value.setter  # type: ignore
    def value(self, val: Union[str, float]) -> None:
        self._value = convert_value_to_integer(self.record_type, val)

    def serialize(self) -> Dict:
        if self.value is None:
            value = None
        elif self.record_type in ['AS', 'FD', 'HA', 'MS']:
            value = float(self.value)  # type: ignore
        else:  # 'LD'
            value = str(self.value)  # type: ignore

        return {
            'id': self.id,
            'user': self.user.username,
            'sport_id': self.sport_id,
            'workout_id': encode_uuid(self.workout_uuid),
            'record_type': self.record_type,
            'workout_date': self.workout_date,
            'value': value,
        }


@listens_for(Record, 'after_delete')
def on_record_delete(
    mapper: Mapper, connection: Connection, old_record: Record
) -> None:
    @listens_for(db.Session, 'after_flush', once=True)
    def receive_after_flush(session: Session, context: Any) -> None:
        workout = old_record.workout
        new_records = Workout.get_user_workout_records(
            workout.user_id, workout.sport_id
        )
        for record_type, record_data in new_records.items():
            if (
                record_data['record_value']
                and record_type == old_record.record_type
            ):
                new_record = Record(
                    workout=record_data['workout'], record_type=record_type
                )
                new_record.value = record_data['record_value']  # type: ignore
                session.add(new_record)


class WorkoutLike(BaseModel):
    __tablename__ = 'workout_likes'
    __table_args__ = (
        db.UniqueConstraint(
            'user_id', 'workout_id', name='user_id_workout_id_unique'
        ),
    )
    id = db.Column(db.Integer, primary_key=True, autoincrement=True)
    created_at = db.Column(db.DateTime, nullable=False)
    user_id = db.Column(
        db.Integer,
        db.ForeignKey('users.id', ondelete='CASCADE'),
        nullable=False,
    )
    workout_id = db.Column(
        db.Integer,
        db.ForeignKey('workouts.id', ondelete="CASCADE"),
        nullable=False,
    )

    user = db.relationship("User", lazy=True)
    workout = db.relationship("Workout", lazy=True)

    def __init__(
        self,
        user_id: int,
        workout_id: int,
        created_at: Optional[datetime.datetime] = None,
    ) -> None:
        self.user_id = user_id
        self.workout_id = workout_id
        self.created_at = (
            datetime.datetime.utcnow() if created_at is None else created_at
        )

    def get_activity(self, is_undo: bool = False) -> Dict:
        return LikeObject(
            actor_ap_id=self.user.actor.activitypub_id,
            target_object_ap_id=self.workout.ap_id,
            like_id=self.id,
            is_undo=is_undo,
        ).get_activity()


@listens_for(WorkoutLike, 'after_insert')
def on_workout_like_insert(
    mapper: Mapper, connection: Connection, new_workout_like: WorkoutLike
) -> None:
    @listens_for(db.Session, 'after_flush', once=True)
    def receive_after_flush(session: Session, context: Connection) -> None:
        from fittrackee.users.models import Notification

        workout = Workout.query.filter_by(
            id=new_workout_like.workout_id
        ).first()
        if new_workout_like.user_id != workout.user_id:
            notification = Notification(
                from_user_id=new_workout_like.user_id,
                to_user_id=workout.user_id,
                created_at=new_workout_like.created_at,
                event_type='workout_like',
                event_object_id=workout.id,
            )
            session.add(notification)


@listens_for(WorkoutLike, 'after_delete')
def on_workout_like_delete(
    mapper: Mapper, connection: Connection, old_workout_like: WorkoutLike
) -> None:
    @listens_for(db.Session, 'after_flush', once=True)
    def receive_after_flush(session: Session, context: Any) -> None:
        from fittrackee.users.models import Notification

        workout = Workout.query.filter_by(
            id=old_workout_like.workout_id
        ).first()
        Notification.query.filter_by(
            from_user_id=old_workout_like.user_id,
            to_user_id=workout.user_id,
            event_type='workout_like',
            event_object_id=workout.id,
        ).delete()<|MERGE_RESOLUTION|>--- conflicted
+++ resolved
@@ -279,16 +279,13 @@
         nullable=False,
     )
     suspended_at = db.Column(db.DateTime, nullable=True)
-<<<<<<< HEAD
-    ap_id = db.Column(db.Text(), nullable=True)
-    remote_url = db.Column(db.Text(), nullable=True)
-=======
     analysis_visibility = db.Column(
         Enum(VisibilityLevel, name='visibility_levels'),
         server_default='PRIVATE',
         nullable=False,
     )
->>>>>>> f9cbcc88
+    ap_id = db.Column(db.Text(), nullable=True)
+    remote_url = db.Column(db.Text(), nullable=True)
 
     segments = db.relationship(
         'WorkoutSegment',
