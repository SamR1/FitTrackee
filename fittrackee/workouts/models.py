--- conflicted
+++ resolved
@@ -1,11 +1,7 @@
 import os
 from datetime import datetime, timedelta, timezone
 from decimal import Decimal
-<<<<<<< HEAD
-from typing import TYPE_CHECKING, Any, Dict, Optional, Tuple, Union
-=======
-from typing import TYPE_CHECKING, Any, Dict, List, Optional, Union
->>>>>>> 5eeac3d1
+from typing import TYPE_CHECKING, Any, Dict, List, Optional, Tuple, Union
 from uuid import UUID, uuid4
 
 from sqlalchemy.dialects import postgresql
@@ -319,8 +315,8 @@
         server_default='PRIVATE',
         nullable=False,
     )
-    ap_id = db.Column(db.Text(), nullable=True)
-    remote_url = db.Column(db.Text(), nullable=True)
+    ap_id: Mapped[Optional[str]] = mapped_column(db.Text(), nullable=True)
+    remote_url: Mapped[Optional[str]] = mapped_column(db.Text(), nullable=True)
 
     user: Mapped["User"] = relationship(
         'User', lazy='select', single_parent=True
