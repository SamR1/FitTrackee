import datetime
import os
from decimal import Decimal
from typing import TYPE_CHECKING, Any, Dict, Optional, Tuple, Union
from uuid import UUID, uuid4

from sqlalchemy.dialects import postgresql
from sqlalchemy.engine.base import Connection
from sqlalchemy.event import listens_for
from sqlalchemy.ext.hybrid import hybrid_property
from sqlalchemy.orm.mapper import Mapper
from sqlalchemy.orm.session import Session, object_session
from sqlalchemy.sql.expression import nulls_last
from sqlalchemy.types import JSON, Enum

from fittrackee import BaseModel, appLog, db
from fittrackee.comments.models import Comment
from fittrackee.equipments.models import WorkoutEquipment
from fittrackee.federation.decorators import federation_required
from fittrackee.federation.objects.like import LikeObject
from fittrackee.federation.objects.tombstone import TombstoneObject
from fittrackee.federation.objects.workout import WorkoutObject
from fittrackee.files import get_absolute_file_path
from fittrackee.privacy_levels import (
    PrivacyLevel,
    can_view,
    get_map_visibility,
)
from fittrackee.utils import encode_uuid

from .exceptions import WorkoutForbiddenException
from .utils.convert import convert_in_duration, convert_value_to_integer

if TYPE_CHECKING:
    from sqlalchemy.orm.attributes import AttributeEvent

    from fittrackee.administration.models import AdminAction
    from fittrackee.equipments.models import Equipment
    from fittrackee.users.models import User

record_types = [
    'AS',  # 'Best Average Speed'
    'FD',  # 'Farthest Distance'
    'HA',  # 'Highest Ascent'
    'LD',  # 'Longest Duration'
    'MS',  # 'Max speed'
]


def update_records(
    user_id: int, sport_id: int, connection: Connection, session: Session
) -> None:
    record_table = Record.__table__
    new_records = Workout.get_user_workout_records(user_id, sport_id)
    for record_type, record_data in new_records.items():
        if record_data['record_value']:
            record = Record.query.filter_by(
                user_id=user_id, sport_id=sport_id, record_type=record_type
            ).first()
            if record:
                value = convert_value_to_integer(
                    record_type, record_data['record_value']
                )
                connection.execute(
                    record_table.update()
                    .where(record_table.c.id == record.id)
                    .values(
                        value=value,
                        workout_id=record_data['workout'].id,
                        workout_uuid=record_data['workout'].uuid,
                        workout_date=record_data['workout'].workout_date,
                    )
                )
            else:
                new_record = Record(
                    workout=record_data['workout'], record_type=record_type
                )
                new_record.value = record_data['record_value']  # type: ignore
                session.add(new_record)
        else:
            connection.execute(
                record_table.delete()
                .where(record_table.c.user_id == user_id)
                .where(record_table.c.sport_id == sport_id)
                .where(record_table.c.record_type == record_type)
            )


def format_value(
    value: Union[Decimal, datetime.timedelta], attribute: str
) -> Union[float, datetime.timedelta]:
    return float(value) if attribute == 'distance' else value  # type: ignore


def update_equipments(workout: 'Workout', connection: Connection) -> None:
    from fittrackee.equipments.models import Equipment

    instance_state = db.inspect(workout)
    workout_values = {}

    for attribute in ["distance", "duration", "moving"]:
        state_history = instance_state.attrs[attribute].load_history()
        if len(state_history.added) > 0 and len(state_history.deleted) > 0:
            workout_values[attribute] = {
                'new': format_value(state_history.added[0], attribute),
                'old': format_value(state_history.deleted[0], attribute),
            }
    if not workout_values:
        return

    equipment_table = Equipment.__table__
    for equipment in workout.equipments:
        equipment_values = {}
        for attribute, value in workout_values.items():
            column = getattr(equipment, f"total_{attribute}")
            equipment_values[f"total_{attribute}"] = (
                format_value(column, attribute)  # type: ignore
                - value["old"]
                + value["new"]
            )

        connection.execute(
            equipment_table.update()
            .where(equipment_table.c.id == equipment.id)
            .values(**equipment_values)
        )


class Sport(BaseModel):
    __tablename__ = 'sports'
    id = db.Column(db.Integer, primary_key=True, autoincrement=True)
    label = db.Column(db.String(50), unique=True, nullable=False)
    is_active = db.Column(db.Boolean, default=True, nullable=False)
    stopped_speed_threshold = db.Column(db.Float, default=1.0, nullable=False)
    workouts = db.relationship(
        'Workout',
        lazy=True,
        backref=db.backref('sport', lazy='joined', single_parent=True),
    )
    records = db.relationship(
        'Record',
        lazy=True,
        backref=db.backref('sport', lazy='joined', single_parent=True),
    )

    def __repr__(self) -> str:
        return f'<Sport {self.label!r}>'

    def __init__(self, label: str) -> None:
        self.label = label

    @property
    def has_workouts(self) -> bool:
        return (
            db.session.query(Workout.id)
            .filter_by(sport_id=self.id)
            .limit(1)
            .count()
            > 0
        )

    def serialize(
        self,
        *,
        check_workouts: bool = False,
        sport_preferences: Optional[Dict] = None,
    ) -> Dict:
        serialized_sport = {
            'id': self.id,
            'label': self.label,
            'is_active': self.is_active,
            'is_active_for_user': (
                self.is_active
                if sport_preferences is None
                else (sport_preferences['is_active'] and self.is_active)
            ),
            'color': (
                None
                if sport_preferences is None
                else sport_preferences['color']
            ),
            'stopped_speed_threshold': (
                self.stopped_speed_threshold
                if sport_preferences is None
                else sport_preferences['stopped_speed_threshold']
            ),
        }
        if check_workouts:
            serialized_sport['has_workouts'] = self.has_workouts

        serialized_sport['default_equipments'] = (
            []
            if sport_preferences is None
            else sport_preferences['default_equipments']
        )

        return serialized_sport


class Workout(BaseModel):
    __tablename__ = 'workouts'
    id = db.Column(db.Integer, primary_key=True, autoincrement=True)
    uuid = db.Column(
        postgresql.UUID(as_uuid=True),
        default=uuid4,
        unique=True,
        nullable=False,
    )
    user_id = db.Column(
        db.Integer, db.ForeignKey('users.id'), index=True, nullable=False
    )
    sport_id = db.Column(
        db.Integer, db.ForeignKey('sports.id'), index=True, nullable=False
    )
    title = db.Column(db.String(255), nullable=True)
    gpx = db.Column(db.String(255), nullable=True)
    creation_date = db.Column(db.DateTime, default=datetime.datetime.utcnow)
    modification_date = db.Column(
        db.DateTime, onupdate=datetime.datetime.utcnow
    )
    workout_date = db.Column(db.DateTime, index=True, nullable=False)
    duration = db.Column(db.Interval, nullable=False)
    pauses = db.Column(db.Interval, nullable=True)
    moving = db.Column(db.Interval, nullable=True)
    distance = db.Column(db.Numeric(6, 3), nullable=True)  # kilometers
    min_alt = db.Column(db.Numeric(6, 2), nullable=True)  # meters
    max_alt = db.Column(db.Numeric(6, 2), nullable=True)  # meters
    descent = db.Column(db.Numeric(8, 3), nullable=True)  # meters
    ascent = db.Column(db.Numeric(8, 3), nullable=True)  # meters
    max_speed = db.Column(db.Numeric(6, 2), nullable=True)  # km/h
    ave_speed = db.Column(db.Numeric(6, 2), nullable=True)  # km/h
    bounds = db.Column(postgresql.ARRAY(db.Float), nullable=True)
    map = db.Column(db.String(255), nullable=True)
    map_id = db.Column(db.String(50), index=True, nullable=True)
    weather_start = db.Column(JSON, nullable=True)
    weather_end = db.Column(JSON, nullable=True)
    notes = db.Column(db.String(500), nullable=True)
    workout_visibility = db.Column(
        Enum(PrivacyLevel, name='privacy_levels'),
        server_default='PRIVATE',
        nullable=False,
    )
    map_visibility = db.Column(
        Enum(PrivacyLevel, name='privacy_levels'),
        server_default='PRIVATE',
        nullable=False,
    )
    suspended_at = db.Column(db.DateTime, nullable=True)
    ap_id = db.Column(db.Text(), nullable=True)
    remote_url = db.Column(db.Text(), nullable=True)

    segments = db.relationship(
        'WorkoutSegment',
        lazy=True,
        cascade='all, delete',
        backref=db.backref('workout', lazy='joined', single_parent=True),
    )
    records = db.relationship(
        'Record',
        lazy=True,
        cascade='all, delete',
        backref=db.backref('workout', lazy='joined', single_parent=True),
        order_by='Record.record_type.asc()',
    )
    equipments = db.relationship(
        'Equipment', secondary=WorkoutEquipment, back_populates='workouts'
    )
    comments = db.relationship(
        Comment,
        lazy=True,
        backref=db.backref('workout', lazy='joined', single_parent=True),
    )
    likes = db.relationship(
        "User",
        secondary="workout_likes",
        primaryjoin="Workout.id == WorkoutLike.workout_id",
        secondaryjoin="WorkoutLike.user_id == User.id",
        lazy="dynamic",
        viewonly=True,
    )

    def __str__(self) -> str:
        return f'<Workout \'{self.sport.label}\' - {self.workout_date}>'

    def __init__(
        self,
        user_id: int,
        sport_id: int,
        workout_date: datetime.datetime,
        distance: float,
        duration: datetime.timedelta,
    ) -> None:
        self.user_id = user_id
        self.sport_id = sport_id
        self.workout_date = workout_date
        self.distance = distance
        self.duration = duration

    @property
    def short_id(self) -> str:
        return encode_uuid(self.uuid)

    @property
    def calculated_map_visibility(self) -> PrivacyLevel:
        return get_map_visibility(self.map_visibility, self.workout_visibility)

    def liked_by(self, user: 'User') -> bool:
        return user in self.likes.all()

    @property
    def suspension_action(self) -> Optional['AdminAction']:
        if self.suspended_at is None:
            return None

        from fittrackee.administration.models import AdminAction

        return (
            AdminAction.query.filter(
                AdminAction.workout_id == self.id,
                AdminAction.action_type == "workout_suspension",
            )
            .order_by(AdminAction.created_at.desc())
            .first()
        )

    def get_workout_data(
        self,
        user: Optional['User'],
        can_see_map_data: Optional[bool] = None,
        for_report: bool = False,
        additional_data: bool = False,
    ) -> Dict:
        if can_see_map_data is None:
            can_see_map_data = can_view(
                self,
                "calculated_map_visibility",
                user=user,
                for_report=for_report,
            )
        if additional_data:
            return {
                'id': self.short_id,  # WARNING: client use uuid as id
                'sport_id': self.sport_id,
                'title': self.title,
                'creation_date': self.creation_date,
                'modification_date': self.modification_date,
                'workout_date': self.workout_date,
                'duration': None
                if self.duration is None
                else str(self.duration),
                'pauses': str(self.pauses) if self.pauses else None,
                'moving': None if self.moving is None else str(self.moving),
                'distance': (
                    None if self.distance is None else float(self.distance)
                ),
                'min_alt': None
                if self.min_alt is None
                else float(self.min_alt),
                'max_alt': None
                if self.max_alt is None
                else float(self.max_alt),
                'descent': None
                if self.descent is None
                else float(self.descent),
                'ascent': None if self.ascent is None else float(self.ascent),
                'max_speed': (
                    None if self.max_speed is None else float(self.max_speed)
                ),
                'ave_speed': (
                    None if self.ave_speed is None else float(self.ave_speed)
                ),
                'equipments': [
                    equipment.serialize() for equipment in self.equipments
                ],
                'records': (
                    []
                    if for_report
                    else [record.serialize() for record in self.records]
                ),
                'segments': (
                    [segment.serialize() for segment in self.segments]
                    if can_see_map_data
                    else []
                ),
                'weather_start': self.weather_start,
                'weather_end': self.weather_end,
                'notes': self.notes
                if user and user.id == self.user_id
                else None,
                'map_visibility': self.calculated_map_visibility.value,
                'workout_visibility': self.workout_visibility.value,
                'likes_count': self.likes.count(),
                'liked': self.liked_by(user) if user else False,
            }

        return {
            'id': self.short_id,  # WARNING: client use uuid as id
            'sport_id': self.sport_id,
            'title': '',
            'creation_date': None,
            'modification_date': None,
            'workout_date': self.workout_date,
            'duration': None,
            'pauses': None,
            'moving': None,
            'distance': None,
            'min_alt': None,
            'max_alt': None,
            'descent': None,
            'ascent': None,
            'max_speed': None,
            'ave_speed': None,
            'equipments': [],
            'records': [],
            'segments': [],
            'weather_start': None,
            'weather_end': None,
            'notes': '',
            'map_visibility': None,
            'workout_visibility': self.workout_visibility.value,
            'likes_count': 0,
            'liked': False,
        }

    def serialize(
        self,
        user: Optional['User'] = None,
        params: Optional[Dict] = None,
        for_report: bool = False,
    ) -> Dict:
        if not can_view(
            self, "workout_visibility", user=user, for_report=for_report
        ):
            raise WorkoutForbiddenException()
        can_see_map_data = can_view(
            self, "calculated_map_visibility", user=user, for_report=for_report
        )
        is_owner = user and user.id == self.user_id
        if is_owner:
            date_from = params.get('from') if params else None
            date_to = params.get('to') if params else None
            distance_from = params.get('distance_from') if params else None
            distance_to = params.get('distance_to') if params else None
            duration_from = params.get('duration_from') if params else None
            duration_to = params.get('duration_to') if params else None
            ave_speed_from = params.get('ave_speed_from') if params else None
            ave_speed_to = params.get('ave_speed_to') if params else None
            max_speed_from = params.get('max_speed_from') if params else None
            max_speed_to = params.get('max_speed_to') if params else None
            sport_id = params.get('sport_id') if params else None
            previous_workout = (
                Workout.query.filter(
                    Workout.id != self.id,
                    Workout.user_id == self.user_id,
                    Workout.sport_id == sport_id if sport_id else True,
                    Workout.workout_date <= self.workout_date,
                    (
                        Workout.workout_date
                        >= datetime.datetime.strptime(date_from, '%Y-%m-%d')
                        if date_from
                        else True
                    ),
                    (
                        Workout.workout_date
                        <= datetime.datetime.strptime(date_to, '%Y-%m-%d')
                        if date_to
                        else True
                    ),
                    (
                        Workout.distance >= float(distance_from)
                        if distance_from
                        else True
                    ),
                    (
                        Workout.distance <= float(distance_to)
                        if distance_to
                        else True
                    ),
                    (
                        Workout.duration >= convert_in_duration(duration_from)
                        if duration_from
                        else True
                    ),
                    (
                        Workout.duration <= convert_in_duration(duration_to)
                        if duration_to
                        else True
                    ),
                    (
                        Workout.ave_speed >= float(ave_speed_from)
                        if ave_speed_from
                        else True
                    ),
                    (
                        Workout.ave_speed <= float(ave_speed_to)
                        if ave_speed_to
                        else True
                    ),
                    (
                        Workout.max_speed >= float(max_speed_from)
                        if max_speed_from
                        else True
                    ),
                    (
                        Workout.max_speed <= float(max_speed_to)
                        if max_speed_to
                        else True
                    ),
                )
                .order_by(Workout.workout_date.desc())
                .first()
            )
            next_workout = (
                Workout.query.filter(
                    Workout.id != self.id,
                    Workout.user_id == self.user_id,
                    Workout.sport_id == sport_id if sport_id else True,
                    Workout.workout_date >= self.workout_date,
                    (
                        Workout.workout_date
                        >= datetime.datetime.strptime(date_from, '%Y-%m-%d')
                        if date_from
                        else True
                    ),
                    (
                        Workout.workout_date
                        <= datetime.datetime.strptime(date_to, '%Y-%m-%d')
                        if date_to
                        else True
                    ),
                    (
                        Workout.distance >= float(distance_from)
                        if distance_from
                        else True
                    ),
                    (
                        Workout.distance <= float(distance_to)
                        if distance_to
                        else True
                    ),
                    (
                        Workout.duration >= convert_in_duration(duration_from)
                        if duration_from
                        else True
                    ),
                    (
                        Workout.duration <= convert_in_duration(duration_to)
                        if duration_to
                        else True
                    ),
                    (
                        Workout.ave_speed >= float(ave_speed_from)
                        if ave_speed_from
                        else True
                    ),
                    (
                        Workout.ave_speed <= float(ave_speed_to)
                        if ave_speed_to
                        else True
                    ),
                )
                .order_by(Workout.workout_date.asc())
                .first()
            )
        else:
            next_workout = None
            previous_workout = None

        additional_data = (
            self.suspended_at is None
            or for_report
            or (user is not None and user.id == self.user_id)
        )
        workout = self.get_workout_data(
            user, can_see_map_data, for_report, additional_data
        )

        workout["next_workout"] = (
            next_workout.short_id if next_workout else None
        )
        workout["previous_workout"] = (
            previous_workout.short_id if previous_workout else None
        )
        workout["bounds"] = (
            [float(bound) for bound in self.bounds]
            if self.bounds and can_see_map_data and additional_data
            else []
        )
        workout["user"] = self.user.serialize()
<<<<<<< HEAD
        workout["map"] = self.map_id if self.map and can_see_map_data else None
        workout["with_gpx"] = self.gpx is not None and can_see_map_data
        if self.user.is_remote:
            workout['remote_url'] = self.remote_url
=======
        workout["map"] = (
            self.map_id
            if self.map and can_see_map_data and additional_data
            else None
        )
        workout["with_gpx"] = (
            self.gpx is not None and can_see_map_data and additional_data
        )
>>>>>>> cc101431

        if self.suspended_at:
            workout['suspended'] = True
            if user and user.id == self.user_id and self.suspension_action:
                workout["suspension"] = self.suspension_action.serialize(
                    current_user=user, full=False
                )
        if is_owner or (user and user.admin and for_report):
            workout["suspended_at"] = self.suspended_at
        return workout

    @classmethod
    def get_user_workout_records(cls, user_id: int, sport_id: int) -> Dict:
        """
        Note:
        Values for ascent are null for workouts without gpx
        """
        record_types_columns = {
            'AS': 'ave_speed',  # 'Average speed'
            'FD': 'distance',  # 'Farthest Distance'
            'HA': 'ascent',  # 'Highest Ascent'
            'LD': 'moving',  # 'Longest Duration'
            'MS': 'max_speed',  # 'Max speed'
        }
        records = {}
        for record_type, column in record_types_columns.items():
            column_sorted = getattr(getattr(Workout, column), 'desc')()
            record_workout = (
                Workout.query.filter(
                    Workout.user_id == user_id, Workout.sport_id == sport_id
                )
                .order_by(nulls_last(column_sorted), Workout.workout_date)
                .first()
            )
            records[record_type] = dict(
                record_value=(
                    getattr(record_workout, column) if record_workout else None
                ),
                workout=record_workout,
            )
        return records

    @federation_required
    def get_activities(self, activity_type: str) -> Tuple[Dict, Dict]:
        if activity_type in ['Create', 'Update']:
            workout_object = WorkoutObject(self, activity_type=activity_type)
            return workout_object.get_activity(), workout_object.get_activity(
                is_note=True
            )
        # Delete activity
        tombstone_object = TombstoneObject(self)
        delete_activity = tombstone_object.get_activity()
        # delete activities for workout and note are the same
        return delete_activity, delete_activity


@listens_for(Workout, 'after_insert')
def on_workout_insert(
    mapper: Mapper, connection: Connection, workout: Workout
) -> None:
    @listens_for(db.Session, 'after_flush', once=True)
    def receive_after_flush(session: Session, context: Any) -> None:
        # For now only create records for local workouts
        if not workout.remote_url:
            update_records(
                workout.user_id, workout.sport_id, connection, session
            )


@listens_for(Workout, 'after_update')
def on_workout_update(
    mapper: Mapper, connection: Connection, workout: Workout
) -> None:
    if object_session(workout).is_modified(workout, include_collections=True):

        @listens_for(db.Session, 'after_flush', once=True)
        def receive_after_flush(session: Session, context: Any) -> None:
            if workout.equipments:
                update_equipments(workout, connection)
            sports_list = [workout.sport_id]
            records = Record.query.filter_by(workout_id=workout.id).all()
            for rec in records:
                if rec.sport_id not in sports_list:
                    sports_list.append(rec.sport_id)
            for sport_id in sports_list:
                update_records(workout.user_id, sport_id, connection, session)


@listens_for(Workout, 'after_delete')
def on_workout_delete(
    mapper: Mapper, connection: Connection, old_workout: 'Workout'
) -> None:
    @listens_for(db.Session, 'after_flush', once=True)
    def receive_after_flush(session: Session, context: Any) -> None:
        # Equipments must be removed before deleting workout
        # in order to recalculate equipments totals
        if old_workout.equipments:
            raise Exception("equipments exists, remove them first")

        if old_workout.map:
            try:
                os.remove(get_absolute_file_path(old_workout.map))
            except OSError:
                appLog.error('map file not found when deleting workout')
        if old_workout.gpx:
            try:
                os.remove(get_absolute_file_path(old_workout.gpx))
            except OSError:
                appLog.error('gpx file not found when deleting workout')


@listens_for(Workout.equipments, 'append')
def on_workout_equipments_append(
    target: Workout, value: 'Equipment', initiator: 'AttributeEvent'
) -> None:
    value.total_distance = float(value.total_distance) + float(target.distance)
    value.total_duration += target.duration
    if target.moving:
        value.total_moving += target.moving
    value.total_workouts += 1


@listens_for(Workout.equipments, 'remove')
def on_workout_equipments_remove(
    target: Workout, value: 'Equipment', initiator: 'AttributeEvent'
) -> None:
    value.total_distance = float(value.total_distance) - float(target.distance)
    value.total_duration -= target.duration
    if target.moving:
        value.total_moving -= target.moving
    value.total_workouts -= 1


class WorkoutSegment(BaseModel):
    __tablename__ = 'workout_segments'
    workout_id = db.Column(
        db.Integer, db.ForeignKey('workouts.id'), primary_key=True
    )
    workout_uuid = db.Column(postgresql.UUID(as_uuid=True), nullable=False)
    segment_id = db.Column(db.Integer, primary_key=True)
    duration = db.Column(db.Interval, nullable=False)
    pauses = db.Column(db.Interval, nullable=True)
    moving = db.Column(db.Interval, nullable=True)
    distance = db.Column(db.Numeric(6, 3), nullable=True)  # kilometers
    min_alt = db.Column(db.Numeric(6, 2), nullable=True)  # meters
    max_alt = db.Column(db.Numeric(6, 2), nullable=True)  # meters
    descent = db.Column(db.Numeric(8, 3), nullable=True)  # meters
    ascent = db.Column(db.Numeric(8, 3), nullable=True)  # meters
    max_speed = db.Column(db.Numeric(6, 2), nullable=True)  # km/h
    ave_speed = db.Column(db.Numeric(6, 2), nullable=True)  # km/h

    def __str__(self) -> str:
        return (
            f'<Segment \'{self.segment_id}\' '
            f'for workout \'{encode_uuid(self.workout_uuid)}\'>'
        )

    def __init__(
        self, segment_id: int, workout_id: int, workout_uuid: UUID
    ) -> None:
        self.segment_id = segment_id
        self.workout_id = workout_id
        self.workout_uuid = workout_uuid

    def serialize(self) -> Dict:
        return {
            'workout_id': encode_uuid(self.workout_uuid),
            'segment_id': self.segment_id,
            'duration': str(self.duration) if self.duration else None,
            'pauses': str(self.pauses) if self.pauses else None,
            'moving': str(self.moving) if self.moving else None,
            'distance': float(self.distance) if self.distance else None,
            'min_alt': float(self.min_alt) if self.min_alt else None,
            'max_alt': float(self.max_alt) if self.max_alt else None,
            'descent': float(self.descent) if self.descent else None,
            'ascent': float(self.ascent) if self.ascent else None,
            'max_speed': float(self.max_speed) if self.max_speed else None,
            'ave_speed': float(self.ave_speed) if self.ave_speed else None,
        }


class Record(BaseModel):
    __tablename__ = "records"
    __table_args__ = (
        db.UniqueConstraint(
            'user_id', 'sport_id', 'record_type', name='user_sports_records'
        ),
        db.Index('workout_records', 'workout_id', 'record_type'),
    )
    id = db.Column(db.Integer, primary_key=True, autoincrement=True)
    user_id = db.Column(db.Integer, db.ForeignKey('users.id'), nullable=False)
    sport_id = db.Column(
        db.Integer, db.ForeignKey('sports.id'), nullable=False
    )
    workout_id = db.Column(
        db.Integer, db.ForeignKey('workouts.id'), nullable=False
    )
    workout_uuid = db.Column(postgresql.UUID(as_uuid=True), nullable=False)
    record_type = db.Column(Enum(*record_types, name="record_types"))
    workout_date = db.Column(db.DateTime, nullable=False)
    _value = db.Column("value", db.Integer, nullable=True)

    def __str__(self) -> str:
        return (
            f'<Record {self.sport.label} - '
            f'{self.record_type} - '
            f"{self.workout_date.strftime('%Y-%m-%d')}>"
        )

    def __init__(self, workout: Workout, record_type: str) -> None:
        self.user_id = workout.user_id
        self.sport_id = workout.sport_id
        self.workout_id = workout.id
        self.workout_uuid = workout.uuid
        self.record_type = record_type
        self.workout_date = workout.workout_date

    @hybrid_property
    def value(self) -> Optional[Union[datetime.timedelta, float]]:
        if self._value is None:
            return None
        if self.record_type == 'LD':
            return datetime.timedelta(seconds=self._value)
        elif self.record_type in ['AS', 'MS']:
            return float(self._value / 100)
        else:  # 'FD' or 'HA'
            return float(self._value / 1000)

    @value.setter  # type: ignore
    def value(self, val: Union[str, float]) -> None:
        self._value = convert_value_to_integer(self.record_type, val)

    def serialize(self) -> Dict:
        if self.value is None:
            value = None
        elif self.record_type in ['AS', 'FD', 'HA', 'MS']:
            value = float(self.value)  # type: ignore
        else:  # 'LD'
            value = str(self.value)  # type: ignore

        return {
            'id': self.id,
            'user': self.user.username,
            'sport_id': self.sport_id,
            'workout_id': encode_uuid(self.workout_uuid),
            'record_type': self.record_type,
            'workout_date': self.workout_date,
            'value': value,
        }


@listens_for(Record, 'after_delete')
def on_record_delete(
    mapper: Mapper, connection: Connection, old_record: Record
) -> None:
    @listens_for(db.Session, 'after_flush', once=True)
    def receive_after_flush(session: Session, context: Any) -> None:
        workout = old_record.workout
        new_records = Workout.get_user_workout_records(
            workout.user_id, workout.sport_id
        )
        for record_type, record_data in new_records.items():
            if (
                record_data['record_value']
                and record_type == old_record.record_type
            ):
                new_record = Record(
                    workout=record_data['workout'], record_type=record_type
                )
                new_record.value = record_data['record_value']  # type: ignore
                session.add(new_record)


class WorkoutLike(BaseModel):
    __tablename__ = 'workout_likes'
    __table_args__ = (
        db.UniqueConstraint(
            'user_id', 'workout_id', name='user_id_workout_id_unique'
        ),
    )
    id = db.Column(db.Integer, primary_key=True, autoincrement=True)
    created_at = db.Column(db.DateTime, nullable=False)
    user_id = db.Column(
        db.Integer,
        db.ForeignKey('users.id', ondelete='CASCADE'),
        nullable=False,
    )
    workout_id = db.Column(
        db.Integer,
        db.ForeignKey('workouts.id', ondelete="CASCADE"),
        nullable=False,
    )

    user = db.relationship("User", lazy=True)
    workout = db.relationship("Workout", lazy=True)

    def __init__(
        self,
        user_id: int,
        workout_id: int,
        created_at: Optional[datetime.datetime] = None,
    ) -> None:
        self.user_id = user_id
        self.workout_id = workout_id
        self.created_at = (
            datetime.datetime.utcnow() if created_at is None else created_at
        )

    def get_activity(self, is_undo: bool = False) -> Dict:
        return LikeObject(
            actor_ap_id=self.user.actor.activitypub_id,
            target_object_ap_id=self.workout.ap_id,
            like_id=self.id,
            is_undo=is_undo,
        ).get_activity()


@listens_for(WorkoutLike, 'after_insert')
def on_workout_like_insert(
    mapper: Mapper, connection: Connection, new_workout_like: WorkoutLike
) -> None:
    @listens_for(db.Session, 'after_flush', once=True)
    def receive_after_flush(session: Session, context: Connection) -> None:
        from fittrackee.users.models import Notification

        workout = Workout.query.filter_by(
            id=new_workout_like.workout_id
        ).first()
        if new_workout_like.user_id != workout.user_id:
            notification = Notification(
                from_user_id=new_workout_like.user_id,
                to_user_id=workout.user_id,
                created_at=new_workout_like.created_at,
                event_type='workout_like',
                event_object_id=workout.id,
            )
            session.add(notification)


@listens_for(WorkoutLike, 'after_delete')
def on_workout_like_delete(
    mapper: Mapper, connection: Connection, old_workout_like: WorkoutLike
) -> None:
    @listens_for(db.Session, 'after_flush', once=True)
    def receive_after_flush(session: Session, context: Any) -> None:
        from fittrackee.users.models import Notification

        workout = Workout.query.filter_by(
            id=old_workout_like.workout_id
        ).first()
        Notification.query.filter_by(
            from_user_id=old_workout_like.user_id,
            to_user_id=workout.user_id,
            event_type='workout_like',
            event_object_id=workout.id,
        ).delete()<|MERGE_RESOLUTION|>--- conflicted
+++ resolved
@@ -587,12 +587,6 @@
             else []
         )
         workout["user"] = self.user.serialize()
-<<<<<<< HEAD
-        workout["map"] = self.map_id if self.map and can_see_map_data else None
-        workout["with_gpx"] = self.gpx is not None and can_see_map_data
-        if self.user.is_remote:
-            workout['remote_url'] = self.remote_url
-=======
         workout["map"] = (
             self.map_id
             if self.map and can_see_map_data and additional_data
@@ -601,7 +595,8 @@
         workout["with_gpx"] = (
             self.gpx is not None and can_see_map_data and additional_data
         )
->>>>>>> cc101431
+        if self.user.is_remote:
+            workout['remote_url'] = self.remote_url
 
         if self.suspended_at:
             workout['suspended'] = True
