--- conflicted
+++ resolved
@@ -346,7 +346,6 @@
             'liked': self.liked_by(user) if user else False,
         }
 
-<<<<<<< HEAD
     def serialize(
         self,
         user: Optional['User'] = None,
@@ -379,165 +378,61 @@
                     Workout.user_id == self.user_id,
                     Workout.sport_id == sport_id if sport_id else True,
                     Workout.workout_date <= self.workout_date,
-                    Workout.workout_date
-                    >= datetime.datetime.strptime(date_from, '%Y-%m-%d')
-                    if date_from
-                    else True,
-                    Workout.workout_date
-                    <= datetime.datetime.strptime(date_to, '%Y-%m-%d')
-                    if date_to
-                    else True,
-                    Workout.distance >= float(distance_from)
-                    if distance_from
-                    else True,
-                    Workout.distance <= float(distance_to)
-                    if distance_to
-                    else True,
-                    Workout.duration >= convert_in_duration(duration_from)
-                    if duration_from
-                    else True,
-                    Workout.duration <= convert_in_duration(duration_to)
-                    if duration_to
-                    else True,
-                    Workout.ave_speed >= float(ave_speed_from)
-                    if ave_speed_from
-                    else True,
-                    Workout.ave_speed <= float(ave_speed_to)
-                    if ave_speed_to
-                    else True,
-                    Workout.max_speed >= float(max_speed_from)
-                    if max_speed_from
-                    else True,
-                    Workout.max_speed <= float(max_speed_to)
-                    if max_speed_to
-                    else True,
+                    (
+                        Workout.workout_date
+                        >= datetime.datetime.strptime(date_from, '%Y-%m-%d')
+                        if date_from
+                        else True
+                    ),
+                    (
+                        Workout.workout_date
+                        <= datetime.datetime.strptime(date_to, '%Y-%m-%d')
+                        if date_to
+                        else True
+                    ),
+                    (
+                        Workout.distance >= float(distance_from)
+                        if distance_from
+                        else True
+                    ),
+                    (
+                        Workout.distance <= float(distance_to)
+                        if distance_to
+                        else True
+                    ),
+                    (
+                        Workout.duration >= convert_in_duration(duration_from)
+                        if duration_from
+                        else True
+                    ),
+                    (
+                        Workout.duration <= convert_in_duration(duration_to)
+                        if duration_to
+                        else True
+                    ),
+                    (
+                        Workout.ave_speed >= float(ave_speed_from)
+                        if ave_speed_from
+                        else True
+                    ),
+                    (
+                        Workout.ave_speed <= float(ave_speed_to)
+                        if ave_speed_to
+                        else True
+                    ),
+                    (
+                        Workout.max_speed >= float(max_speed_from)
+                        if max_speed_from
+                        else True
+                    ),
+                    (
+                        Workout.max_speed <= float(max_speed_to)
+                        if max_speed_to
+                        else True
+                    ),
                 )
                 .order_by(Workout.workout_date.desc())
                 .first()
-=======
-    def serialize(self, params: Optional[Dict] = None) -> Dict:
-        date_from = params.get('from') if params else None
-        date_to = params.get('to') if params else None
-        distance_from = params.get('distance_from') if params else None
-        distance_to = params.get('distance_to') if params else None
-        duration_from = params.get('duration_from') if params else None
-        duration_to = params.get('duration_to') if params else None
-        ave_speed_from = params.get('ave_speed_from') if params else None
-        ave_speed_to = params.get('ave_speed_to') if params else None
-        max_speed_from = params.get('max_speed_from') if params else None
-        max_speed_to = params.get('max_speed_to') if params else None
-        sport_id = params.get('sport_id') if params else None
-        previous_workout = (
-            Workout.query.filter(
-                Workout.id != self.id,
-                Workout.user_id == self.user_id,
-                Workout.sport_id == sport_id if sport_id else True,
-                Workout.workout_date <= self.workout_date,
-                (
-                    Workout.workout_date
-                    >= datetime.datetime.strptime(date_from, '%Y-%m-%d')
-                    if date_from
-                    else True
-                ),
-                (
-                    Workout.workout_date
-                    <= datetime.datetime.strptime(date_to, '%Y-%m-%d')
-                    if date_to
-                    else True
-                ),
-                (
-                    Workout.distance >= float(distance_from)
-                    if distance_from
-                    else True
-                ),
-                (
-                    Workout.distance <= float(distance_to)
-                    if distance_to
-                    else True
-                ),
-                (
-                    Workout.duration >= convert_in_duration(duration_from)
-                    if duration_from
-                    else True
-                ),
-                (
-                    Workout.duration <= convert_in_duration(duration_to)
-                    if duration_to
-                    else True
-                ),
-                (
-                    Workout.ave_speed >= float(ave_speed_from)
-                    if ave_speed_from
-                    else True
-                ),
-                (
-                    Workout.ave_speed <= float(ave_speed_to)
-                    if ave_speed_to
-                    else True
-                ),
-                (
-                    Workout.max_speed >= float(max_speed_from)
-                    if max_speed_from
-                    else True
-                ),
-                (
-                    Workout.max_speed <= float(max_speed_to)
-                    if max_speed_to
-                    else True
-                ),
-            )
-            .order_by(Workout.workout_date.desc())
-            .first()
-        )
-        next_workout = (
-            Workout.query.filter(
-                Workout.id != self.id,
-                Workout.user_id == self.user_id,
-                Workout.sport_id == sport_id if sport_id else True,
-                Workout.workout_date >= self.workout_date,
-                (
-                    Workout.workout_date
-                    >= datetime.datetime.strptime(date_from, '%Y-%m-%d')
-                    if date_from
-                    else True
-                ),
-                (
-                    Workout.workout_date
-                    <= datetime.datetime.strptime(date_to, '%Y-%m-%d')
-                    if date_to
-                    else True
-                ),
-                (
-                    Workout.distance >= float(distance_from)
-                    if distance_from
-                    else True
-                ),
-                (
-                    Workout.distance <= float(distance_to)
-                    if distance_to
-                    else True
-                ),
-                (
-                    Workout.duration >= convert_in_duration(duration_from)
-                    if duration_from
-                    else True
-                ),
-                (
-                    Workout.duration <= convert_in_duration(duration_to)
-                    if duration_to
-                    else True
-                ),
-                (
-                    Workout.ave_speed >= float(ave_speed_from)
-                    if ave_speed_from
-                    else True
-                ),
-                (
-                    Workout.ave_speed <= float(ave_speed_to)
-                    if ave_speed_to
-                    else True
-                ),
->>>>>>> 7e037214
             )
             next_workout = (
                 Workout.query.filter(
@@ -545,32 +440,48 @@
                     Workout.user_id == self.user_id,
                     Workout.sport_id == sport_id if sport_id else True,
                     Workout.workout_date >= self.workout_date,
-                    Workout.workout_date
-                    >= datetime.datetime.strptime(date_from, '%Y-%m-%d')
-                    if date_from
-                    else True,
-                    Workout.workout_date
-                    <= datetime.datetime.strptime(date_to, '%Y-%m-%d')
-                    if date_to
-                    else True,
-                    Workout.distance >= float(distance_from)
-                    if distance_from
-                    else True,
-                    Workout.distance <= float(distance_to)
-                    if distance_to
-                    else True,
-                    Workout.duration >= convert_in_duration(duration_from)
-                    if duration_from
-                    else True,
-                    Workout.duration <= convert_in_duration(duration_to)
-                    if duration_to
-                    else True,
-                    Workout.ave_speed >= float(ave_speed_from)
-                    if ave_speed_from
-                    else True,
-                    Workout.ave_speed <= float(ave_speed_to)
-                    if ave_speed_to
-                    else True,
+                    (
+                        Workout.workout_date
+                        >= datetime.datetime.strptime(date_from, '%Y-%m-%d')
+                        if date_from
+                        else True
+                    ),
+                    (
+                        Workout.workout_date
+                        <= datetime.datetime.strptime(date_to, '%Y-%m-%d')
+                        if date_to
+                        else True
+                    ),
+                    (
+                        Workout.distance >= float(distance_from)
+                        if distance_from
+                        else True
+                    ),
+                    (
+                        Workout.distance <= float(distance_to)
+                        if distance_to
+                        else True
+                    ),
+                    (
+                        Workout.duration >= convert_in_duration(duration_from)
+                        if duration_from
+                        else True
+                    ),
+                    (
+                        Workout.duration <= convert_in_duration(duration_to)
+                        if duration_to
+                        else True
+                    ),
+                    (
+                        Workout.ave_speed >= float(ave_speed_from)
+                        if ave_speed_from
+                        else True
+                    ),
+                    (
+                        Workout.ave_speed <= float(ave_speed_to)
+                        if ave_speed_to
+                        else True
+                    ),
                 )
                 .order_by(Workout.workout_date.asc())
                 .first()
