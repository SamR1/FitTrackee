--- conflicted
+++ resolved
@@ -192,19 +192,12 @@
         )
         sports_data.append(
             sport.serialize(
-<<<<<<< HEAD
                 is_admin=auth_user.admin if auth_user else False,
-                sport_preferences=sport_preferences.serialize()
-                if sport_preferences
-                else None,
-=======
-                is_admin=auth_user.admin,
                 sport_preferences=(
                     sport_preferences.serialize()
                     if sport_preferences
                     else None
                 ),
->>>>>>> 7e037214
             )
         )
     return {
