--- conflicted
+++ resolved
@@ -69,8 +69,8 @@
                 domain = Domain.query.one_or_none()
                 if not domain:
                     domain = Domain(
-                        name=app.config['AP_DOMAIN'],
-                        software_name='fittrackee',
+                        name=app.config["AP_DOMAIN"],
+                        software_name="fittrackee",
                     )
                     db.session.add(domain)
             yield app
@@ -93,18 +93,7 @@
 
 @pytest.fixture
 def app(monkeypatch: pytest.MonkeyPatch) -> Generator:
-<<<<<<< HEAD
-    monkeypatch.setenv('FEDERATION_ENABLED', 'False')
-    monkeypatch.setenv('EMAIL_URL', 'smtp://none:none@0.0.0.0:1025')
-    if os.getenv('TILE_SERVER_URL'):
-        monkeypatch.delenv('TILE_SERVER_URL')
-    if os.getenv('STATICMAP_SUBDOMAINS'):
-        monkeypatch.delenv('STATICMAP_SUBDOMAINS')
-    if os.getenv('MAP_ATTRIBUTION'):
-        monkeypatch.delenv('MAP_ATTRIBUTION')
-    if os.getenv('DEFAULT_STATICMAP'):
-        monkeypatch.delenv('DEFAULT_STATICMAP')
-=======
+    monkeypatch.setenv("FEDERATION_ENABLED", "False")
     monkeypatch.setenv("EMAIL_URL", "smtp://none:none@0.0.0.0:1025")
     if os.getenv("TILE_SERVER_URL"):
         monkeypatch.delenv("TILE_SERVER_URL")
@@ -114,29 +103,20 @@
         monkeypatch.delenv("MAP_ATTRIBUTION")
     if os.getenv("DEFAULT_STATICMAP"):
         monkeypatch.delenv("DEFAULT_STATICMAP")
->>>>>>> b224e171
     yield from get_app(with_config=True)
 
 
 @pytest.fixture
 def app_default_static_map(monkeypatch: pytest.MonkeyPatch) -> Generator:
-<<<<<<< HEAD
-    monkeypatch.setenv('FEDERATION_ENABLED', 'False')
-    monkeypatch.setenv('DEFAULT_STATICMAP', 'True')
-=======
+    monkeypatch.setenv("FEDERATION_ENABLED", "False")
     monkeypatch.setenv("DEFAULT_STATICMAP", "True")
->>>>>>> b224e171
     yield from get_app(with_config=True)
 
 
 @pytest.fixture
 def app_with_max_workouts(monkeypatch: pytest.MonkeyPatch) -> Generator:
-<<<<<<< HEAD
-    monkeypatch.setenv('FEDERATION_ENABLED', 'False')
-    monkeypatch.setenv('EMAIL_URL', 'smtp://none:none@0.0.0.0:1025')
-=======
-    monkeypatch.setenv("EMAIL_URL", "smtp://none:none@0.0.0.0:1025")
->>>>>>> b224e171
+    monkeypatch.setenv("FEDERATION_ENABLED", "False")
+    monkeypatch.setenv("EMAIL_URL", "smtp://none:none@0.0.0.0:1025")
     yield from get_app(with_config=True, max_workouts=2)
 
 
@@ -144,57 +124,41 @@
 def app_with_max_file_size_equals_0(
     monkeypatch: pytest.MonkeyPatch,
 ) -> Generator:
-<<<<<<< HEAD
-    monkeypatch.setenv('FEDERATION_ENABLED', 'False')
-    monkeypatch.setenv('EMAIL_URL', 'smtp://none:none@0.0.0.0:1025')
-=======
-    monkeypatch.setenv("EMAIL_URL", "smtp://none:none@0.0.0.0:1025")
->>>>>>> b224e171
+    monkeypatch.setenv("FEDERATION_ENABLED", "False")
+    monkeypatch.setenv("EMAIL_URL", "smtp://none:none@0.0.0.0:1025")
     yield from get_app(with_config=True, max_single_file_size=0)
 
 
 @pytest.fixture
 def app_with_max_file_size(monkeypatch: pytest.MonkeyPatch) -> Generator:
-<<<<<<< HEAD
-    monkeypatch.setenv('FEDERATION_ENABLED', 'False')
-    monkeypatch.setenv('EMAIL_URL', 'smtp://none:none@0.0.0.0:1025')
-=======
-    monkeypatch.setenv("EMAIL_URL", "smtp://none:none@0.0.0.0:1025")
->>>>>>> b224e171
+    monkeypatch.setenv("FEDERATION_ENABLED", "False")
+    monkeypatch.setenv("EMAIL_URL", "smtp://none:none@0.0.0.0:1025")
     yield from get_app(with_config=True, max_single_file_size=0.001)
 
 
 @pytest.fixture
 def app_with_max_zip_file_size(monkeypatch: pytest.MonkeyPatch) -> Generator:
-<<<<<<< HEAD
-    monkeypatch.setenv('FEDERATION_ENABLED', 'False')
-    monkeypatch.setenv('EMAIL_URL', 'smtp://none:none@0.0.0.0:1025')
-=======
-    monkeypatch.setenv("EMAIL_URL", "smtp://none:none@0.0.0.0:1025")
->>>>>>> b224e171
+    monkeypatch.setenv("FEDERATION_ENABLED", "False")
+    monkeypatch.setenv("EMAIL_URL", "smtp://none:none@0.0.0.0:1025")
     yield from get_app(with_config=True, max_zip_file_size=0.001)
 
 
 @pytest.fixture
 def app_with_3_users_max(monkeypatch: pytest.MonkeyPatch) -> Generator:
-<<<<<<< HEAD
-    monkeypatch.setenv('FEDERATION_ENABLED', 'False')
-    monkeypatch.setenv('EMAIL_URL', 'smtp://none:none@0.0.0.0:1025')
-=======
-    monkeypatch.setenv("EMAIL_URL", "smtp://none:none@0.0.0.0:1025")
->>>>>>> b224e171
+    monkeypatch.setenv("FEDERATION_ENABLED", "False")
+    monkeypatch.setenv("EMAIL_URL", "smtp://none:none@0.0.0.0:1025")
     yield from get_app(with_config=True, max_users=3)
 
 
 @pytest.fixture
 def app_no_config(monkeypatch: pytest.MonkeyPatch) -> Generator:
-    monkeypatch.setenv('FEDERATION_ENABLED', 'False')
+    monkeypatch.setenv("FEDERATION_ENABLED", "False")
     yield from get_app(with_config=False)
 
 
 @pytest.fixture
 def app_ssl(monkeypatch: pytest.MonkeyPatch) -> Generator:
-    monkeypatch.setenv('FEDERATION_ENABLED', 'False')
+    monkeypatch.setenv("FEDERATION_ENABLED", "False")
     monkeypatch.setenv(
         "EMAIL_URL", "smtp://username:password@0.0.0.0:1025?ssl=True"
     )
@@ -203,7 +167,7 @@
 
 @pytest.fixture
 def app_tls(monkeypatch: pytest.MonkeyPatch) -> Generator:
-    monkeypatch.setenv('FEDERATION_ENABLED', 'False')
+    monkeypatch.setenv("FEDERATION_ENABLED", "False")
     monkeypatch.setenv(
         "EMAIL_URL", "smtp://username:password@0.0.0.0:1025?tls=True"
     )
@@ -212,35 +176,27 @@
 
 @pytest.fixture
 def app_wo_email_auth(monkeypatch: pytest.MonkeyPatch) -> Generator:
-<<<<<<< HEAD
-    monkeypatch.setenv('FEDERATION_ENABLED', 'False')
-    monkeypatch.setenv('EMAIL_URL', 'smtp://0.0.0.0:1025')
-=======
+    monkeypatch.setenv("FEDERATION_ENABLED", "False")
     monkeypatch.setenv("EMAIL_URL", "smtp://0.0.0.0:1025")
->>>>>>> b224e171
     yield from get_app(with_config=True)
 
 
 @pytest.fixture
 def app_wo_email_activation(monkeypatch: pytest.MonkeyPatch) -> Generator:
-<<<<<<< HEAD
-    monkeypatch.setenv('FEDERATION_ENABLED', 'False')
-    monkeypatch.setenv('EMAIL_URL', '')
-=======
+    monkeypatch.setenv("FEDERATION_ENABLED", "False")
     monkeypatch.setenv("EMAIL_URL", "")
->>>>>>> b224e171
     yield from get_app(with_config=True)
 
 
 @pytest.fixture
 def app_with_federation(monkeypatch: pytest.MonkeyPatch) -> Generator:
-    monkeypatch.setenv('FEDERATION_ENABLED', 'True')
+    monkeypatch.setenv("FEDERATION_ENABLED", "True")
     yield from get_app(with_config=True)
 
 
 @pytest.fixture
 def app_wo_domain(monkeypatch: pytest.MonkeyPatch) -> Generator:
-    monkeypatch.setenv('FEDERATION_ENABLED', 'True')
+    monkeypatch.setenv("FEDERATION_ENABLED", "True")
     yield from get_app(with_config=True, with_domain=False)
 
 
