import json
from datetime import datetime, timedelta, timezone
from typing import Tuple

import pytest
from flask import Flask
from sqlalchemy.dialects.postgresql import insert

from fittrackee import db
from fittrackee.equipments.models import Equipment, EquipmentType
from fittrackee.users.models import (
    User,
    UserSportPreference,
    UserSportPreferenceEquipment,
)
from fittrackee.users.roles import UserRole
from fittrackee.utils import decode_short_id
from fittrackee.workouts.models import Sport, Workout

from ..mixins import ApiTestCaseMixin
from ..utils import OAUTH_SCOPES, jsonify_dict


class TestGetEquipments(ApiTestCaseMixin):
    def test_it_returns_error_if_user_is_not_authenticated(
        self,
        app: Flask,
    ) -> None:
        client = app.test_client()

        response = client.get("/api/equipments")

        self.assert_401(response)

    def test_it_does_not_return_error_if_user_suspended(
        self, app: Flask, user_1: User
    ) -> None:
        user_1.suspended_at = datetime.now(timezone.utc)
        client, auth_token = self.get_test_client_and_auth_token(
            app, user_1.email
        )

        response = client.get(
            "/api/equipments",
            headers=dict(Authorization=f"Bearer {auth_token}"),
        )

        assert response.status_code == 200
        data = json.loads(response.data.decode())
        assert "success" in data["status"]
        assert data["data"]["equipments"] == []

    def test_it_gets_all_user_equipments(
        self,
        app: Flask,
        user_1: User,
        equipment_bike_user_1: Equipment,
        equipment_shoes_user_1: Equipment,
    ) -> None:
        client, auth_token = self.get_test_client_and_auth_token(
            app, user_1.email
        )

        response = client.get(
            "/api/equipments",
            headers=dict(Authorization=f"Bearer {auth_token}"),
        )

        data = json.loads(response.data.decode())
        assert response.status_code == 200
        assert "success" in data["status"]
        assert len(data["data"]["equipments"]) == 2
        assert data["data"]["equipments"][0] == jsonify_dict(
            equipment_bike_user_1.serialize()
        )
        assert data["data"]["equipments"][1] == jsonify_dict(
            equipment_shoes_user_1.serialize()
        )

    def test_it_gets_all_equipments_with_inactive_one(
        self,
        app: Flask,
        user_1: User,
        equipment_bike_user_1: Equipment,
        equipment_shoes_user_1: Equipment,
        equipment_bike_user_1_inactive: Equipment,
    ) -> None:
        client, auth_token = self.get_test_client_and_auth_token(
            app, user_1.email
        )

        response = client.get(
            "/api/equipments",
            headers=dict(Authorization=f"Bearer {auth_token}"),
        )

        data = json.loads(response.data.decode())
        assert response.status_code == 200
        assert "success" in data["status"]
        assert len(data["data"]["equipments"]) == 3
        assert data["data"]["equipments"][0] == jsonify_dict(
            equipment_bike_user_1.serialize()
        )
        assert data["data"]["equipments"][1] == jsonify_dict(
            equipment_shoes_user_1.serialize()
        )
        assert data["data"]["equipments"][2] == jsonify_dict(
            equipment_bike_user_1_inactive.serialize()
        )

    def test_it_doesnt_get_other_user_equipments(
        self,
        app: Flask,
        user_2: User,
        equipment_shoes_user_1: Equipment,
        equipment_shoes_user_2: Equipment,
    ) -> None:
        client, auth_token = self.get_test_client_and_auth_token(
            app, user_2.email
        )

        response = client.get(
            "/api/equipments",
            headers=dict(Authorization=f"Bearer {auth_token}"),
        )

        data = json.loads(response.data.decode())
        assert response.status_code == 200
        assert "success" in data["status"]
        assert data["data"]["equipments"] == [
            jsonify_dict(equipment_shoes_user_2.serialize())
        ]

    def test_it_gets_only_user_equipments_when_user_is_admin(
        self,
        app: Flask,
        user_2_admin: User,
        equipment_shoes_user_1: Equipment,
    ) -> None:
        client, auth_token = self.get_test_client_and_auth_token(
            app, user_2_admin.email
        )

        response = client.get(
            "/api/equipments",
            headers=dict(Authorization=f"Bearer {auth_token}"),
        )

        data = json.loads(response.data.decode())
        assert response.status_code == 200
        assert "success" in data["status"]
        assert data["data"]["equipments"] == []

    @pytest.mark.parametrize(
        "client_scope, can_access",
        {**OAUTH_SCOPES, "equipments:read": True}.items(),
    )
    def test_expected_scopes_are_defined(
        self, app: Flask, user_1: User, client_scope: str, can_access: bool
    ) -> None:
        (
            client,
            oauth_client,
            access_token,
            _,
        ) = self.create_oauth2_client_and_issue_token(
            app, user_1, scope=client_scope
        )

        response = client.get(
            "/api/equipments",
            content_type="application/json",
            headers=dict(Authorization=f"Bearer {access_token}"),
        )

        self.assert_response_scope(response, can_access)


class TestGetEquipment(ApiTestCaseMixin):
    def test_it_returns_error_if_user_is_not_authenticated(
        self, app: Flask, equipment_shoes_user_1: Equipment
    ) -> None:
        client = app.test_client()

        response = client.get(
            f"/api/equipments/{equipment_shoes_user_1.short_id}"
        )

        self.assert_401(response)

    def test_it_gets_equipment_by_id(
        self,
        app: Flask,
        user_1: User,
        equipment_bike_user_1: Equipment,
        equipment_shoes_user_1: Equipment,
    ) -> None:
        client, auth_token = self.get_test_client_and_auth_token(
            app, user_1.email
        )

        response = client.get(
            f"/api/equipments/{equipment_bike_user_1.short_id}",
            headers=dict(Authorization=f"Bearer {auth_token}"),
        )

        data = json.loads(response.data.decode())
        assert response.status_code == 200
        assert "success" in data["status"]
        assert data["data"]["equipments"] == [
            jsonify_dict(equipment_bike_user_1.serialize())
        ]

    def test_suspended_user_can_get_equipment(
        self,
        app: Flask,
        user_1: User,
        equipment_bike_user_1: Equipment,
        equipment_shoes_user_1: Equipment,
    ) -> None:
        user_1.suspended_at = datetime.now(timezone.utc)
        client, auth_token = self.get_test_client_and_auth_token(
            app, user_1.email
        )

        response = client.get(
            f"/api/equipments/{equipment_bike_user_1.short_id}",
            headers=dict(Authorization=f"Bearer {auth_token}"),
        )

        data = json.loads(response.data.decode())
        assert response.status_code == 200
        assert "success" in data["status"]
        assert data["data"]["equipments"] == [
            jsonify_dict(equipment_bike_user_1.serialize())
        ]

    def test_it_returns_error_when_equipment_does_not_exist(
        self,
        app: Flask,
        user_1: User,
        equipment_shoes_user_1: Equipment,
    ) -> None:
        client, auth_token = self.get_test_client_and_auth_token(
            app, user_1.email
        )

        response = client.get(
            f"/api/equipments/{self.random_short_id()}",
            headers=dict(Authorization=f"Bearer {auth_token}"),
        )

        data = self.assert_404(response)
        assert len(data["data"]["equipments"]) == 0

    def test_it_does_not_return_other_user_equipment(
        self,
        app: Flask,
        user_2: User,
        equipment_shoes_user_1: Equipment,
    ) -> None:
        client, auth_token = self.get_test_client_and_auth_token(
            app, user_2.email
        )

        response = client.get(
            f"/api/equipments/{equipment_shoes_user_1.short_id}",
            headers=dict(Authorization=f"Bearer {auth_token}"),
        )

        data = self.assert_404(response)
        assert len(data["data"]["equipments"]) == 0

    def test_it_does_not_get_other_user_equipment_as_admin(
        self,
        app: Flask,
        user_2_admin: User,
        equipment_shoes_user_1: Equipment,
    ) -> None:
        client, auth_token = self.get_test_client_and_auth_token(
            app, user_2_admin.email
        )

        response = client.get(
            f"/api/equipments/{equipment_shoes_user_1.short_id}",
            headers=dict(Authorization=f"Bearer {auth_token}"),
        )

        self.assert_404(response)

    @pytest.mark.parametrize(
        "client_scope, can_access",
        {**OAUTH_SCOPES, "equipments:read": True}.items(),
    )
    def test_expected_scopes_are_defined(
        self,
        app: Flask,
        user_1: User,
        equipment_shoes_user_1: Equipment,
        client_scope: str,
        can_access: bool,
    ) -> None:
        (
            client,
            oauth_client,
            access_token,
            _,
        ) = self.create_oauth2_client_and_issue_token(
            app, user_1, scope=client_scope
        )

        response = client.get(
            f"/api/equipments/{equipment_shoes_user_1.short_id}",
            content_type="application/json",
            headers=dict(Authorization=f"Bearer {access_token}"),
        )

        self.assert_response_scope(response, can_access)


class TestPostEquipment(ApiTestCaseMixin):
    def test_it_returns_error_if_user_is_not_authenticated(
        self, app: Flask, equipment_bike_user_1: Equipment
    ) -> None:
        client = app.test_client()

        response = client.post(
            "/api/equipments",
            content_type="application/json",
            json={
                "equipment_type_id": equipment_bike_user_1.id,
                "label": self.random_short_id(),
                "description": self.random_short_id(),
            },
        )
        self.assert_401(response)

    def test_it_adds_an_equipment_with_minimal_payload(
        self,
        app: Flask,
        user_1: User,
        equipment_type_1_shoe: EquipmentType,
    ) -> None:
        client, auth_token = self.get_test_client_and_auth_token(
            app, user_1.email
        )

        response = client.post(
            "/api/equipments",
            json={
                "equipment_type_id": equipment_type_1_shoe.id,
                "label": "Test shoes",
            },
            headers={"Authorization": f"Bearer {auth_token}"},
        )

        data = json.loads(response.data.decode())
        assert response.status_code == 201
        assert "created" in data["status"]
        assert len(data["data"]["equipments"]) == 1
        equipment = data["data"]["equipments"][0]
        assert "Test shoes" == equipment["label"]
        assert equipment["description"] is None
        assert equipment["is_active"] is True
        assert equipment_type_1_shoe.serialize() == equipment["equipment_type"]

    def test_it_returns_error_when_equipment_type_does_not_exist(
        self,
        app: Flask,
        user_1: User,
        equipment_bike_user_1: Equipment,
    ) -> None:
        client, auth_token = self.get_test_client_and_auth_token(
            app, user_1.email
        )

        response = client.post(
            "/api/equipments",
            json={
                "equipment_type_id": self.random_int(),
                "label": self.random_string(),
            },
            headers={"Authorization": f"Bearer {auth_token}"},
        )

        self.assert_400(response, "invalid equipment type id")

    def test_it_returns_error_when_equipment_type_is_inactive(
        self,
        app: Flask,
        user_1: User,
        equipment_type_1_shoe_inactive: EquipmentType,
    ) -> None:
        client, auth_token = self.get_test_client_and_auth_token(
            app, user_1.email
        )

        response = client.post(
            "/api/equipments",
            json={
                "equipment_type_id": equipment_type_1_shoe_inactive.id,
                "label": self.random_string(),
            },
            headers={"Authorization": f"Bearer {auth_token}"},
        )

        self.assert_400(response, "equipment type is inactive")

    def test_it_adds_an_equipment_with_description(
        self,
        app: Flask,
        user_1: User,
        equipment_type_1_shoe: EquipmentType,
    ) -> None:
        description = self.random_short_id()
        client, auth_token = self.get_test_client_and_auth_token(
            app, user_1.email
        )

        response = client.post(
            "/api/equipments",
            json={
                "description": description,
                "equipment_type_id": equipment_type_1_shoe.id,
                "label": "Test shoes",
            },
            headers={"Authorization": f"Bearer {auth_token}"},
        )

        data = json.loads(response.data.decode())
        assert response.status_code == 201
        assert "created" in data["status"]
        assert len(data["data"]["equipments"]) == 1
        equipment = data["data"]["equipments"][0]
        assert "Test shoes" == equipment["label"]
        assert equipment["description"] == description

    def test_it_raises_error_when_label_exceeds_50_characters(
        self,
        app: Flask,
        user_1: User,
        equipment_type_1_shoe: EquipmentType,
    ) -> None:
        label = self.random_string(100)
        description = self.random_string()
        client, auth_token = self.get_test_client_and_auth_token(
            app, user_1.email
        )

        response = client.post(
            "/api/equipments",
            json={
                "description": description,
                "equipment_type_id": equipment_type_1_shoe.id,
                "label": label,
            },
            headers={"Authorization": f"Bearer {auth_token}"},
        )

        self.assert_400(response, "label exceeds 50 characters")

    @pytest.mark.parametrize("missing_arg", ["label", "equipment_type_id"])
    def test_it_returns_400_when_payload_is_invalid(
        self,
        app: Flask,
        user_1: User,
        equipment_type_1_shoe: EquipmentType,
        missing_arg: str,
    ) -> None:
        data = {
            "description": "A piece of equipment with missing label",
            "equipment_type_id": equipment_type_1_shoe.id,
            "label": equipment_type_1_shoe.id,
        }
        del data[missing_arg]

        client, auth_token = self.get_test_client_and_auth_token(
            app, user_1.email
        )

        response = client.post(
            "/api/equipments",
            json=data,
            headers={"Authorization": f"Bearer {auth_token}"},
        )

        self.assert_400(
            response,
            (
                "the 'label' and 'equipment_type_id' parameters must be "
                "provided"
            ),
        )

    def test_it_returns_400_when_equipment_type_is_invalid(
        self,
        app: Flask,
        user_1: User,
        equipment_type_1_shoe: EquipmentType,
    ) -> None:
        client, auth_token = self.get_test_client_and_auth_token(
            app, user_1.email
        )

        response = client.post(
            "/api/equipments",
            json={
                "equipment_type_id": self.random_int(),
                "label": self.random_short_id(),
            },
            headers={"Authorization": f"Bearer {auth_token}"},
        )

        self.assert_400(response, "invalid equipment type")

    def test_it_returns_400_when_an_equipment_exists_with_the_same_label(
        self,
        app: Flask,
        user_1: User,
        equipment_shoes_user_1: Equipment,
    ) -> None:
        client, auth_token = self.get_test_client_and_auth_token(
            app, user_1.email
        )

        response = client.post(
            "/api/equipments",
            json={
                "description": self.random_short_id(),
                "equipment_type_id": equipment_shoes_user_1.equipment_type_id,
                "label": equipment_shoes_user_1.label,
            },
            headers={"Authorization": f"Bearer {auth_token}"},
        )

        self.assert_400(
            response,
            "equipment already exists with the same label",
        )

    def test_another_user_can_add_equipment_with_the_same_label(
        self,
        app: Flask,
        user_1: User,
        user_2: User,
        equipment_type_1_shoe: EquipmentType,
        equipment_shoes_user_1: Equipment,
    ) -> None:
        client, auth_token = self.get_test_client_and_auth_token(
            app, user_2.email
        )

        response = client.post(
            "/api/equipments",
            json={
                "equipment_type_id": equipment_shoes_user_1.equipment_type_id,
                "label": equipment_shoes_user_1.label,
            },
            headers={"Authorization": f"Bearer {auth_token}"},
        )

        data = json.loads(response.data.decode())
        assert response.status_code == 201
        assert "created" in data["status"]
        assert len(data["data"]["equipments"]) == 1
        equipment = data["data"]["equipments"][0]
        assert equipment["label"] == equipment_shoes_user_1.label
        assert equipment["equipment_type"] == equipment_type_1_shoe.serialize()

    def test_it_returns_error_when_sport_not_found(
        self,
        app: Flask,
        user_1: User,
        equipment_type_2_bike: EquipmentType,
        sport_3_cycling_transport: Sport,
    ) -> None:
        sport_id = self.random_int()
        client, auth_token = self.get_test_client_and_auth_token(
            app, user_1.email
        )

        response = client.post(
            "/api/equipments",
            json={
                "equipment_type_id": equipment_type_2_bike.id,
                "label": "My Bike",
                "default_for_sport_ids": [
                    sport_id,
                    sport_3_cycling_transport.id,
                ],
            },
            headers={"Authorization": f"Bearer {auth_token}"},
        )

        self.assert_400(response, f"sport (id {sport_id}) does not exist")

    def test_it_adds_an_equipment_with_default_sports(
        self,
        app: Flask,
        user_1: User,
        equipment_type_2_bike: EquipmentType,
        sport_1_cycling: Sport,
        sport_3_cycling_transport: Sport,
        user_1_sport_1_preference: UserSportPreference,
    ) -> None:
        client, auth_token = self.get_test_client_and_auth_token(
            app, user_1.email
        )

        response = client.post(
            "/api/equipments",
            json={
                "equipment_type_id": equipment_type_2_bike.id,
                "label": "My Bike",
                "default_for_sport_ids": [
                    sport_1_cycling.id,
                    sport_3_cycling_transport.id,
                ],
            },
            headers={"Authorization": f"Bearer {auth_token}"},
        )

        data = json.loads(response.data.decode())
        assert response.status_code == 201
        assert "created" in data["status"]
        assert len(data["data"]["equipments"]) == 1
        equipment = data["data"]["equipments"][0]
        assert "My Bike" == equipment["label"]
        assert set(equipment["default_for_sport_ids"]) == {
            sport_1_cycling.id,
            sport_3_cycling_transport.id,
        }
        equipment = Equipment.query.filter_by(
<<<<<<< HEAD
            uuid=decode_short_id(equipment['id'])
        ).one()
=======
            uuid=decode_short_id(equipment["id"])
        ).first()
>>>>>>> b224e171
        assert user_1_sport_1_preference.default_equipments.all() == [
            equipment
        ]
        sport_3_cycling_transport_pref = UserSportPreference.query.filter_by(
            user_id=user_1.id, sport_id=sport_3_cycling_transport.id
        ).one()
        assert sport_3_cycling_transport_pref.default_equipments.all() == [
            equipment
        ]

    def test_it_replaces_existing_default_equipment_on_creation(
        self,
        app: Flask,
        user_1: User,
        user_2: User,
        sport_1_cycling: Sport,
        sport_2_running: Sport,
        user_1_sport_1_preference: UserSportPreference,
        user_1_sport_2_preference: UserSportPreference,
        user_2_sport_2_preference: UserSportPreference,
        equipment_type_1_shoe: EquipmentType,
        equipment_bike_user_1: Equipment,
        equipment_shoes_user_1: Equipment,
        equipment_shoes_user_2: Equipment,
    ) -> None:
        db.session.execute(
            insert(UserSportPreferenceEquipment).values(
                [
                    {
                        "equipment_id": equipment_shoes_user_1.id,
                        "sport_id": user_1_sport_2_preference.sport_id,
                        "user_id": user_1_sport_2_preference.user_id,
                    },
                    {
                        "equipment_id": equipment_shoes_user_2.id,
                        "sport_id": user_2_sport_2_preference.sport_id,
                        "user_id": user_2_sport_2_preference.user_id,
                    },
                    {
                        "equipment_id": equipment_bike_user_1.id,
                        "sport_id": user_1_sport_1_preference.sport_id,
                        "user_id": user_1_sport_1_preference.user_id,
                    },
                ],
            )
        )
        db.session.commit()
        client, auth_token = self.get_test_client_and_auth_token(
            app, user_1.email
        )

        response = client.post(
            "/api/equipments",
            json={
                "equipment_type_id": equipment_type_1_shoe.id,
                "label": "Another shoes",
                "default_for_sport_ids": [sport_2_running.id],
            },
            headers={"Authorization": f"Bearer {auth_token}"},
        )

        data = json.loads(response.data.decode())
        assert response.status_code == 201
        assert "created" in data["status"]
        assert len(data["data"]["equipments"]) == 1
        equipment = data["data"]["equipments"][0]
        assert "Another shoes" == equipment["label"]
        assert equipment["default_for_sport_ids"] == [sport_2_running.id]
        equipment = Equipment.query.filter_by(
<<<<<<< HEAD
            uuid=decode_short_id(equipment['id'])
        ).one()
=======
            uuid=decode_short_id(equipment["id"])
        ).first()
>>>>>>> b224e171
        assert user_1_sport_2_preference.default_equipments.all() == [
            equipment
        ]

        # user_1 cycling preferences remain unchanged
        assert user_1_sport_1_preference.default_equipments.all() == [
            equipment_bike_user_1
        ]

        # user_2 running preferences remain unchanged
        assert user_2_sport_2_preference.default_equipments.all() == [
            equipment_shoes_user_2
        ]

    def test_it_returns_400_when_sport_is_invalid(
        self,
        app: Flask,
        user_1: User,
        sport_1_cycling: Sport,
        sport_2_running: Sport,
        equipment_type_1_shoe: EquipmentType,
    ) -> None:
        client, auth_token = self.get_test_client_and_auth_token(
            app, user_1.email
        )

        response = client.post(
            "/api/equipments",
            json={
                "description": self.random_short_id(),
                "equipment_type_id": equipment_type_1_shoe.id,
                "label": self.random_string(),
                "default_for_sport_ids": [
                    sport_1_cycling.id,
                    sport_2_running.id,
                ],
            },
            headers={"Authorization": f"Bearer {auth_token}"},
        )

        self.assert_400(
            response,
            f"invalid sport '{sport_1_cycling.label}' for "
            f"equipment type '{equipment_type_1_shoe.label}'",
        )

    @pytest.mark.parametrize(
        "client_scope, can_access",
        {**OAUTH_SCOPES, "equipments:write": True}.items(),
    )
    def test_expected_scopes_are_defined(
        self,
        app: Flask,
        user_1: User,
        equipment_type_1_shoe: EquipmentType,
        client_scope: str,
        can_access: bool,
    ) -> None:
        (
            client,
            oauth_client,
            access_token,
            _,
        ) = self.create_oauth2_client_and_issue_token(
            app, user_1, scope=client_scope
        )

        response = client.post(
            "/api/equipments",
            json={
                "label": "Test shoes",
                "equipment_type_id": equipment_type_1_shoe.id,
            },
            headers={"Authorization": f"Bearer {access_token}"},
        )

        self.assert_response_scope(response, can_access)


class TestPatchEquipment(ApiTestCaseMixin):
    def test_it_returns_error_if_user_is_not_authenticated(
        self, app: Flask, equipment_bike_user_1: Equipment
    ) -> None:
        client = app.test_client()

        response = client.get(
            f"/api/equipments/{equipment_bike_user_1.short_id}"
        )

        self.assert_401(response)

    @pytest.mark.parametrize(
        "input_values",
        [
            ("label", "new label"),
            ("description", "new description"),
            ("is_active", False),
        ],
    )
    def test_it_updates_equipment(
        self,
        app: Flask,
        user_1: User,
        equipment_type_2_bike: EquipmentType,
        equipment_bike_user_1: Equipment,
        input_values: Tuple,
    ) -> None:
        client, auth_token = self.get_test_client_and_auth_token(
            app, user_1.email
        )

        response = client.patch(
            f"/api/equipments/{equipment_bike_user_1.short_id}",
            json={input_values[0]: input_values[1]},
            headers={"Authorization": f"Bearer {auth_token}"},
        )

        equipment = response.json["data"]["equipments"][0]  # type: ignore
        assert equipment[input_values[0]] == input_values[1]

        response = client.get(
            f"/api/equipments/{equipment_bike_user_1.short_id}",
            headers={"Authorization": f"Bearer {auth_token}"},
        )

        equipment = response.json["data"]["equipments"][0]  # type: ignore
        assert equipment[input_values[0]] == input_values[1]

    def test_it_updates_equipment_with_same_label(
        self,
        app: Flask,
        user_1: User,
        equipment_type_2_bike: EquipmentType,
        equipment_bike_user_1: Equipment,
    ) -> None:
        label = equipment_bike_user_1.label
        new_description = self.random_short_id()
        client, auth_token = self.get_test_client_and_auth_token(
            app, user_1.email
        )

        response = client.patch(
            f"/api/equipments/{equipment_bike_user_1.short_id}",
            json={
                "label": label,
                "description": new_description,
            },
            headers={"Authorization": f"Bearer {auth_token}"},
        )

        equipment = response.json["data"]["equipments"][0]  # type: ignore
        assert equipment["label"] == label
        assert equipment["description"] == new_description
        updated_equipment = Equipment.query.filter_by(
            id=equipment_bike_user_1.id
        ).one()
        assert updated_equipment.label == label
        assert updated_equipment.description == new_description

    def test_it_raises_error_when_label_exceeds_50_characters(
        self,
        app: Flask,
        user_1: User,
        equipment_type_1_shoe: EquipmentType,
        equipment_shoes_user_1: Equipment,
    ) -> None:
        label = self.random_string(100)
        client, auth_token = self.get_test_client_and_auth_token(
            app, user_1.email
        )

        response = client.patch(
            f"/api/equipments/{equipment_shoes_user_1.short_id}",
            json={
                "label": label,
            },
            headers={"Authorization": f"Bearer {auth_token}"},
        )

        self.assert_400(response, "label exceeds 50 characters")

    def test_it_updates_equipment_type(
        self,
        app: Flask,
        user_1: User,
        equipment_type_1_shoe: EquipmentType,
        equipment_type_2_bike: EquipmentType,
        equipment_bike_user_1: Equipment,
    ) -> None:
        client, auth_token = self.get_test_client_and_auth_token(
            app, user_1.email
        )

        response = client.patch(
            f"/api/equipments/{equipment_bike_user_1.short_id}",
            json={"equipment_type_id": equipment_type_1_shoe.id},
            headers={"Authorization": f"Bearer {auth_token}"},
        )

        equipment = response.json["data"]["equipments"][0]  # type: ignore
        assert equipment["equipment_type"] == equipment_type_1_shoe.serialize()

        response = client.get(
            f"/api/equipments/{equipment_bike_user_1.short_id}",
            headers={"Authorization": f"Bearer {auth_token}"},
        )

        equipment = response.json["data"]["equipments"][0]  # type: ignore
        assert equipment["equipment_type"] == equipment_type_1_shoe.serialize()

    def test_it_returns_error_when_equipment_type_does_not_exist(
        self,
        app: Flask,
        user_1: User,
        equipment_bike_user_1: Equipment,
    ) -> None:
        client, auth_token = self.get_test_client_and_auth_token(
            app, user_1.email
        )

        response = client.patch(
            f"/api/equipments/{equipment_bike_user_1.short_id}",
            json={"equipment_type_id": self.random_int()},
            headers={"Authorization": f"Bearer {auth_token}"},
        )

        self.assert_400(response, "invalid equipment type id")

    def test_it_returns_error_when_equipment_type_is_inactive(
        self,
        app: Flask,
        user_1: User,
        equipment_type_1_shoe_inactive: EquipmentType,
        equipment_type_2_bike: EquipmentType,
        equipment_bike_user_1: Equipment,
    ) -> None:
        client, auth_token = self.get_test_client_and_auth_token(
            app, user_1.email
        )

        response = client.patch(
            f"/api/equipments/{equipment_bike_user_1.short_id}",
            json={"equipment_type_id": equipment_type_1_shoe_inactive.id},
            headers={"Authorization": f"Bearer {auth_token}"},
        )

        self.assert_400(response, "equipment type is inactive")

    def test_it_keeps_inactive_equipment_type(
        self,
        app: Flask,
        user_1: User,
        equipment_type_2_bike: EquipmentType,
        equipment_bike_user_1: Equipment,
    ) -> None:
        equipment_type_2_bike.is_active = False
        db.session.commit()
        client, auth_token = self.get_test_client_and_auth_token(
            app, user_1.email
        )
        new_label = self.random_string()

        response = client.patch(
            f"/api/equipments/{equipment_bike_user_1.short_id}",
            json={
                "equipment_type_id": equipment_type_2_bike.id,
                "label": new_label,
            },
            headers={"Authorization": f"Bearer {auth_token}"},
        )

        equipment = response.json["data"]["equipments"][0]  # type: ignore
        assert equipment["equipment_type"] == equipment_type_2_bike.serialize()
        assert equipment["label"] == new_label
        assert equipment_bike_user_1.label == new_label

    def test_it_removes_workout_associations_and_default_sports_on_type_change(
        self,
        app: Flask,
        user_1: User,
        sport_1_cycling: Sport,
        sport_2_running: Sport,
        equipment_type_1_shoe: EquipmentType,
        equipment_type_2_bike: EquipmentType,
        user_1_sport_1_preference: UserSportPreference,
        equipment_bike_user_1: Equipment,
        equipment_shoes_user_1: Equipment,
        workout_cycling_user_1: Workout,
        another_workout_cycling_user_1: Workout,
        workout_running_user_1: Workout,
    ) -> None:
        db.session.execute(
            insert(UserSportPreferenceEquipment).values(
                [
                    {
                        "equipment_id": equipment_bike_user_1.id,
                        "sport_id": user_1_sport_1_preference.sport_id,
                        "user_id": user_1_sport_1_preference.user_id,
                    }
                ]
            )
        )
        workout_cycling_user_1.equipments = [equipment_bike_user_1]
        another_workout_cycling_user_1.equipments = [equipment_bike_user_1]
        workout_running_user_1.equipments = [equipment_shoes_user_1]
        db.session.commit()
        client, auth_token = self.get_test_client_and_auth_token(
            app, user_1.email
        )

        response = client.patch(
            f"/api/equipments/{equipment_bike_user_1.short_id}",
            json={"equipment_type_id": equipment_type_1_shoe.id},
            headers={"Authorization": f"Bearer {auth_token}"},
        )

        data = json.loads(response.data.decode())
        assert response.status_code == 200
        assert "success" in data["status"]
        assert len(data["data"]["equipments"]) == 1
        equipment = data["data"]["equipments"][0]
        assert equipment["equipment_type"] == equipment_type_1_shoe.serialize()
        assert equipment["default_for_sport_ids"] == []
        assert equipment_bike_user_1.total_distance == 0.0
        assert equipment_bike_user_1.total_duration == timedelta()
        assert equipment_bike_user_1.total_moving == timedelta()
        assert equipment_bike_user_1.total_workouts == 0
        assert (
            equipment_shoes_user_1.total_distance
            == workout_running_user_1.distance
        )
        assert (
            equipment_shoes_user_1.total_duration
            == workout_running_user_1.duration
        )
        assert (
            equipment_shoes_user_1.total_moving
            == workout_running_user_1.moving
        )
        assert equipment_shoes_user_1.total_workouts == 1
        assert user_1_sport_1_preference.default_equipments.all() == []
        assert workout_cycling_user_1.equipments == []
        assert another_workout_cycling_user_1.equipments == []
        assert workout_running_user_1.equipments == [equipment_shoes_user_1]

    def test_workouts_associations_remain_unchanged_when_no_type_change(
        self,
        app: Flask,
        user_1: User,
        sport_1_cycling: Sport,
        sport_2_running: Sport,
        equipment_type_1_shoe: EquipmentType,
        equipment_type_2_bike: EquipmentType,
        user_1_sport_1_preference: UserSportPreference,
        equipment_bike_user_1: Equipment,
        equipment_shoes_user_1: Equipment,
        workout_cycling_user_1: Workout,
        workout_running_user_1: Workout,
    ) -> None:
        db.session.execute(
            insert(UserSportPreferenceEquipment).values(
                [
                    {
                        "equipment_id": equipment_bike_user_1.id,
                        "sport_id": user_1_sport_1_preference.sport_id,
                        "user_id": user_1_sport_1_preference.user_id,
                    }
                ]
            )
        )
        workout_cycling_user_1.equipments = [equipment_bike_user_1]
        workout_running_user_1.equipments = [equipment_shoes_user_1]
        db.session.commit()
        client, auth_token = self.get_test_client_and_auth_token(
            app, user_1.email
        )
        new_label = self.random_string()

        response = client.patch(
            f"/api/equipments/{equipment_bike_user_1.short_id}",
            json={
                "equipment_type_id": equipment_type_2_bike.id,
                "new_label": new_label,
            },
            headers={"Authorization": f"Bearer {auth_token}"},
        )

        data = json.loads(response.data.decode())
        assert response.status_code == 200
        assert "success" in data["status"]
        assert len(data["data"]["equipments"]) == 1
        equipment = data["data"]["equipments"][0]
        assert equipment["equipment_type"] == equipment_type_2_bike.serialize()
        assert equipment["default_for_sport_ids"] == [sport_1_cycling.id]
        assert (
            equipment_bike_user_1.total_distance
            == workout_cycling_user_1.distance
        )
        assert (
            equipment_bike_user_1.total_duration
            == workout_cycling_user_1.duration
        )
        assert (
            equipment_bike_user_1.total_moving == workout_cycling_user_1.moving
        )
        assert equipment_bike_user_1.total_workouts == 1
        assert (
            equipment_shoes_user_1.total_distance
            == workout_running_user_1.distance
        )
        assert (
            equipment_shoes_user_1.total_duration
            == workout_running_user_1.duration
        )
        assert (
            equipment_shoes_user_1.total_moving
            == workout_running_user_1.moving
        )
        assert equipment_shoes_user_1.total_workouts == 1
        assert user_1_sport_1_preference.default_equipments.all() == [
            equipment_bike_user_1
        ]
        assert workout_cycling_user_1.equipments == [equipment_bike_user_1]
        assert workout_running_user_1.equipments == [equipment_shoes_user_1]

    def test_it_updates_type_and_default_sports(
        self,
        app: Flask,
        user_1: User,
        sport_1_cycling: Sport,
        sport_2_running: Sport,
        equipment_type_1_shoe: EquipmentType,
        equipment_type_2_bike: EquipmentType,
        user_1_sport_1_preference: UserSportPreference,
        user_1_sport_2_preference: UserSportPreference,
        equipment_bike_user_1: Equipment,
        equipment_shoes_user_1: Equipment,
        workout_cycling_user_1: Workout,
        another_workout_cycling_user_1: Workout,
        workout_running_user_1: Workout,
    ) -> None:
        # bike equipment, with 'Cycling (sport)' as default sport
        db.session.execute(
            insert(UserSportPreferenceEquipment).values(
                [
                    {
                        "equipment_id": equipment_bike_user_1.id,
                        "sport_id": user_1_sport_1_preference.sport_id,
                        "user_id": user_1_sport_1_preference.user_id,
                    }
                ]
            )
        )
        workout_cycling_user_1.equipments = [equipment_bike_user_1]
        another_workout_cycling_user_1.equipments = [equipment_bike_user_1]
        workout_running_user_1.equipments = [equipment_shoes_user_1]
        db.session.commit()
        client, auth_token = self.get_test_client_and_auth_token(
            app, user_1.email
        )

        # changed to
        # - shoes equipment type
        # - and 'Running' as default sport
        response = client.patch(
            f"/api/equipments/{equipment_bike_user_1.short_id}",
            json={
                "equipment_type_id": equipment_type_1_shoe.id,
                "default_for_sport_ids": [sport_2_running.id],
            },
            headers={"Authorization": f"Bearer {auth_token}"},
        )

        data = json.loads(response.data.decode())
        assert response.status_code == 200
        assert "success" in data["status"]
        assert len(data["data"]["equipments"]) == 1
        equipment = data["data"]["equipments"][0]
        assert equipment["equipment_type"] == equipment_type_1_shoe.serialize()
        assert equipment["default_for_sport_ids"] == [sport_2_running.id]
        assert equipment_bike_user_1.total_distance == 0.0
        assert equipment_bike_user_1.total_duration == timedelta()
        assert equipment_bike_user_1.total_moving == timedelta()
        assert equipment_bike_user_1.total_workouts == 0
        assert (
            equipment_shoes_user_1.total_distance
            == workout_running_user_1.distance
        )
        assert (
            equipment_shoes_user_1.total_duration
            == workout_running_user_1.duration
        )
        assert (
            equipment_shoes_user_1.total_moving
            == workout_running_user_1.moving
        )
        assert equipment_shoes_user_1.total_workouts == 1
        assert user_1_sport_1_preference.default_equipments.all() == []
        assert user_1_sport_2_preference.default_equipments.all() == [
            equipment_bike_user_1
        ]
        assert workout_cycling_user_1.equipments == []
        assert another_workout_cycling_user_1.equipments == []
        assert workout_running_user_1.equipments == [equipment_shoes_user_1]

    def test_it_returns_400_when_all_payload_is_missing(
        self, app: Flask, user_1: User, equipment_shoes_user_1: Equipment
    ) -> None:
        client, auth_token = self.get_test_client_and_auth_token(
            app, user_1.email
        )

        response = client.patch(
            f"/api/equipments/{equipment_shoes_user_1.short_id}",
            json={},
            headers={"Authorization": f"Bearer {auth_token}"},
        )

        self.assert_400(response, "no request data was supplied")

    def test_it_returns_400_when_payload_is_invalid(
        self, app: Flask, user_1: User, equipment_shoes_user_1: Equipment
    ) -> None:
        client, auth_token = self.get_test_client_and_auth_token(
            app, user_1.email
        )

        response = client.patch(
            f"/api/equipments/{equipment_shoes_user_1.short_id}",
            json={self.random_short_id(): self.random_short_id()},
            headers={"Authorization": f"Bearer {auth_token}"},
        )

        self.assert_400(response, "no valid parameters supplied")

    def test_it_returns_404_when_equipment_does_not_exist(
        self,
        app: Flask,
        user_1: User,
    ) -> None:
        client, auth_token = self.get_test_client_and_auth_token(
            app, user_1.email
        )

        response = client.patch(
            f"/api/equipments/{self.random_short_id()}",
            json={"is_active": False},
            headers={"Authorization": f"Bearer {auth_token}"},
        )

        data = self.assert_404(response)
        assert len(data["data"]["equipments"]) == 0

    def test_it_returns_400_on_editing_label_when_same_equipment_exists(
        self,
        app: Flask,
        user_1: User,
        equipment_shoes_user_1: Equipment,
        equipment_bike_user_1_inactive: Equipment,
    ) -> None:
        client, auth_token = self.get_test_client_and_auth_token(
            app, user_1.email
        )

        response = client.patch(
            f"/api/equipments/{equipment_shoes_user_1.short_id}",
            json={"label": equipment_bike_user_1_inactive.label},
            headers={"Authorization": f"Bearer {auth_token}"},
        )

        self.assert_400(
            response,
            "equipment already exists with the same label",
        )

    def test_it_returns_404_when_user_try_to_modify_another_user_equipment(
        self,
        app: Flask,
        user_1: User,
        user_2: User,
        equipment_shoes_user_1: Equipment,
    ) -> None:
        client, auth_token = self.get_test_client_and_auth_token(
            app, user_2.email
        )

        response = client.patch(
            f"/api/equipments/{equipment_shoes_user_1.short_id}",
            json={"label": "new label"},
            headers={"Authorization": f"Bearer {auth_token}"},
        )

        data = self.assert_404(response)
        assert len(data["data"]["equipments"]) == 0

    def test_it_updates_default_sports(
        self,
        app: Flask,
        user_1: User,
        equipment_type_2_bike: EquipmentType,
        sport_1_cycling: Sport,
        sport_3_cycling_transport: Sport,
        user_1_sport_1_preference: UserSportPreference,
        equipment_bike_user_1: Equipment,
    ) -> None:
        db.session.execute(
            insert(UserSportPreferenceEquipment).values(
                [
                    {
                        "equipment_id": equipment_bike_user_1.id,
                        "sport_id": user_1_sport_1_preference.sport_id,
                        "user_id": user_1_sport_1_preference.user_id,
                    }
                ]
            )
        )
        client, auth_token = self.get_test_client_and_auth_token(
            app, user_1.email
        )

        response = client.patch(
            f"/api/equipments/{equipment_bike_user_1.short_id}",
            json={
                "default_for_sport_ids": [
                    sport_1_cycling.id,
                    sport_3_cycling_transport.id,
                ],
            },
            headers={"Authorization": f"Bearer {auth_token}"},
        )

        data = json.loads(response.data.decode())
        assert response.status_code == 200
        assert "success" in data["status"]
        assert len(data["data"]["equipments"]) == 1
        equipment = data["data"]["equipments"][0]
        assert set(equipment["default_for_sport_ids"]) == {
            sport_1_cycling.id,
            sport_3_cycling_transport.id,
        }
        assert user_1_sport_1_preference.default_equipments.all() == [
            equipment_bike_user_1
        ]
        sport_3_cycling_transport_pref = UserSportPreference.query.filter_by(
            user_id=user_1.id, sport_id=sport_3_cycling_transport.id
        ).one()
        assert sport_3_cycling_transport_pref.default_equipments.all() == [
            equipment_bike_user_1
        ]

    def test_it_removes_existing_default_sport(
        self,
        app: Flask,
        user_1: User,
        equipment_type_2_bike: EquipmentType,
        sport_1_cycling: Sport,
        sport_3_cycling_transport: Sport,
        user_1_sport_1_preference: UserSportPreference,
        equipment_bike_user_1: Equipment,
    ) -> None:
        db.session.execute(
            insert(UserSportPreferenceEquipment).values(
                [
                    {
                        "equipment_id": equipment_bike_user_1.id,
                        "sport_id": user_1_sport_1_preference.sport_id,
                        "user_id": user_1_sport_1_preference.user_id,
                    }
                ]
            )
        )
        client, auth_token = self.get_test_client_and_auth_token(
            app, user_1.email
        )

        response = client.patch(
            f"/api/equipments/{equipment_bike_user_1.short_id}",
            json={
                "default_for_sport_ids": [
                    sport_3_cycling_transport.id,
                ],
            },
            headers={"Authorization": f"Bearer {auth_token}"},
        )

        data = json.loads(response.data.decode())
        assert response.status_code == 200
        assert "success" in data["status"]
        assert len(data["data"]["equipments"]) == 1
        equipment = data["data"]["equipments"][0]
        assert equipment["default_for_sport_ids"] == [
            sport_3_cycling_transport.id,
        ]
        assert user_1_sport_1_preference.default_equipments.all() == []
        sport_3_cycling_transport_pref = UserSportPreference.query.filter_by(
            user_id=user_1.id, sport_id=sport_3_cycling_transport.id
        ).one()
        assert sport_3_cycling_transport_pref.default_equipments.all() == [
            equipment_bike_user_1
        ]

    def test_it_removes_default_sports(
        self,
        app: Flask,
        user_1: User,
        equipment_type_2_bike: EquipmentType,
        sport_1_cycling: Sport,
        user_1_sport_1_preference: UserSportPreference,
        equipment_bike_user_1: Equipment,
    ) -> None:
        db.session.execute(
            insert(UserSportPreferenceEquipment).values(
                [
                    {
                        "equipment_id": equipment_bike_user_1.id,
                        "sport_id": user_1_sport_1_preference.sport_id,
                        "user_id": user_1_sport_1_preference.user_id,
                    }
                ]
            )
        )
        db.session.commit()
        client, auth_token = self.get_test_client_and_auth_token(
            app, user_1.email
        )

        response = client.patch(
            f"/api/equipments/{equipment_bike_user_1.short_id}",
            json={"default_for_sport_ids": []},
            headers={"Authorization": f"Bearer {auth_token}"},
        )

        data = json.loads(response.data.decode())
        assert response.status_code == 200
        assert "success" in data["status"]
        assert len(data["data"]["equipments"]) == 1
        equipment = data["data"]["equipments"][0]
        assert equipment["default_for_sport_ids"] == []
        assert user_1_sport_1_preference.default_equipments.all() == []

    def test_it_replaces_existing_default_equipment(
        self,
        app: Flask,
        user_1: User,
        user_2: User,
        sport_1_cycling: Sport,
        sport_2_running: Sport,
        user_1_sport_1_preference: UserSportPreference,
        user_1_sport_2_preference: UserSportPreference,
        user_2_sport_2_preference: UserSportPreference,
        equipment_bike_user_1: Equipment,
        equipment_shoes_user_1: Equipment,
        equipment_another_shoes_user_1: Equipment,
        equipment_shoes_user_2: Equipment,
    ) -> None:
        db.session.execute(
            insert(UserSportPreferenceEquipment).values(
                [
                    {
                        "equipment_id": equipment_shoes_user_1.id,
                        "sport_id": user_1_sport_2_preference.sport_id,
                        "user_id": user_1_sport_2_preference.user_id,
                    },
                    {
                        "equipment_id": equipment_shoes_user_2.id,
                        "sport_id": user_2_sport_2_preference.sport_id,
                        "user_id": user_2_sport_2_preference.user_id,
                    },
                    {
                        "equipment_id": equipment_bike_user_1.id,
                        "sport_id": user_1_sport_1_preference.sport_id,
                        "user_id": user_1_sport_1_preference.user_id,
                    },
                ],
            )
        )
        db.session.commit()
        client, auth_token = self.get_test_client_and_auth_token(
            app, user_1.email
        )

        response = client.patch(
            f"/api/equipments/{equipment_another_shoes_user_1.short_id}",
            json={"default_for_sport_ids": [sport_2_running.id]},
            headers={"Authorization": f"Bearer {auth_token}"},
        )

        data = json.loads(response.data.decode())
        assert response.status_code == 200
        assert "success" in data["status"]
        assert len(data["data"]["equipments"]) == 1
        equipment = data["data"]["equipments"][0]
        assert equipment["default_for_sport_ids"] == [sport_2_running.id]
        assert user_1_sport_2_preference.default_equipments.all() == [
            equipment_another_shoes_user_1
        ]

        # user_1 cycling preferences remain unchanged
        assert user_1_sport_1_preference.default_equipments.all() == [
            equipment_bike_user_1
        ]

        # user_2 running preferences remain unchanged
        assert user_2_sport_2_preference.default_equipments.all() == [
            equipment_shoes_user_2
        ]

    def test_it_does_not_remove_existing_default_sport_when_modifying_another_value(  # noqa
        self,
        app: Flask,
        user_1: User,
        equipment_type_2_bike: EquipmentType,
        sport_1_cycling: Sport,
        user_1_sport_1_preference: UserSportPreference,
        equipment_bike_user_1: Equipment,
    ) -> None:
        db.session.execute(
            insert(UserSportPreferenceEquipment).values(
                [
                    {
                        "equipment_id": equipment_bike_user_1.id,
                        "sport_id": user_1_sport_1_preference.sport_id,
                        "user_id": user_1_sport_1_preference.user_id,
                    }
                ]
            )
        )
        db.session.commit()
        client, auth_token = self.get_test_client_and_auth_token(
            app, user_1.email
        )
        new_label = self.random_short_id()

        response = client.patch(
            f"/api/equipments/{equipment_bike_user_1.short_id}",
            json={"label": new_label},
            headers={"Authorization": f"Bearer {auth_token}"},
        )

        data = json.loads(response.data.decode())
        assert response.status_code == 200
        assert "success" in data["status"]
        assert len(data["data"]["equipments"]) == 1
        equipment = data["data"]["equipments"][0]
        assert equipment["label"] == new_label
        assert equipment["default_for_sport_ids"] == [sport_1_cycling.id]
        assert user_1_sport_1_preference.default_equipments.all() == [
            equipment_bike_user_1
        ]

    def test_it_returns_400_when_sport_is_invalid(
        self,
        app: Flask,
        user_1: User,
        sport_1_cycling: Sport,
        sport_2_running: Sport,
        equipment_type_2_bike: EquipmentType,
        equipment_bike_user_1: Equipment,
    ) -> None:
        db.session.commit()
        client, auth_token = self.get_test_client_and_auth_token(
            app, user_1.email
        )

        response = client.patch(
            f"/api/equipments/{equipment_bike_user_1.short_id}",
            json={
                "default_for_sport_ids": [
                    sport_1_cycling.id,
                    sport_2_running.id,
                ]
            },
            headers={"Authorization": f"Bearer {auth_token}"},
        )

        self.assert_400(
            response,
            f"invalid sport '{sport_2_running.label}' for "
            f"equipment type '{equipment_type_2_bike.label}'",
        )

    @pytest.mark.parametrize(
        "client_scope, can_access",
        {**OAUTH_SCOPES, "equipments:write": True}.items(),
    )
    def test_expected_scopes_are_defined(
        self,
        app: Flask,
        user_1: User,
        equipment_shoes_user_1: Equipment,
        client_scope: str,
        can_access: bool,
    ) -> None:
        (
            client,
            oauth_client,
            access_token,
            _,
        ) = self.create_oauth2_client_and_issue_token(
            app, user_1, scope=client_scope
        )

        response = client.patch(
            f"/api/equipments/{equipment_shoes_user_1.short_id}",
            json={
                "label": "new label",
            },
            headers={"Authorization": f"Bearer {access_token}"},
        )

        self.assert_response_scope(response, can_access)


class TestRefreshEquipment(ApiTestCaseMixin):
    def test_it_returns_error_if_user_is_not_authenticated(
        self, app: Flask, equipment_bike_user_1: Equipment
    ) -> None:
        client = app.test_client()

        response = client.post(
            f"/api/equipments/{equipment_bike_user_1.short_id}/refresh",
        )

        self.assert_401(response)

    def test_it_returns_404_when_equipment_does_not_exist(
        self,
        app: Flask,
        user_1: User,
    ) -> None:
        client, auth_token = self.get_test_client_and_auth_token(
            app, user_1.email
        )

        response = client.post(
            f"/api/equipments/{self.random_short_id()}/refresh",
            headers={"Authorization": f"Bearer {auth_token}"},
        )

        data = self.assert_404(response)
        assert len(data["data"]["equipments"]) == 0

    def test_it_returns_404_when_equipment_belongs_to_another_user(
        self,
        app: Flask,
        user_1: User,
        user_2: User,
        equipment_shoes_user_2: Equipment,
    ) -> None:
        client, auth_token = self.get_test_client_and_auth_token(
            app, user_1.email
        )

        response = client.post(
            f"/api/equipments/{equipment_shoes_user_2.short_id}/refresh",
            headers={"Authorization": f"Bearer {auth_token}"},
        )

        data = self.assert_404(response)
        assert len(data["data"]["equipments"]) == 0

    def test_it_returns_null_total_when_no_associated_workouts(
        self,
        app: Flask,
        user_1: User,
        sport_1_cycling: Sport,
        sport_2_running: Sport,
        equipment_bike_user_1: Equipment,
        equipment_shoes_user_1: Equipment,
        workout_running_user_1: Workout,
    ) -> None:
        workout_running_user_1.equipments = [equipment_shoes_user_1]
        # invalid values
        equipment_bike_user_1.total_distance = self.random_int()
        equipment_bike_user_1.total_duration = timedelta(
            seconds=self.random_int()
        )
        equipment_bike_user_1.total_moving = timedelta(
            seconds=self.random_int()
        )
        equipment_bike_user_1.total_workouts = self.random_int()
        db.session.commit()
        client, auth_token = self.get_test_client_and_auth_token(
            app, user_1.email
        )

        response = client.post(
            f"/api/equipments/{equipment_bike_user_1.short_id}/refresh",
            headers={"Authorization": f"Bearer {auth_token}"},
        )

        assert response.status_code == 200
        assert equipment_bike_user_1.total_distance == 0
        assert equipment_bike_user_1.total_duration == timedelta()
        assert equipment_bike_user_1.total_moving == timedelta()
        assert equipment_bike_user_1.total_workouts == 0
        data = json.loads(response.data.decode())
        assert data["data"]["equipments"][0] == (
            jsonify_dict(equipment_bike_user_1.serialize())
        )
        # other equipment remains unchanged
        assert (
            equipment_shoes_user_1.total_distance
            == workout_running_user_1.distance
        )
        assert (
            equipment_shoes_user_1.total_duration
            == workout_running_user_1.duration
        )
        assert (
            equipment_shoes_user_1.total_moving
            == workout_running_user_1.moving
        )
        assert equipment_shoes_user_1.total_workouts == 1

    def test_it_recalculates_when_workouts_are_associated(
        self,
        app: Flask,
        user_1: User,
        sport_1_cycling: Sport,
        sport_2_running: Sport,
        equipment_bike_user_1: Equipment,
        equipment_shoes_user_1: Equipment,
        workout_cycling_user_1: Workout,
        workout_running_user_1: Workout,
        another_workout_cycling_user_1: Workout,
    ) -> None:
        workout_running_user_1.equipments = [equipment_shoes_user_1]
        workout_cycling_user_1.equipments = [equipment_bike_user_1]
        another_workout_cycling_user_1.equipments = [equipment_bike_user_1]
        db.session.commit()
        # invalid values
        equipment_bike_user_1.total_distance = self.random_int()
        equipment_bike_user_1.total_duration = timedelta(
            seconds=self.random_int()
        )
        equipment_bike_user_1.total_moving = timedelta(
            seconds=self.random_int()
        )
        equipment_bike_user_1.total_workouts = self.random_int()
        db.session.commit()
        client, auth_token = self.get_test_client_and_auth_token(
            app, user_1.email
        )

        response = client.post(
            f"/api/equipments/{equipment_bike_user_1.short_id}/refresh",
            headers={"Authorization": f"Bearer {auth_token}"},
        )

        assert response.status_code == 200
        assert equipment_bike_user_1.total_distance == (
            workout_cycling_user_1.distance  # type: ignore
            + another_workout_cycling_user_1.distance  # type: ignore
        )
        assert equipment_bike_user_1.total_duration == (
            workout_cycling_user_1.duration
            + another_workout_cycling_user_1.duration
        )
        assert equipment_bike_user_1.total_moving == (
            workout_cycling_user_1.moving  # type: ignore
            + another_workout_cycling_user_1.moving  # type: ignore
        )
        assert equipment_bike_user_1.total_workouts == 2
        data = json.loads(response.data.decode())
        assert data["data"]["equipments"][0] == (
            jsonify_dict(equipment_bike_user_1.serialize())
        )
        # other equipment remains unchanged
        assert (
            equipment_shoes_user_1.total_distance
            == workout_running_user_1.distance
        )
        assert (
            equipment_shoes_user_1.total_duration
            == workout_running_user_1.duration
        )
        assert (
            equipment_shoes_user_1.total_moving
            == workout_running_user_1.moving
        )
        assert equipment_shoes_user_1.total_workouts == 1


class TestDeleteEquipment(ApiTestCaseMixin):
    def test_it_returns_error_if_user_is_not_authenticated(
        self, app: Flask, equipment_bike_user_1: Equipment
    ) -> None:
        client = app.test_client()

        response = client.delete(
            f"/api/equipments/{equipment_bike_user_1.short_id}",
        )

        self.assert_401(response)

    def test_it_deletes_given_equipment(
        self,
        app: Flask,
        user_1: User,
        equipment_shoes_user_1: Equipment,
    ) -> None:
        """Tests deleting a piece of equipment with no workouts."""
        client, auth_token = self.get_test_client_and_auth_token(
            app, user_1.email
        )

        response = client.delete(
            f"/api/equipments/{equipment_shoes_user_1.short_id}",
            headers={"Authorization": f"Bearer {auth_token}"},
        )

        assert response.status_code == 204
        assert Equipment.query.all() == []

    def test_it_returns_404_when_equipment_does_not_exist(
        self,
        app: Flask,
        user_1: User,
    ) -> None:
        client, auth_token = self.get_test_client_and_auth_token(
            app, user_1.email
        )

        response = client.delete(
            f"/api/equipments/{self.random_short_id()}",
            headers={"Authorization": f"Bearer {auth_token}"},
        )

        data = self.assert_404(response)
        assert len(data["data"]["equipments"]) == 0

    @pytest.mark.parametrize("input_admin", [True, False])
    def test_it_returns_404_when_user_tries_to_delete_equipment_for_other_user(
        self,
        app: Flask,
        user_1: User,
        equipment_shoes_user_1: Equipment,
        user_2: User,
        input_admin: bool,
    ) -> None:
        if input_admin:
            user_1.role = UserRole.ADMIN.value
        db.session.commit()
        client, auth_token = self.get_test_client_and_auth_token(
            app, user_2.email
        )

        response = client.delete(
            f"/api/equipments/{equipment_shoes_user_1.short_id}",
            headers={"Authorization": f"Bearer {auth_token}"},
        )

        self.assert_404(response)

    def test_it_cannot_delete_equipment_with_workout(
        self,
        app: Flask,
        user_1: User,
        equipment_shoes_user_1: Equipment,
        workout_w_shoes_equipment: Workout,
    ) -> None:
        client, auth_token = self.get_test_client_and_auth_token(
            app, user_1.email
        )

        response = client.delete(
            f"/api/equipments/{equipment_shoes_user_1.short_id}",
            headers={"Authorization": f"Bearer {auth_token}"},
        )

        data = response.json
        assert response.status_code == 403
        assert "error" in data["status"]  # type: ignore
        assert (
            "Cannot delete equipment that has associated workouts. "
            f"Equipment id {equipment_shoes_user_1.short_id} has 1 "
            "associated workout. (Provide "
            "argument 'force' as a query parameter to override "
            "this check)" in data["message"]  # type: ignore
        )
        assert len(db.session.query(Equipment).all()) == 1

    def test_it_can_force_delete_equipment_with_workout(
        self,
        app: Flask,
        user_1: User,
        equipment_shoes_user_1: Equipment,
        workout_w_shoes_equipment: Workout,
    ) -> None:
        client, auth_token = self.get_test_client_and_auth_token(
            app, user_1.email
        )
        # workout_w_shoes_equipment has one equipment; after delete
        # the workout should have no equipment

        response = client.delete(
            f"/api/equipments/{equipment_shoes_user_1.short_id}",
            query_string="force",
            headers={"Authorization": f"Bearer {auth_token}"},
        )

        assert response.status_code == 204

        # check workout has no equipment
        w = (
            db.session.query(Workout)
            .filter(Workout.id == workout_w_shoes_equipment.id)
            .one()
        )
        assert w.equipments == []

        # check equipment_workout table is empty
        assert Equipment.query.all() == []

    def test_deleting_equipment_sets_sport_preferences_equipment_to_empty_list(
        self,
        app: Flask,
        user_1: User,
        user_1_sport_1_preference: UserSportPreference,
        equipment_bike_user_1: Equipment,
    ) -> None:
        db.session.execute(
            insert(UserSportPreferenceEquipment).values(
                [
                    {
                        "equipment_id": equipment_bike_user_1.id,
                        "sport_id": user_1_sport_1_preference.sport_id,
                        "user_id": user_1_sport_1_preference.user_id,
                    }
                ]
            )
        )
        db.session.commit()
        client, auth_token = self.get_test_client_and_auth_token(
            app, user_1.email
        )
        # workout_w_shoes_equipment has one equipment; after delete
        # the workout should have no equipment

        response = client.delete(
            f"/api/equipments/{equipment_bike_user_1.short_id}",
            query_string="force",
            headers={"Authorization": f"Bearer {auth_token}"},
        )

        assert response.status_code == 204

        # check user sport preference has null equipment
        up = (
            db.session.query(UserSportPreference)
            .filter(
                UserSportPreference.user_id
                == user_1_sport_1_preference.user_id,
                UserSportPreference.sport_id == 1,
            )
            .one()
        )
        assert up.default_equipments.all() == []

    @pytest.mark.parametrize(
        "client_scope, can_access",
        {**OAUTH_SCOPES, "equipments:write": True}.items(),
    )
    def test_expected_scopes_are_defined(
        self,
        app: Flask,
        user_1: User,
        equipment_shoes_user_1: Equipment,
        client_scope: str,
        can_access: bool,
    ) -> None:
        (
            client,
            oauth_client,
            access_token,
            _,
        ) = self.create_oauth2_client_and_issue_token(
            app, user_1, scope=client_scope
        )

        response = client.delete(
            f"/api/equipments/{equipment_shoes_user_1.short_id}",
            headers={"Authorization": f"Bearer {access_token}"},
        )

        self.assert_response_scope(response, can_access)<|MERGE_RESOLUTION|>--- conflicted
+++ resolved
@@ -631,13 +631,8 @@
             sport_3_cycling_transport.id,
         }
         equipment = Equipment.query.filter_by(
-<<<<<<< HEAD
-            uuid=decode_short_id(equipment['id'])
+            uuid=decode_short_id(equipment["id"])
         ).one()
-=======
-            uuid=decode_short_id(equipment["id"])
-        ).first()
->>>>>>> b224e171
         assert user_1_sport_1_preference.default_equipments.all() == [
             equipment
         ]
@@ -707,13 +702,8 @@
         assert "Another shoes" == equipment["label"]
         assert equipment["default_for_sport_ids"] == [sport_2_running.id]
         equipment = Equipment.query.filter_by(
-<<<<<<< HEAD
-            uuid=decode_short_id(equipment['id'])
+            uuid=decode_short_id(equipment["id"])
         ).one()
-=======
-            uuid=decode_short_id(equipment["id"])
-        ).first()
->>>>>>> b224e171
         assert user_1_sport_2_preference.default_equipments.all() == [
             equipment
         ]
