--- conflicted
+++ resolved
@@ -1,6 +1,5 @@
 import random
 import string
-<<<<<<< HEAD
 from dataclasses import dataclass
 from datetime import datetime
 from json import dumps, loads
@@ -13,13 +12,6 @@
 from fittrackee.federation.signature import VALID_DATE_FORMAT
 from fittrackee.users.models import FollowRequest, User
 
-=======
-from json import loads
-from typing import Dict, Optional
-
-from flask import json as flask_json
-
->>>>>>> 8eb5028f
 
 def random_string(
     length: Optional[int] = None,
@@ -39,7 +31,6 @@
     )
 
 
-<<<<<<< HEAD
 def random_domain_with_scheme() -> str:
     return random_string(prefix='https://', suffix='.social')
 
@@ -51,6 +42,10 @@
 def get_date_string(date: Optional[datetime] = None) -> str:
     date = date if date else datetime.utcnow()
     return date.strftime(VALID_DATE_FORMAT)
+
+
+def random_email() -> str:
+    return random_string(suffix='@example.com')
 
 
 def get_remote_user_object(
@@ -172,10 +167,6 @@
     db.session.add(follow_request)
     db.session.commit()
     return follow_request
-=======
-def random_email() -> str:
-    return random_string(suffix='@example.com')
->>>>>>> 8eb5028f
 
 
 def jsonify_dict(data: Dict) -> Dict:
