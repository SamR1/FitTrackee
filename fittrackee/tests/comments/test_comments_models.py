from datetime import datetime, timezone
from unittest.mock import Mock, patch

import pytest
from flask import Flask
from time_machine import travel

from fittrackee import db
from fittrackee.comments.exceptions import CommentForbiddenException
from fittrackee.comments.models import Comment, CommentLike, Mention
from fittrackee.exceptions import InvalidVisibilityException
from fittrackee.users.models import FollowRequest, User
from fittrackee.utils import encode_uuid
from fittrackee.visibility_levels import VisibilityLevel
from fittrackee.workouts.models import Sport, Workout

from ..mixins import ReportMixin
from .mixins import CommentMixin


class TestWorkoutCommentModel(ReportMixin, CommentMixin):
    def test_comment_model(
        self,
        app: Flask,
        user_1: User,
        sport_1_cycling: Sport,
        workout_cycling_user_1: Workout,
    ) -> None:
        text = self.random_string()
        created_at = datetime.now(timezone.utc)
        comment = self.create_comment(
            user_1,
            workout_cycling_user_1,
            text=text,
            created_at=created_at,
        )

        assert comment.user_id == user_1.id
        assert comment.workout_id == workout_cycling_user_1.id
        assert comment.text == text
        assert comment.created_at == created_at
        assert comment.modification_date is None
        assert comment.text_visibility == VisibilityLevel.PRIVATE
        assert comment.suspended_at is None

    def test_created_date_is_initialized_on_creation_when_not_provided(
        self,
        app: Flask,
        user_1: User,
        sport_1_cycling: Sport,
        workout_cycling_user_1: Workout,
    ) -> None:
        now = datetime.now(timezone.utc)
        with travel(now, tick=False):
            comment = self.create_comment(user_1, workout_cycling_user_1)

        assert comment.created_at == now

    def test_it_raises_error_when_privacy_is_invalid(
        self,
        app: Flask,
        user_1: User,
        sport_1_cycling: Sport,
        workout_cycling_user_1: Workout,
    ) -> None:
        workout_cycling_user_1.workout_visibility = VisibilityLevel.PUBLIC
        text_visibility = VisibilityLevel.FOLLOWERS_AND_REMOTE
        with pytest.raises(
            InvalidVisibilityException,
            match=(
                f'invalid visibility: {text_visibility.value}, '
                'federation is disabled.'
            ),
        ):
            Comment(
                user_id=user_1.id,
                workout_id=workout_cycling_user_1.id,
                text=self.random_string(),
                text_visibility=text_visibility,
            )

    def test_short_id_returns_encoded_comment_uuid(
        self,
        app: Flask,
        sport_1_cycling: Sport,
        user_1: User,
        workout_cycling_user_1: Workout,
    ) -> None:
        comment = self.create_comment(user_1, workout_cycling_user_1)

        assert comment.short_id == encode_uuid(comment.uuid)

    def test_it_returns_string_representation(
        self,
        app: Flask,
        user_1: User,
        sport_1_cycling: Sport,
        workout_cycling_user_1: Workout,
    ) -> None:
        comment = self.create_comment(
            user_1,
            workout_cycling_user_1,
        )

        assert str(comment) == f"<Comment {comment.id}>"

    def test_it_deletes_comment_on_user_delete(
        self,
        app: Flask,
        user_1: User,
        user_2: User,
        sport_1_cycling: Sport,
        workout_cycling_user_1: Workout,
    ) -> None:
        comment = self.create_comment(
            user_2,
            workout_cycling_user_1,
        )
        comment_id = comment.id

        db.session.delete(user_2)

        assert Comment.query.filter_by(id=comment_id).first() is None

    def test_it_does_not_delete_comment_on_workout_delete(
        self,
        app: Flask,
        user_1: User,
        user_2: User,
        sport_1_cycling: Sport,
        workout_cycling_user_1: Workout,
    ) -> None:
        comment = self.create_comment(
            user_2,
            workout_cycling_user_1,
        )
        comment_id = comment.id

        db.session.delete(workout_cycling_user_1)

        assert Comment.query.filter_by(id=comment_id).first() is not None

    def test_suspension_action_is_none_when_no_suspension(
        self,
        app: Flask,
        user_1: User,
        user_2: User,
        sport_1_cycling: Sport,
        workout_cycling_user_1: Workout,
    ) -> None:
        comment = self.create_comment(user_2, workout_cycling_user_1)

        assert comment.suspension_action is None

    def test_suspension_action_is_last_suspension_action_when_comment_is_suspended(  # noqa
        self,
        app: Flask,
        user_1_admin: User,
        user_2: User,
        sport_1_cycling: Sport,
        workout_cycling_user_1: Workout,
    ) -> None:
        comment = self.create_comment(user_2, workout_cycling_user_1)
        expected_report_action = self.create_report_comment_actions(
            user_1_admin, user_2, comment
        )
        comment.suspended_at = datetime.now(timezone.utc)

        assert comment.suspension_action == expected_report_action

    def test_suspension_action_is_none_when_comment_is_unsuspended(
        self,
        app: Flask,
        user_1_admin: User,
        user_2: User,
        sport_1_cycling: Sport,
        workout_cycling_user_1: Workout,
    ) -> None:
        comment = self.create_comment(user_2, workout_cycling_user_1)
        self.create_report_comment_action(
            user_1_admin, user_2, comment, "comment_suspension"
        )
        self.create_report_comment_action(
            user_1_admin, user_2, comment, "comment_unsuspension"
        )

        assert comment.suspension_action is None

    def test_it_gets_comment_ap_id(
        self,
        app: Flask,
        user_1: User,
        user_2: User,
        sport_1_cycling: Sport,
        workout_cycling_user_1: Workout,
    ) -> None:
        workout_cycling_user_1.workout_visibility = VisibilityLevel.PUBLIC
        comment = self.create_comment(
            user_2, workout_cycling_user_1, text=self.random_string()
        )

        assert comment.get_ap_id() == (
            f'{user_2.actor.activitypub_id}/'
            f'workouts/{workout_cycling_user_1.short_id}/'
            f'comments/{comment.short_id}'
        )

    def test_it_gets_comment_remote_url(
        self,
        app: Flask,
        user_1: User,
        user_2: User,
        sport_1_cycling: Sport,
        workout_cycling_user_1: Workout,
    ) -> None:
        workout_cycling_user_1.workout_visibility = VisibilityLevel.PUBLIC
        comment = self.create_comment(
            user_2, workout_cycling_user_1, text=self.random_string()
        )

        assert comment.get_remote_url() == (
            f'https://{user_2.actor.domain.name}/'
            f'workouts/{workout_cycling_user_1.short_id}/'
            f'comments/{comment.short_id}'
        )


class TestWorkoutCommentModelSerializeForCommentOwner(
    ReportMixin, CommentMixin
):
    @pytest.mark.parametrize("suspended", [True, False])
    @pytest.mark.parametrize(
        "input_visibility",
        [
            VisibilityLevel.PRIVATE,
            VisibilityLevel.FOLLOWERS,
            VisibilityLevel.PUBLIC,
        ],
    )
    def test_it_serializes_owner_comment(
        self,
        app: Flask,
        user_1: User,
        sport_1_cycling: Sport,
        workout_cycling_user_1: Workout,
        input_visibility: VisibilityLevel,
        suspended: bool,
    ) -> None:
        workout_cycling_user_1.workout_visibility = input_visibility
        comment = self.create_comment(
            user_1,
            workout_cycling_user_1,
            text_visibility=input_visibility,
        )
        if suspended:
            comment.suspended_at = datetime.now(timezone.utc)
            suspended_at = {
                "suspended": True,
                "suspended_at": comment.suspended_at,
            }
        else:
            suspended_at = {"suspended_at": None}

        serialized_comment = comment.serialize(user_1)

        assert serialized_comment == {
<<<<<<< HEAD
            'id': comment.short_id,
            'user': user_1.serialize(),
            'workout_id': workout_cycling_user_1.short_id,
            'text': comment.text,
            'text_html': comment.text,  # no mention
            'text_visibility': comment.text_visibility,
            'created_at': comment.created_at,
            'mentions': [],
            'modification_date': comment.modification_date,
            'reply_to': comment.reply_to,
            'replies': [],
            'likes_count': 0,
            'liked': False,
=======
            "id": comment.short_id,
            "user": user_1.serialize(),
            "workout_id": workout_cycling_user_1.short_id,
            "text": comment.text,
            "text_html": comment.text,  # no mention
            "text_visibility": comment.text_visibility,
            "created_at": comment.created_at,
            "mentions": [],
            "modification_date": comment.modification_date,
            "likes_count": 0,
            "liked": False,
>>>>>>> b224e171
            **suspended_at,
        }

    def test_it_serializes_owner_comment_when_workout_is_deleted(
        self,
        app: Flask,
        user_1: User,
        user_2: User,
        sport_1_cycling: Sport,
        workout_cycling_user_2: Workout,
    ) -> None:
        workout_cycling_user_2.workout_visibility = VisibilityLevel.PUBLIC
        comment = self.create_comment(user_1, workout_cycling_user_2)
        db.session.delete(workout_cycling_user_2)

        serialized_comment = comment.serialize(user_1)

        assert serialized_comment == {
<<<<<<< HEAD
            'id': comment.short_id,
            'user': user_1.serialize(),
            'workout_id': None,
            'text': comment.text,
            'text_html': comment.text,  # no mention
            'text_visibility': comment.text_visibility,
            'created_at': comment.created_at,
            'mentions': [],
            'suspended_at': comment.suspended_at,
            'modification_date': comment.modification_date,
            'reply_to': comment.reply_to,
            'replies': [],
            'likes_count': 0,
            'liked': False,
=======
            "id": comment.short_id,
            "user": user_1.serialize(),
            "workout_id": None,
            "text": comment.text,
            "text_html": comment.text,  # no mention
            "text_visibility": comment.text_visibility,
            "created_at": comment.created_at,
            "mentions": [],
            "suspended_at": comment.suspended_at,
            "modification_date": comment.modification_date,
            "likes_count": 0,
            "liked": False,
>>>>>>> b224e171
        }

    def test_it_serializes_owner_comment_when_workout_is_not_visible(
        self,
        app: Flask,
        user_1: User,
        user_2: User,
        sport_1_cycling: Sport,
        workout_cycling_user_2: Workout,
    ) -> None:
        workout_cycling_user_2.workout_visibility = VisibilityLevel.PRIVATE
        comment = self.create_comment(user_1, workout_cycling_user_2)

        serialized_comment = comment.serialize(user_1)

        assert serialized_comment == {
<<<<<<< HEAD
            'id': comment.short_id,
            'user': user_1.serialize(),
            'workout_id': None,
            'text': comment.text,
            'text_html': comment.text,  # no mention
            'text_visibility': comment.text_visibility,
            'created_at': comment.created_at,
            'mentions': [],
            'suspended_at': comment.suspended_at,
            'modification_date': comment.modification_date,
            'reply_to': comment.reply_to,
            'replies': [],
            'likes_count': 0,
            'liked': False,
=======
            "id": comment.short_id,
            "user": user_1.serialize(),
            "workout_id": None,
            "text": comment.text,
            "text_html": comment.text,  # no mention
            "text_visibility": comment.text_visibility,
            "created_at": comment.created_at,
            "mentions": [],
            "suspended_at": comment.suspended_at,
            "modification_date": comment.modification_date,
            "likes_count": 0,
            "liked": False,
>>>>>>> b224e171
        }

    def test_it_serializes_owner_comment_when_comment_is_suspended(
        self,
        app: Flask,
        user_1: User,
        user_2_admin: User,
        sport_1_cycling: Sport,
        workout_cycling_user_2: Workout,
    ) -> None:
        workout_cycling_user_2.workout_visibility = VisibilityLevel.PRIVATE
        comment = self.create_comment(user_1, workout_cycling_user_2)
        expected_report_action = self.create_report_comment_actions(
            user_2_admin, user_1, comment
        )
        comment.suspended_at = datetime.now(timezone.utc)

        serialized_comment = comment.serialize(user_1)

        assert serialized_comment == {
<<<<<<< HEAD
            'id': comment.short_id,
            'user': user_1.serialize(),
            'workout_id': None,
            'text': comment.text,
            'text_html': comment.text,  # no mention
            'text_visibility': comment.text_visibility,
            'created_at': comment.created_at,
            'mentions': [],
            'suspended': True,
            'suspended_at': comment.suspended_at,
            'suspension': expected_report_action.serialize(user_1, full=False),
            'modification_date': comment.modification_date,
            'reply_to': comment.reply_to,
            'replies': [],
            'likes_count': 0,
            'liked': False,
=======
            "id": comment.short_id,
            "user": user_1.serialize(),
            "workout_id": None,
            "text": comment.text,
            "text_html": comment.text,  # no mention
            "text_visibility": comment.text_visibility,
            "created_at": comment.created_at,
            "mentions": [],
            "suspended": True,
            "suspended_at": comment.suspended_at,
            "suspension": expected_report_action.serialize(user_1, full=False),
            "modification_date": comment.modification_date,
            "likes_count": 0,
            "liked": False,
>>>>>>> b224e171
        }


class TestWorkoutCommentModelSerializeForFollower(CommentMixin):
    def test_it_raises_error_when_user_does_not_follow_comment_owner(
        self,
        app: Flask,
        user_1: User,
        user_2: User,
        sport_1_cycling: Sport,
        workout_cycling_user_1: Workout,
        follow_request_from_user_2_to_user_1: FollowRequest,
    ) -> None:
        workout_cycling_user_1.workout_visibility = VisibilityLevel.FOLLOWERS
        comment = self.create_comment(
            user_1,
            workout_cycling_user_1,
            text_visibility=VisibilityLevel.FOLLOWERS,
        )

        with pytest.raises(CommentForbiddenException):
            comment.serialize(user_2)

    def test_it_raises_error_when_comment_is_private(
        self,
        app: Flask,
        user_1: User,
        user_2: User,
        sport_1_cycling: Sport,
        workout_cycling_user_1: Workout,
        follow_request_from_user_2_to_user_1: FollowRequest,
    ) -> None:
        user_1.approves_follow_request_from(user_2)
        workout_cycling_user_1.workout_visibility = VisibilityLevel.FOLLOWERS
        comment = self.create_comment(
            user_1,
            workout_cycling_user_1,
            text_visibility=VisibilityLevel.PRIVATE,
        )

        with pytest.raises(CommentForbiddenException):
            comment.serialize(user_2)

    @pytest.mark.parametrize(
        "input_visibility", [VisibilityLevel.FOLLOWERS, VisibilityLevel.PUBLIC]
    )
    def test_it_serializes_comment_for_follower_when_privacy_allows_it(
        self,
        app: Flask,
        user_1: User,
        user_2: User,
        sport_1_cycling: Sport,
        workout_cycling_user_1: Workout,
        follow_request_from_user_2_to_user_1: FollowRequest,
        input_visibility: VisibilityLevel,
    ) -> None:
        user_1.approves_follow_request_from(user_2)
        workout_cycling_user_1.workout_visibility = input_visibility
        comment = self.create_comment(
            user_1,
            workout_cycling_user_1,
            text_visibility=input_visibility,
        )

        serialized_comment = comment.serialize(user_2)

        assert serialized_comment == {
<<<<<<< HEAD
            'id': comment.short_id,
            'user': user_1.serialize(),
            'workout_id': workout_cycling_user_1.short_id,
            'text': comment.text,
            'text_html': comment.text,  # no mention
            'text_visibility': comment.text_visibility,
            'created_at': comment.created_at,
            'mentions': [],
            'modification_date': comment.modification_date,
            'reply_to': comment.reply_to,
            'replies': [],
            'likes_count': 0,
            'liked': False,
=======
            "id": comment.short_id,
            "user": user_1.serialize(),
            "workout_id": workout_cycling_user_1.short_id,
            "text": comment.text,
            "text_html": comment.text,  # no mention
            "text_visibility": comment.text_visibility,
            "created_at": comment.created_at,
            "mentions": [],
            "modification_date": comment.modification_date,
            "likes_count": 0,
            "liked": False,
>>>>>>> b224e171
        }

    def test_it_serializes_comment_when_workout_is_not_visible(
        self,
        app: Flask,
        user_1: User,
        user_2: User,
        sport_1_cycling: Sport,
        workout_cycling_user_1: Workout,
        follow_request_from_user_2_to_user_1: FollowRequest,
    ) -> None:
        user_1.approves_follow_request_from(user_2)
        workout_cycling_user_1.workout_visibility = VisibilityLevel.PRIVATE
        comment = self.create_comment(
            user_1,
            workout_cycling_user_1,
            text_visibility=VisibilityLevel.FOLLOWERS,
        )
        db.session.delete(workout_cycling_user_1)

        serialized_comment = comment.serialize(user_2)

        assert serialized_comment == {
<<<<<<< HEAD
            'id': comment.short_id,
            'user': user_1.serialize(),
            'workout_id': None,
            'text': comment.text,
            'text_html': comment.text,  # no mention
            'text_visibility': comment.text_visibility,
            'created_at': comment.created_at,
            'mentions': [],
            'modification_date': comment.modification_date,
            'reply_to': comment.reply_to,
            'replies': [],
            'likes_count': 0,
            'liked': False,
=======
            "id": comment.short_id,
            "user": user_1.serialize(),
            "workout_id": None,
            "text": comment.text,
            "text_html": comment.text,  # no mention
            "text_visibility": comment.text_visibility,
            "created_at": comment.created_at,
            "mentions": [],
            "modification_date": comment.modification_date,
            "likes_count": 0,
            "liked": False,
>>>>>>> b224e171
        }


class TestWorkoutCommentModelSerializeForUser(CommentMixin):
    @pytest.mark.parametrize(
        "input_visibility",
        [VisibilityLevel.FOLLOWERS, VisibilityLevel.PRIVATE],
    )
    def test_it_raises_error_when_comment_is_not_public(
        self,
        app: Flask,
        user_1: User,
        user_2: User,
        sport_1_cycling: Sport,
        workout_cycling_user_1: Workout,
        input_visibility: VisibilityLevel,
    ) -> None:
        workout_cycling_user_1.workout_visibility = VisibilityLevel.PUBLIC
        comment = self.create_comment(
            user_1,
            workout_cycling_user_1,
            text_visibility=input_visibility,
        )

        with pytest.raises(CommentForbiddenException):
            comment.serialize(user_2)

    def test_it_serializes_comment_when_comment_is_public(
        self,
        app: Flask,
        user_1: User,
        user_2: User,
        sport_1_cycling: Sport,
        workout_cycling_user_1: Workout,
    ) -> None:
        # TODO: mentions
        workout_cycling_user_1.workout_visibility = VisibilityLevel.PUBLIC
        comment = self.create_comment(
            user_1,
            workout_cycling_user_1,
            text_visibility=VisibilityLevel.PUBLIC,
        )

        serialized_comment = comment.serialize(user_2)

        assert serialized_comment == {
<<<<<<< HEAD
            'id': comment.short_id,
            'user': user_1.serialize(),
            'workout_id': workout_cycling_user_1.short_id,
            'text': comment.text,
            'text_html': comment.text,  # no mention
            'text_visibility': comment.text_visibility,
            'created_at': comment.created_at,
            'mentions': [],
            'modification_date': comment.modification_date,
            'reply_to': comment.reply_to,
            'replies': [],
            'likes_count': 0,
            'liked': False,
=======
            "id": comment.short_id,
            "user": user_1.serialize(),
            "workout_id": workout_cycling_user_1.short_id,
            "text": comment.text,
            "text_html": comment.text,  # no mention
            "text_visibility": comment.text_visibility,
            "created_at": comment.created_at,
            "mentions": [],
            "modification_date": comment.modification_date,
            "likes_count": 0,
            "liked": False,
>>>>>>> b224e171
        }

    def test_it_serializes_comment_when_workout_is_deleted(
        self,
        app: Flask,
        user_1: User,
        user_2: User,
        sport_1_cycling: Sport,
        workout_cycling_user_1: Workout,
    ) -> None:
        workout_cycling_user_1.workout_visibility = VisibilityLevel.PUBLIC
        comment = self.create_comment(
            user_1,
            workout_cycling_user_1,
            text_visibility=VisibilityLevel.PUBLIC,
        )
        db.session.delete(workout_cycling_user_1)
        db.session.commit()

        serialized_comment = comment.serialize(user_2)

        assert serialized_comment == {
<<<<<<< HEAD
            'id': comment.short_id,
            'user': user_1.serialize(),
            'workout_id': None,
            'text': comment.text,
            'text_html': comment.text,  # no mention
            'text_visibility': comment.text_visibility,
            'created_at': comment.created_at,
            'mentions': [],
            'modification_date': comment.modification_date,
            'reply_to': comment.reply_to,
            'replies': [],
            'likes_count': 0,
            'liked': False,
=======
            "id": comment.short_id,
            "user": user_1.serialize(),
            "workout_id": None,
            "text": comment.text,
            "text_html": comment.text,  # no mention
            "text_visibility": comment.text_visibility,
            "created_at": comment.created_at,
            "mentions": [],
            "modification_date": comment.modification_date,
            "likes_count": 0,
            "liked": False,
>>>>>>> b224e171
        }

    def test_it_serializes_comment_when_workout_is_not_visible(
        self,
        app: Flask,
        user_1: User,
        user_2: User,
        sport_1_cycling: Sport,
        workout_cycling_user_1: Workout,
    ) -> None:
        workout_cycling_user_1.workout_visibility = VisibilityLevel.PRIVATE
        comment = self.create_comment(
            user_1,
            workout_cycling_user_1,
            text_visibility=VisibilityLevel.PUBLIC,
        )

        serialized_comment = comment.serialize(user_2)

        assert serialized_comment == {
<<<<<<< HEAD
            'id': comment.short_id,
            'user': user_1.serialize(),
            'workout_id': None,
            'text': comment.text,
            'text_html': comment.text,  # no mention
            'text_visibility': comment.text_visibility,
            'created_at': comment.created_at,
            'mentions': [],
            'modification_date': comment.modification_date,
            'reply_to': comment.reply_to,
            'replies': [],
            'likes_count': 0,
            'liked': False,
=======
            "id": comment.short_id,
            "user": user_1.serialize(),
            "workout_id": None,
            "text": comment.text,
            "text_html": comment.text,  # no mention
            "text_visibility": comment.text_visibility,
            "created_at": comment.created_at,
            "mentions": [],
            "modification_date": comment.modification_date,
            "likes_count": 0,
            "liked": False,
>>>>>>> b224e171
        }


class TestWorkoutCommentModelSerializeForModerator(CommentMixin):
    @pytest.mark.parametrize(
        "input_visibility",
        [VisibilityLevel.FOLLOWERS, VisibilityLevel.PRIVATE],
    )
    def test_it_raises_error_when_comment_is_visible(
        self,
        app: Flask,
        user_1_moderator: User,
        user_2: User,
        user_3: User,
        sport_1_cycling: Sport,
        workout_cycling_user_2: Workout,
        input_visibility: VisibilityLevel,
    ) -> None:
        workout_cycling_user_2.workout_visibility = VisibilityLevel.PUBLIC
        comment = self.create_comment(
            user_3,
            workout_cycling_user_2,
            text_visibility=input_visibility,
        )

        with pytest.raises(CommentForbiddenException):
            comment.serialize(user_1_moderator)

    @pytest.mark.parametrize("suspended", [True, False])
    @pytest.mark.parametrize(
        "input_visibility",
        [VisibilityLevel.FOLLOWERS, VisibilityLevel.PRIVATE],
    )
    def test_it_serializes_comment_when_report_flag_is_true(
        self,
        app: Flask,
        user_1_moderator: User,
        user_2: User,
        user_3: User,
        sport_1_cycling: Sport,
        workout_cycling_user_2: Workout,
        input_visibility: VisibilityLevel,
        suspended: bool,
    ) -> None:
        workout_cycling_user_2.workout_visibility = VisibilityLevel.PUBLIC
        comment = self.create_comment(
            user_3,
            workout_cycling_user_2,
            text=f"@{user_2.username}",
            text_visibility=input_visibility,
            with_mentions=True,
        )
        if suspended:
            comment.suspended_at = datetime.now(timezone.utc)
            suspended_at = {
                "suspended": True,
                "suspended_at": comment.suspended_at,
            }
        else:
            suspended_at = {"suspended_at": None}

        serialized_comment = comment.serialize(
            user_1_moderator, for_report=True
        )

        assert serialized_comment == {
<<<<<<< HEAD
            'id': comment.short_id,
            'user': user_3.serialize(),
            'workout_id': workout_cycling_user_2.short_id,
            'text': comment.text,
            'text_html': comment.handle_mentions()[0],
            'text_visibility': comment.text_visibility,
            'created_at': comment.created_at,
            'mentions': [user_2.serialize()],
            'modification_date': comment.modification_date,
            'reply_to': comment.reply_to,
            'replies': [],
            'likes_count': 0,
            'liked': False,
=======
            "id": comment.short_id,
            "user": user_3.serialize(),
            "workout_id": workout_cycling_user_2.short_id,
            "text": comment.text,
            "text_html": comment.handle_mentions()[0],
            "text_visibility": comment.text_visibility,
            "created_at": comment.created_at,
            "mentions": [user_2.serialize()],
            "modification_date": comment.modification_date,
            "likes_count": 0,
            "liked": False,
>>>>>>> b224e171
            **suspended_at,
        }

    def test_it_does_not_return_content_when_comment_is_suspended(
        self,
        app: Flask,
        user_1_moderator: User,
        user_2: User,
        user_3: User,
        sport_1_cycling: Sport,
        workout_cycling_user_2: Workout,
    ) -> None:
        workout_cycling_user_2.workout_visibility = VisibilityLevel.PUBLIC
        comment = self.create_comment(
            user_3,
            workout_cycling_user_2,
            text=f"@{user_2.username}",
            text_visibility=VisibilityLevel.PUBLIC,
            with_mentions=True,
        )
        comment.suspended_at = datetime.now(timezone.utc)

        serialized_comment = comment.serialize(user_1_moderator)

        assert serialized_comment == {
<<<<<<< HEAD
            'id': comment.short_id,
            'user': user_3.serialize(),
            'workout_id': workout_cycling_user_2.short_id,
            'text': None,
            'text_html': None,
            'text_visibility': comment.text_visibility,
            'created_at': comment.created_at,
            'mentions': [],
            'suspended': True,
            'modification_date': comment.modification_date,
            'reply_to': comment.reply_to,
            'replies': [],
            'likes_count': 0,
            'liked': False,
=======
            "id": comment.short_id,
            "user": user_3.serialize(),
            "workout_id": workout_cycling_user_2.short_id,
            "text": None,
            "text_html": None,
            "text_visibility": comment.text_visibility,
            "created_at": comment.created_at,
            "mentions": [],
            "suspended": True,
            "modification_date": comment.modification_date,
            "likes_count": 0,
            "liked": False,
>>>>>>> b224e171
        }


class TestWorkoutCommentModelSerializeForAdmin(CommentMixin):
    def test_it_raises_error_when_comment_is_visible(
        self,
        app: Flask,
        user_1_admin: User,
        user_2: User,
        user_3: User,
        sport_1_cycling: Sport,
        workout_cycling_user_2: Workout,
    ) -> None:
        workout_cycling_user_2.workout_visibility = VisibilityLevel.PUBLIC
        comment = self.create_comment(
            user_3,
            workout_cycling_user_2,
            text_visibility=VisibilityLevel.FOLLOWERS,
        )

        with pytest.raises(CommentForbiddenException):
            comment.serialize(user_1_admin)

    def test_it_serializes_comment_when_report_flag_is_true(
        self,
        app: Flask,
        user_1_admin: User,
        user_2: User,
        user_3: User,
        sport_1_cycling: Sport,
        workout_cycling_user_2: Workout,
    ) -> None:
        workout_cycling_user_2.workout_visibility = VisibilityLevel.PUBLIC
        comment = self.create_comment(
            user_3,
            workout_cycling_user_2,
            text=f"@{user_2.username}",
            text_visibility=VisibilityLevel.FOLLOWERS,
            with_mentions=True,
        )
        comment.suspended_at = datetime.now(timezone.utc)

        serialized_comment = comment.serialize(user_1_admin, for_report=True)

        assert serialized_comment == {
<<<<<<< HEAD
            'id': comment.short_id,
            'user': user_3.serialize(),
            'workout_id': workout_cycling_user_2.short_id,
            'text': comment.text,
            'text_html': comment.handle_mentions()[0],
            'text_visibility': comment.text_visibility,
            'created_at': comment.created_at,
            'mentions': [user_2.serialize()],
            'modification_date': comment.modification_date,
            'reply_to': comment.reply_to,
            'replies': [],
            'likes_count': 0,
            'liked': False,
            'suspended': True,
            'suspended_at': comment.suspended_at,
=======
            "id": comment.short_id,
            "user": user_3.serialize(),
            "workout_id": workout_cycling_user_2.short_id,
            "text": comment.text,
            "text_html": comment.handle_mentions()[0],
            "text_visibility": comment.text_visibility,
            "created_at": comment.created_at,
            "mentions": [user_2.serialize()],
            "modification_date": comment.modification_date,
            "likes_count": 0,
            "liked": False,
            "suspended": True,
            "suspended_at": comment.suspended_at,
>>>>>>> b224e171
        }


class TestWorkoutCommentModelSerializeForUnauthenticatedUser(CommentMixin):
    @pytest.mark.parametrize(
        "input_visibility",
        [VisibilityLevel.FOLLOWERS, VisibilityLevel.PRIVATE],
    )
    def test_it_raises_error_when_comment_is_not_public(
        self,
        app: Flask,
        user_1: User,
        sport_1_cycling: Sport,
        workout_cycling_user_1: Workout,
        input_visibility: VisibilityLevel,
    ) -> None:
        workout_cycling_user_1.workout_visibility = VisibilityLevel.PUBLIC
        comment = self.create_comment(
            user_1,
            workout_cycling_user_1,
            text_visibility=input_visibility,
        )

        with pytest.raises(CommentForbiddenException):
            comment.serialize()

    def test_it_serializes_comment_when_comment_is_public(
        self,
        app: Flask,
        user_1: User,
        sport_1_cycling: Sport,
        workout_cycling_user_1: Workout,
    ) -> None:
        # TODO: mentions
        workout_cycling_user_1.workout_visibility = VisibilityLevel.PUBLIC
        comment = self.create_comment(
            user_1,
            workout_cycling_user_1,
            text_visibility=VisibilityLevel.PUBLIC,
        )

        serialized_comment = comment.serialize()

        assert serialized_comment == {
<<<<<<< HEAD
            'id': comment.short_id,
            'user': user_1.serialize(),
            'workout_id': workout_cycling_user_1.short_id,
            'text': comment.text,
            'text_html': comment.text,  # no mention
            'text_visibility': comment.text_visibility,
            'created_at': comment.created_at,
            'mentions': [],
            'modification_date': comment.modification_date,
            'reply_to': comment.reply_to,
            'replies': [],
            'likes_count': 0,
            'liked': False,
=======
            "id": comment.short_id,
            "user": user_1.serialize(),
            "workout_id": workout_cycling_user_1.short_id,
            "text": comment.text,
            "text_html": comment.text,  # no mention
            "text_visibility": comment.text_visibility,
            "created_at": comment.created_at,
            "mentions": [],
            "modification_date": comment.modification_date,
            "likes_count": 0,
            "liked": False,
>>>>>>> b224e171
        }

    def test_it_serializes_comment_when_workout_is_not_visible(
        self,
        app: Flask,
        user_1: User,
        sport_1_cycling: Sport,
        workout_cycling_user_1: Workout,
    ) -> None:
        workout_cycling_user_1.workout_visibility = VisibilityLevel.PRIVATE
        comment = self.create_comment(
            user_1,
            workout_cycling_user_1,
            text_visibility=VisibilityLevel.PUBLIC,
        )

        serialized_comment = comment.serialize()

        assert serialized_comment == {
<<<<<<< HEAD
            'id': comment.short_id,
            'user': user_1.serialize(),
            'workout_id': None,
            'text': comment.text,
            'text_html': comment.text,  # no mention
            'text_visibility': comment.text_visibility,
            'created_at': comment.created_at,
            'mentions': [],
            'modification_date': comment.modification_date,
            'reply_to': comment.reply_to,
            'replies': [],
            'likes_count': 0,
            'liked': False,
        }


class TestWorkoutCommentModelSerializeForReplies(CommentMixin):
    def test_it_serializes_comment_with_reply(
        self,
        app: Flask,
        user_1: User,
        sport_1_cycling: Sport,
        workout_cycling_user_1: Workout,
        user_2: User,
    ) -> None:
        workout_cycling_user_1.workout_visibility = VisibilityLevel.PUBLIC
        parent_comment = self.create_comment(
            user_1,
            workout_cycling_user_1,
            text_visibility=VisibilityLevel.PUBLIC,
        )
        comment = self.create_comment(
            user_2,
            workout_cycling_user_1,
            text_visibility=VisibilityLevel.PUBLIC,
            parent_comment=parent_comment,
        )

        serialized_comment = parent_comment.serialize(user_1)

        assert serialized_comment == {
            'id': parent_comment.short_id,
            'user': user_1.serialize(),
            'workout_id': workout_cycling_user_1.short_id,
            'text': parent_comment.text,
            'text_html': parent_comment.text,  # no mention
            'text_visibility': parent_comment.text_visibility,
            'created_at': parent_comment.created_at,
            'mentions': [],
            'suspended_at': parent_comment.suspended_at,
            'modification_date': parent_comment.modification_date,
            'reply_to': None,
            'replies': [comment.serialize(user_1)],
            'likes_count': 0,
            'liked': False,
        }

    def test_it_serializes_comment_with_suspended_reply(
        self,
        app: Flask,
        user_1: User,
        sport_1_cycling: Sport,
        workout_cycling_user_1: Workout,
        user_2: User,
    ) -> None:
        workout_cycling_user_1.workout_visibility = VisibilityLevel.PUBLIC
        parent_comment = self.create_comment(
            user_1,
            workout_cycling_user_1,
            text_visibility=VisibilityLevel.PUBLIC,
        )
        suspended_comment = self.create_comment(
            user_2,
            workout_cycling_user_1,
            text_visibility=VisibilityLevel.PUBLIC,
            parent_comment=parent_comment,
        )
        suspended_comment.suspended_at = datetime.now(timezone.utc)

        serialized_comment = parent_comment.serialize(user_1)

        assert serialized_comment == {
            'id': parent_comment.short_id,
            'user': user_1.serialize(),
            'workout_id': workout_cycling_user_1.short_id,
            'text': parent_comment.text,
            'text_html': parent_comment.text,  # no mention
            'text_visibility': parent_comment.text_visibility,
            'created_at': parent_comment.created_at,
            'mentions': [],
            'suspended_at': parent_comment.suspended_at,
            'modification_date': parent_comment.modification_date,
            'reply_to': None,
            'replies': [suspended_comment.serialize(user_1)],
            'likes_count': 0,
            'liked': False,
        }

    def test_it_serializes_parent_comment_without_replies(
        self,
        app: Flask,
        user_1: User,
        sport_1_cycling: Sport,
        workout_cycling_user_1: Workout,
        user_2: User,
    ) -> None:
        workout_cycling_user_1.workout_visibility = VisibilityLevel.PUBLIC
        parent_comment = self.create_comment(
            user_1,
            workout_cycling_user_1,
            text_visibility=VisibilityLevel.PUBLIC,
        )
        self.create_comment(
            user_2,
            workout_cycling_user_1,
            text_visibility=VisibilityLevel.PUBLIC,
            parent_comment=parent_comment,
        )

        serialized_comment = parent_comment.serialize(
            user_1, with_replies=False
        )

        assert serialized_comment == {
            'id': parent_comment.short_id,
            'user': user_1.serialize(),
            'workout_id': workout_cycling_user_1.short_id,
            'text': parent_comment.text,
            'text_html': parent_comment.text,  # no mention
            'text_visibility': parent_comment.text_visibility,
            'created_at': parent_comment.created_at,
            'mentions': [],
            'suspended_at': parent_comment.suspended_at,
            'modification_date': parent_comment.modification_date,
            'reply_to': None,
            'replies': [],
            'likes_count': 0,
            'liked': False,
        }

    def test_it_serializes_comment_reply(
        self,
        app: Flask,
        user_1: User,
        sport_1_cycling: Sport,
        workout_cycling_user_1: Workout,
        user_2: User,
    ) -> None:
        workout_cycling_user_1.workout_visibility = VisibilityLevel.PUBLIC
        parent_comment = self.create_comment(
            user_1,
            workout_cycling_user_1,
            text_visibility=VisibilityLevel.PUBLIC,
        )
        comment = self.create_comment(
            user_2,
            workout_cycling_user_1,
            text_visibility=VisibilityLevel.PUBLIC,
            parent_comment=parent_comment,
        )

        serialized_comment = comment.serialize(user_1)

        assert serialized_comment == {
            'id': comment.short_id,
            'user': user_2.serialize(),
            'workout_id': workout_cycling_user_1.short_id,
            'text': comment.text,
            'text_html': comment.text,  # no mention
            'text_visibility': comment.text_visibility,
            'created_at': comment.created_at,
            'mentions': [],
            'modification_date': comment.modification_date,
            'reply_to': parent_comment.short_id,
            'replies': [],
            'likes_count': 0,
            'liked': False,
        }

    def test_it_serializes_comment_reply_with_serialized_parent(
        self,
        app: Flask,
        user_1: User,
        sport_1_cycling: Sport,
        workout_cycling_user_1: Workout,
        user_2: User,
    ) -> None:
        workout_cycling_user_1.workout_visibility = VisibilityLevel.PUBLIC
        parent_comment = self.create_comment(
            user_1,
            workout_cycling_user_1,
            text_visibility=VisibilityLevel.PUBLIC,
        )
        comment = self.create_comment(
            user_2,
            workout_cycling_user_1,
            text_visibility=VisibilityLevel.PUBLIC,
            parent_comment=parent_comment,
        )

        serialized_comment = comment.serialize(user_1, get_parent_comment=True)

        assert serialized_comment == {
            'id': comment.short_id,
            'user': user_2.serialize(),
            'workout_id': workout_cycling_user_1.short_id,
            'text': comment.text,
            'text_html': comment.text,  # no mention
            'text_visibility': comment.text_visibility,
            'created_at': comment.created_at,
            'mentions': [],
            'modification_date': comment.modification_date,
            'reply_to': parent_comment.serialize(user_1, with_replies=False),
            'replies': [],
            'likes_count': 0,
            'liked': False,
        }

    def test_it_serializes_comment_reply_when_workout_is_deleted(
        self,
        app: Flask,
        user_1: User,
        sport_1_cycling: Sport,
        workout_cycling_user_1: Workout,
        user_2: User,
    ) -> None:
        workout_cycling_user_1.workout_visibility = VisibilityLevel.PUBLIC
        parent_comment = self.create_comment(
            user_1,
            workout_cycling_user_1,
            text_visibility=VisibilityLevel.PUBLIC,
        )
        comment = self.create_comment(
            user_2,
            workout_cycling_user_1,
            text_visibility=VisibilityLevel.PUBLIC,
            parent_comment=parent_comment,
        )
        db.session.delete(workout_cycling_user_1)
        db.session.commit()

        serialized_comment = comment.serialize(user_1)

        assert serialized_comment == {
            'id': comment.short_id,
            'user': user_2.serialize(),
            'workout_id': None,
            'text': comment.text,
            'text_html': comment.text,  # no mention
            'text_visibility': comment.text_visibility,
            'created_at': comment.created_at,
            'mentions': [],
            'modification_date': comment.modification_date,
            'reply_to': parent_comment.short_id,
            'replies': [],
            'likes_count': 0,
            'liked': False,
        }

    def test_it_returns_only_visible_replies_for_a_user(
        self,
        app: Flask,
        user_1: User,
        sport_1_cycling: Sport,
        workout_cycling_user_1: Workout,
        user_2: User,
        user_3: User,
        follow_request_from_user_1_to_user_2: FollowRequest,
        follow_request_from_user_2_to_user_1: FollowRequest,
        follow_request_from_user_3_to_user_1: FollowRequest,
    ) -> None:
        user_2.approves_follow_request_from(user_1)
        user_1.approves_follow_request_from(user_2)
        user_1.approves_follow_request_from(user_3)
        workout_cycling_user_1.workout_visibility = VisibilityLevel.PUBLIC
        comment = self.create_comment(
            user_1,
            workout_cycling_user_1,
            text_visibility=VisibilityLevel.PUBLIC,
        )
        # replies
        self.create_comment(
            user_1,
            workout_cycling_user_1,
            text_visibility=VisibilityLevel.PRIVATE,
            parent_comment=comment,
        )
        visible_replies = [
            self.create_comment(
                user_3,
                workout_cycling_user_1,
                text_visibility=VisibilityLevel.PUBLIC,
                parent_comment=comment,
            )
        ]
        self.create_comment(
            user_2,
            workout_cycling_user_1,
            text_visibility=VisibilityLevel.FOLLOWERS,
            parent_comment=comment,
        )
        visible_replies.append(
            self.create_comment(
                user_1,
                workout_cycling_user_1,
                text_visibility=VisibilityLevel.FOLLOWERS,
                parent_comment=comment,
            ),
        )

        serialized_comment = comment.serialize(user_3)

        assert serialized_comment == {
            'id': comment.short_id,
            'user': user_1.serialize(),
            'workout_id': workout_cycling_user_1.short_id,
            'text': comment.text,
            'text_html': comment.text,  # no mention
            'text_visibility': comment.text_visibility,
            'created_at': comment.created_at,
            'mentions': [],
            'modification_date': comment.modification_date,
            'reply_to': None,
            'replies': [
                visible_reply.serialize(user_3)
                for visible_reply in visible_replies
            ],
            'likes_count': 0,
            'liked': False,
        }

    def test_it_returns_only_visible_replies_for_unauthenticated_user(
        self,
        app: Flask,
        user_1: User,
        sport_1_cycling: Sport,
        workout_cycling_user_1: Workout,
        user_2: User,
        user_3: User,
        follow_request_from_user_1_to_user_2: FollowRequest,
        follow_request_from_user_2_to_user_1: FollowRequest,
        follow_request_from_user_3_to_user_1: FollowRequest,
    ) -> None:
        user_2.approves_follow_request_from(user_1)
        user_1.approves_follow_request_from(user_2)
        user_1.approves_follow_request_from(user_3)
        workout_cycling_user_1.workout_visibility = VisibilityLevel.PUBLIC
        comment = self.create_comment(
            user_1,
            workout_cycling_user_1,
            text_visibility=VisibilityLevel.PUBLIC,
        )
        # replies
        self.create_comment(
            user_1,
            workout_cycling_user_1,
            text_visibility=VisibilityLevel.PRIVATE,
            parent_comment=comment,
        )
        visible_reply = self.create_comment(
            user_3,
            workout_cycling_user_1,
            text_visibility=VisibilityLevel.PUBLIC,
            parent_comment=comment,
        )
        self.create_comment(
            user_2,
            workout_cycling_user_1,
            text_visibility=VisibilityLevel.FOLLOWERS,
            parent_comment=comment,
        )
        suspended_reply = self.create_comment(
            user_2,
            workout_cycling_user_1,
            text_visibility=VisibilityLevel.PUBLIC,
            parent_comment=comment,
        )
        suspended_reply.suspended_at = datetime.now(timezone.utc)

        serialized_comment = comment.serialize(user_3)

        assert serialized_comment == {
            'id': comment.short_id,
            'user': user_1.serialize(),
            'workout_id': workout_cycling_user_1.short_id,
            'text': comment.text,
            'text_html': comment.text,  # no mention
            'text_visibility': comment.text_visibility,
            'created_at': comment.created_at,
            'mentions': [],
            'modification_date': comment.modification_date,
            'reply_to': None,
            'replies': [
                visible_reply.serialize(user_3),
                suspended_reply.serialize(user_3),
            ],
            'likes_count': 0,
            'liked': False,
        }

    def test_it_returns_all_replies(
        self,
        app: Flask,
        user_1: User,
        sport_1_cycling: Sport,
        workout_cycling_user_1: Workout,
    ) -> None:
        workout_cycling_user_1.workout_visibility = VisibilityLevel.PUBLIC
        comment = self.create_comment(
            user_1,
            workout_cycling_user_1,
            text_visibility=VisibilityLevel.PUBLIC,
        )
        visible_replies = []
        for _ in range(7):
            visible_replies.append(
                self.create_comment(
                    user_1,
                    workout_cycling_user_1,
                    text_visibility=VisibilityLevel.PUBLIC,
                    parent_comment=comment,
                ),
            )

        serialized_comment = comment.serialize(user_1)

        assert serialized_comment['replies'] == [
            visible_reply.serialize(user_1)
            for visible_reply in visible_replies
        ]


class TestWorkoutCommentModelSerializeForRepliesForAdmin(CommentMixin):
    @pytest.mark.parametrize(
        'input_visibility',
        [VisibilityLevel.FOLLOWERS, VisibilityLevel.PRIVATE],
    )
    def test_it_raises_error_when_comments_are_not_visible(
        self,
        app: Flask,
        user_1_admin: User,
        user_2: User,
        user_3: User,
        sport_1_cycling: Sport,
        workout_cycling_user_2: Workout,
        follow_request_from_user_3_to_user_2: FollowRequest,
        input_visibility: VisibilityLevel,
    ) -> None:
        user_2.approves_follow_request_from(user_3)
        workout_cycling_user_2.workout_visibility = VisibilityLevel.PUBLIC
        parent_comment = self.create_comment(
            user_2,
            workout_cycling_user_2,
            text_visibility=VisibilityLevel.FOLLOWERS,
        )
        self.create_comment(
            user_3,
            workout_cycling_user_2,
            text_visibility=VisibilityLevel.FOLLOWERS,
            parent_comment=parent_comment,
        )

        with pytest.raises(CommentForbiddenException):
            parent_comment.serialize(user_1_admin)

    @pytest.mark.parametrize(
        'input_visibility',
        [VisibilityLevel.FOLLOWERS, VisibilityLevel.PRIVATE],
    )
    def test_it_serializes_comment_with_reply(
        self,
        app: Flask,
        user_1_admin: User,
        user_2: User,
        user_3: User,
        sport_1_cycling: Sport,
        workout_cycling_user_2: Workout,
        follow_request_from_user_3_to_user_2: FollowRequest,
        input_visibility: VisibilityLevel,
    ) -> None:
        # for report only parent comment is returned
        user_2.approves_follow_request_from(user_3)
        workout_cycling_user_2.workout_visibility = VisibilityLevel.PUBLIC
        parent_comment = self.create_comment(
            user_2,
            workout_cycling_user_2,
            text_visibility=input_visibility,
        )
        self.create_comment(
            user_3,
            workout_cycling_user_2,
            text_visibility=input_visibility,
            parent_comment=parent_comment,
        )

        serialized_comment = parent_comment.serialize(
            user_1_admin, for_report=True
        )

        assert serialized_comment == {
            'id': parent_comment.short_id,
            'user': user_2.serialize(),
            'workout_id': workout_cycling_user_2.short_id,
            'text': parent_comment.text,
            'text_html': parent_comment.text,  # no mention
            'text_visibility': parent_comment.text_visibility,
            'created_at': parent_comment.created_at,
            'mentions': [],
            'suspended_at': parent_comment.suspended_at,
            'modification_date': parent_comment.modification_date,
            'reply_to': None,
            'replies': [],
            'likes_count': 0,
            'liked': False,
=======
            "id": comment.short_id,
            "user": user_1.serialize(),
            "workout_id": None,
            "text": comment.text,
            "text_html": comment.text,  # no mention
            "text_visibility": comment.text_visibility,
            "created_at": comment.created_at,
            "mentions": [],
            "modification_date": comment.modification_date,
            "likes_count": 0,
            "liked": False,
>>>>>>> b224e171
        }


class TestWorkoutCommentModelWithMentions(CommentMixin):
    def test_it_returns_empty_set_when_no_mentions(
        self,
        app: Flask,
        user_1: User,
        sport_1_cycling: Sport,
        workout_cycling_user_1: Workout,
        user_2: User,
    ) -> None:
        workout_cycling_user_1.workout_visibility = VisibilityLevel.PUBLIC
        comment = self.create_comment(
            user_2,
            workout_cycling_user_1,
            text=self.random_string(),
            text_visibility=VisibilityLevel.PUBLIC,
            with_mentions=False,
        )

        _, mentioned_users = comment.create_mentions()

        assert mentioned_users == {"local": set(), "remote": set()}

    @patch('fittrackee.federation.utils.user.fetch_account_from_webfinger')
    def test_it_does_not_create_mentions_when_mentioned_user_does_not_exist(
        self,
        fetch_mock: Mock,
        app: Flask,
        user_1: User,
        sport_1_cycling: Sport,
        workout_cycling_user_1: Workout,
        user_2: User,
    ) -> None:
        workout_cycling_user_1.workout_visibility = VisibilityLevel.PUBLIC
        comment = self.create_comment(
            user_2,
            workout_cycling_user_1,
            text=f"@{self.random_string()} {self.random_string()}",
            text_visibility=VisibilityLevel.PUBLIC,
            with_mentions=False,
        )
        fetch_mock.side_effect = Exception()

        comment.create_mentions()

        assert Mention.query.filter_by().first() is None

    def test_it_returns_empty_set_when_mentioned_user_does_not_exist(
        self,
        app: Flask,
        user_1: User,
        sport_1_cycling: Sport,
        workout_cycling_user_1: Workout,
        user_2: User,
    ) -> None:
        workout_cycling_user_1.workout_visibility = VisibilityLevel.PUBLIC
        comment = self.create_comment(
            user_2,
            workout_cycling_user_1,
            text=f"@{self.random_string()} {self.random_string()}",
            text_visibility=VisibilityLevel.PUBLIC,
            with_mentions=False,
        )

        _, mentioned_users = comment.create_mentions()

        assert mentioned_users == {"local": set(), "remote": set()}

    def test_it_creates_mentions_when_mentioned_user_exists(
        self,
        app: Flask,
        user_1: User,
        sport_1_cycling: Sport,
        workout_cycling_user_1: Workout,
        user_2: User,
        user_3: User,
    ) -> None:
        workout_cycling_user_1.workout_visibility = VisibilityLevel.PUBLIC
        comment = self.create_comment(
            user_2,
            workout_cycling_user_1,
            text=f"@{user_3.username} {self.random_string()}",
            text_visibility=VisibilityLevel.PUBLIC,
            with_mentions=False,
        )

        comment.create_mentions()

        mention = Mention.query.one()
        assert mention.comment_id == comment.id
        assert mention.user_id == user_3.id

    def test_it_returns_mentioned_user(
        self,
        app: Flask,
        user_1: User,
        sport_1_cycling: Sport,
        workout_cycling_user_1: Workout,
        user_2: User,
        user_3: User,
    ) -> None:
        workout_cycling_user_1.workout_visibility = VisibilityLevel.PUBLIC
        mention = f"@{user_3.username}"
        comment = self.create_comment(
            user_2,
            workout_cycling_user_1,
            text=f"{mention} {self.random_string()}",
            text_visibility=VisibilityLevel.PUBLIC,
            with_mentions=False,
        )

        _, mentioned_users = comment.create_mentions()

        assert mentioned_users == {"local": {user_3}, "remote": set()}


class TestWorkoutCommentModelSerializeForMentions(CommentMixin):
    def test_it_serializes_comment_with_mentions_as_link(
        self,
        app: Flask,
        user_1: User,
        sport_1_cycling: Sport,
        workout_cycling_user_1: Workout,
        user_2: User,
        user_3: User,
    ) -> None:
        workout_cycling_user_1.workout_visibility = VisibilityLevel.PUBLIC
        comment = self.create_comment(
            user_2,
            workout_cycling_user_1,
            text=f"@{user_3.username} {self.random_string()}",
            text_visibility=VisibilityLevel.PUBLIC,
        )

        serialized_comment = comment.serialize(user_1)

        assert serialized_comment["text"] == comment.text
        assert serialized_comment["text_html"] == comment.handle_mentions()[0]

    def test_it_serializes_comment_with_mentioned_users(
        self,
        app: Flask,
        user_1: User,
        sport_1_cycling: Sport,
        workout_cycling_user_1: Workout,
        user_2: User,
        user_3: User,
    ) -> None:
        workout_cycling_user_1.workout_visibility = VisibilityLevel.PUBLIC
        comment = self.create_comment(
            user_2,
            workout_cycling_user_1,
            text=(
                f"@{user_3.username} {self.random_string()} @{user_1.username}"
            ),
            text_visibility=VisibilityLevel.PUBLIC,
        )

        serialized_comment = comment.serialize(user_2)

        assert len(serialized_comment["mentions"]) == 2
        assert user_1.serialize() in serialized_comment["mentions"]
        assert user_3.serialize() in serialized_comment["mentions"]


class TestWorkoutCommentModelSerializeForMentionedUser(CommentMixin):
    @pytest.mark.parametrize(
        "input_visibility",
        [
            VisibilityLevel.PUBLIC,
            VisibilityLevel.FOLLOWERS,
            VisibilityLevel.PRIVATE,
        ],
    )
    def test_it_serializes_comment(
        self,
        app: Flask,
        user_1: User,
        user_2: User,
        sport_1_cycling: Sport,
        workout_cycling_user_1: Workout,
        input_visibility: VisibilityLevel,
    ) -> None:
        # user_2 does not follow user_1
        workout_cycling_user_1.workout_visibility = VisibilityLevel.PUBLIC
        comment = self.create_comment(
            user_1,
            workout_cycling_user_1,
            text=f"@{user_2.username} {self.random_string()}",
            text_visibility=input_visibility,
        )

        serialized_comment = comment.serialize(user_2)

        assert serialized_comment == {
<<<<<<< HEAD
            'id': comment.short_id,
            'user': user_1.serialize(),
            'workout_id': workout_cycling_user_1.short_id,
            'text': comment.text,
            'text_html': comment.handle_mentions()[0],
            'text_visibility': comment.text_visibility,
            'created_at': comment.created_at,
            'mentions': [user_2.serialize()],
            'modification_date': comment.modification_date,
            'reply_to': comment.reply_to,
            'replies': [],
            'likes_count': 0,
            'liked': False,
=======
            "id": comment.short_id,
            "user": user_1.serialize(),
            "workout_id": workout_cycling_user_1.short_id,
            "text": comment.text,
            "text_html": comment.handle_mentions()[0],
            "text_visibility": comment.text_visibility,
            "created_at": comment.created_at,
            "mentions": [user_2.serialize()],
            "modification_date": comment.modification_date,
            "likes_count": 0,
            "liked": False,
>>>>>>> b224e171
        }


class TestWorkoutCommentModelSerializeWithLikes(CommentMixin):
    def test_it_returns_like_count(
        self,
        app: Flask,
        user_1: User,
        sport_1_cycling: Sport,
        workout_cycling_user_1: Workout,
        user_2: User,
        user_3: User,
    ) -> None:
        workout_cycling_user_1.workout_visibility = VisibilityLevel.PUBLIC
        comment = self.create_comment(
            user_2,
            workout_cycling_user_1,
            text_visibility=VisibilityLevel.PUBLIC,
        )
        for user in [user_1, user_3]:
            like = CommentLike(user_id=user.id, comment_id=comment.id)
            db.session.add(like)
        db.session.commit()

        serialized_comment = comment.serialize(user_1)

        assert serialized_comment["likes_count"] == 2

    def test_it_returns_if_user_liked_comment(
        self,
        app: Flask,
        user_1: User,
        sport_1_cycling: Sport,
        workout_cycling_user_1: Workout,
        user_2: User,
    ) -> None:
        workout_cycling_user_1.workout_visibility = VisibilityLevel.PUBLIC
        comment = self.create_comment(
            user_2,
            workout_cycling_user_1,
            text_visibility=VisibilityLevel.PUBLIC,
        )
        like = CommentLike(user_id=user_1.id, comment_id=comment.id)
        db.session.add(like)
        db.session.commit()

        serialized_comment = comment.serialize(user_1)

        assert serialized_comment["liked"] is True

    def test_it_returns_if_user_did_not_like_comment(
        self,
        app: Flask,
        user_1: User,
        sport_1_cycling: Sport,
        workout_cycling_user_1: Workout,
        user_2: User,
        user_3: User,
    ) -> None:
        workout_cycling_user_1.workout_visibility = VisibilityLevel.PUBLIC
        comment = self.create_comment(
            user_3,
            workout_cycling_user_1,
            text_visibility=VisibilityLevel.PUBLIC,
        )
        like = CommentLike(user_id=user_2.id, comment_id=comment.id)
        db.session.add(like)
        db.session.commit()

        serialized_comment = comment.serialize(user_1)

        assert serialized_comment["liked"] is False

    def test_it_returns_if_likes_info_for_unauthenticated_user(
        self,
        app: Flask,
        user_1: User,
        sport_1_cycling: Sport,
        workout_cycling_user_1: Workout,
        user_2: User,
        user_3: User,
    ) -> None:
        workout_cycling_user_1.workout_visibility = VisibilityLevel.PUBLIC
        comment = self.create_comment(
            user_3,
            workout_cycling_user_1,
            text_visibility=VisibilityLevel.PUBLIC,
        )
        like = CommentLike(user_id=user_2.id, comment_id=comment.id)
        db.session.add(like)
        db.session.commit()

        serialized_comment = comment.serialize()

        assert serialized_comment["likes_count"] == 1
        assert serialized_comment["liked"] is False<|MERGE_RESOLUTION|>--- conflicted
+++ resolved
@@ -68,8 +68,8 @@
         with pytest.raises(
             InvalidVisibilityException,
             match=(
-                f'invalid visibility: {text_visibility.value}, '
-                'federation is disabled.'
+                f"invalid visibility: {text_visibility.value}, "
+                "federation is disabled."
             ),
         ):
             Comment(
@@ -200,9 +200,9 @@
         )
 
         assert comment.get_ap_id() == (
-            f'{user_2.actor.activitypub_id}/'
-            f'workouts/{workout_cycling_user_1.short_id}/'
-            f'comments/{comment.short_id}'
+            f"{user_2.actor.activitypub_id}/"
+            f"workouts/{workout_cycling_user_1.short_id}/"
+            f"comments/{comment.short_id}"
         )
 
     def test_it_gets_comment_remote_url(
@@ -219,9 +219,9 @@
         )
 
         assert comment.get_remote_url() == (
-            f'https://{user_2.actor.domain.name}/'
-            f'workouts/{workout_cycling_user_1.short_id}/'
-            f'comments/{comment.short_id}'
+            f"https://{user_2.actor.domain.name}/"
+            f"workouts/{workout_cycling_user_1.short_id}/"
+            f"comments/{comment.short_id}"
         )
 
 
@@ -264,21 +264,6 @@
         serialized_comment = comment.serialize(user_1)
 
         assert serialized_comment == {
-<<<<<<< HEAD
-            'id': comment.short_id,
-            'user': user_1.serialize(),
-            'workout_id': workout_cycling_user_1.short_id,
-            'text': comment.text,
-            'text_html': comment.text,  # no mention
-            'text_visibility': comment.text_visibility,
-            'created_at': comment.created_at,
-            'mentions': [],
-            'modification_date': comment.modification_date,
-            'reply_to': comment.reply_to,
-            'replies': [],
-            'likes_count': 0,
-            'liked': False,
-=======
             "id": comment.short_id,
             "user": user_1.serialize(),
             "workout_id": workout_cycling_user_1.short_id,
@@ -288,9 +273,10 @@
             "created_at": comment.created_at,
             "mentions": [],
             "modification_date": comment.modification_date,
-            "likes_count": 0,
-            "liked": False,
->>>>>>> b224e171
+            "reply_to": comment.reply_to,
+            "replies": [],
+            "likes_count": 0,
+            "liked": False,
             **suspended_at,
         }
 
@@ -309,22 +295,6 @@
         serialized_comment = comment.serialize(user_1)
 
         assert serialized_comment == {
-<<<<<<< HEAD
-            'id': comment.short_id,
-            'user': user_1.serialize(),
-            'workout_id': None,
-            'text': comment.text,
-            'text_html': comment.text,  # no mention
-            'text_visibility': comment.text_visibility,
-            'created_at': comment.created_at,
-            'mentions': [],
-            'suspended_at': comment.suspended_at,
-            'modification_date': comment.modification_date,
-            'reply_to': comment.reply_to,
-            'replies': [],
-            'likes_count': 0,
-            'liked': False,
-=======
             "id": comment.short_id,
             "user": user_1.serialize(),
             "workout_id": None,
@@ -335,9 +305,10 @@
             "mentions": [],
             "suspended_at": comment.suspended_at,
             "modification_date": comment.modification_date,
-            "likes_count": 0,
-            "liked": False,
->>>>>>> b224e171
+            "reply_to": comment.reply_to,
+            "replies": [],
+            "likes_count": 0,
+            "liked": False,
         }
 
     def test_it_serializes_owner_comment_when_workout_is_not_visible(
@@ -354,22 +325,6 @@
         serialized_comment = comment.serialize(user_1)
 
         assert serialized_comment == {
-<<<<<<< HEAD
-            'id': comment.short_id,
-            'user': user_1.serialize(),
-            'workout_id': None,
-            'text': comment.text,
-            'text_html': comment.text,  # no mention
-            'text_visibility': comment.text_visibility,
-            'created_at': comment.created_at,
-            'mentions': [],
-            'suspended_at': comment.suspended_at,
-            'modification_date': comment.modification_date,
-            'reply_to': comment.reply_to,
-            'replies': [],
-            'likes_count': 0,
-            'liked': False,
-=======
             "id": comment.short_id,
             "user": user_1.serialize(),
             "workout_id": None,
@@ -380,9 +335,10 @@
             "mentions": [],
             "suspended_at": comment.suspended_at,
             "modification_date": comment.modification_date,
-            "likes_count": 0,
-            "liked": False,
->>>>>>> b224e171
+            "reply_to": comment.reply_to,
+            "replies": [],
+            "likes_count": 0,
+            "liked": False,
         }
 
     def test_it_serializes_owner_comment_when_comment_is_suspended(
@@ -403,24 +359,6 @@
         serialized_comment = comment.serialize(user_1)
 
         assert serialized_comment == {
-<<<<<<< HEAD
-            'id': comment.short_id,
-            'user': user_1.serialize(),
-            'workout_id': None,
-            'text': comment.text,
-            'text_html': comment.text,  # no mention
-            'text_visibility': comment.text_visibility,
-            'created_at': comment.created_at,
-            'mentions': [],
-            'suspended': True,
-            'suspended_at': comment.suspended_at,
-            'suspension': expected_report_action.serialize(user_1, full=False),
-            'modification_date': comment.modification_date,
-            'reply_to': comment.reply_to,
-            'replies': [],
-            'likes_count': 0,
-            'liked': False,
-=======
             "id": comment.short_id,
             "user": user_1.serialize(),
             "workout_id": None,
@@ -433,9 +371,10 @@
             "suspended_at": comment.suspended_at,
             "suspension": expected_report_action.serialize(user_1, full=False),
             "modification_date": comment.modification_date,
-            "likes_count": 0,
-            "liked": False,
->>>>>>> b224e171
+            "reply_to": comment.reply_to,
+            "replies": [],
+            "likes_count": 0,
+            "liked": False,
         }
 
 
@@ -503,21 +442,6 @@
         serialized_comment = comment.serialize(user_2)
 
         assert serialized_comment == {
-<<<<<<< HEAD
-            'id': comment.short_id,
-            'user': user_1.serialize(),
-            'workout_id': workout_cycling_user_1.short_id,
-            'text': comment.text,
-            'text_html': comment.text,  # no mention
-            'text_visibility': comment.text_visibility,
-            'created_at': comment.created_at,
-            'mentions': [],
-            'modification_date': comment.modification_date,
-            'reply_to': comment.reply_to,
-            'replies': [],
-            'likes_count': 0,
-            'liked': False,
-=======
             "id": comment.short_id,
             "user": user_1.serialize(),
             "workout_id": workout_cycling_user_1.short_id,
@@ -527,9 +451,10 @@
             "created_at": comment.created_at,
             "mentions": [],
             "modification_date": comment.modification_date,
-            "likes_count": 0,
-            "liked": False,
->>>>>>> b224e171
+            "reply_to": comment.reply_to,
+            "replies": [],
+            "likes_count": 0,
+            "liked": False,
         }
 
     def test_it_serializes_comment_when_workout_is_not_visible(
@@ -553,21 +478,6 @@
         serialized_comment = comment.serialize(user_2)
 
         assert serialized_comment == {
-<<<<<<< HEAD
-            'id': comment.short_id,
-            'user': user_1.serialize(),
-            'workout_id': None,
-            'text': comment.text,
-            'text_html': comment.text,  # no mention
-            'text_visibility': comment.text_visibility,
-            'created_at': comment.created_at,
-            'mentions': [],
-            'modification_date': comment.modification_date,
-            'reply_to': comment.reply_to,
-            'replies': [],
-            'likes_count': 0,
-            'liked': False,
-=======
             "id": comment.short_id,
             "user": user_1.serialize(),
             "workout_id": None,
@@ -577,9 +487,10 @@
             "created_at": comment.created_at,
             "mentions": [],
             "modification_date": comment.modification_date,
-            "likes_count": 0,
-            "liked": False,
->>>>>>> b224e171
+            "reply_to": comment.reply_to,
+            "replies": [],
+            "likes_count": 0,
+            "liked": False,
         }
 
 
@@ -626,21 +537,6 @@
         serialized_comment = comment.serialize(user_2)
 
         assert serialized_comment == {
-<<<<<<< HEAD
-            'id': comment.short_id,
-            'user': user_1.serialize(),
-            'workout_id': workout_cycling_user_1.short_id,
-            'text': comment.text,
-            'text_html': comment.text,  # no mention
-            'text_visibility': comment.text_visibility,
-            'created_at': comment.created_at,
-            'mentions': [],
-            'modification_date': comment.modification_date,
-            'reply_to': comment.reply_to,
-            'replies': [],
-            'likes_count': 0,
-            'liked': False,
-=======
             "id": comment.short_id,
             "user": user_1.serialize(),
             "workout_id": workout_cycling_user_1.short_id,
@@ -650,9 +546,10 @@
             "created_at": comment.created_at,
             "mentions": [],
             "modification_date": comment.modification_date,
-            "likes_count": 0,
-            "liked": False,
->>>>>>> b224e171
+            "reply_to": comment.reply_to,
+            "replies": [],
+            "likes_count": 0,
+            "liked": False,
         }
 
     def test_it_serializes_comment_when_workout_is_deleted(
@@ -675,21 +572,6 @@
         serialized_comment = comment.serialize(user_2)
 
         assert serialized_comment == {
-<<<<<<< HEAD
-            'id': comment.short_id,
-            'user': user_1.serialize(),
-            'workout_id': None,
-            'text': comment.text,
-            'text_html': comment.text,  # no mention
-            'text_visibility': comment.text_visibility,
-            'created_at': comment.created_at,
-            'mentions': [],
-            'modification_date': comment.modification_date,
-            'reply_to': comment.reply_to,
-            'replies': [],
-            'likes_count': 0,
-            'liked': False,
-=======
             "id": comment.short_id,
             "user": user_1.serialize(),
             "workout_id": None,
@@ -699,9 +581,10 @@
             "created_at": comment.created_at,
             "mentions": [],
             "modification_date": comment.modification_date,
-            "likes_count": 0,
-            "liked": False,
->>>>>>> b224e171
+            "reply_to": comment.reply_to,
+            "replies": [],
+            "likes_count": 0,
+            "liked": False,
         }
 
     def test_it_serializes_comment_when_workout_is_not_visible(
@@ -722,21 +605,6 @@
         serialized_comment = comment.serialize(user_2)
 
         assert serialized_comment == {
-<<<<<<< HEAD
-            'id': comment.short_id,
-            'user': user_1.serialize(),
-            'workout_id': None,
-            'text': comment.text,
-            'text_html': comment.text,  # no mention
-            'text_visibility': comment.text_visibility,
-            'created_at': comment.created_at,
-            'mentions': [],
-            'modification_date': comment.modification_date,
-            'reply_to': comment.reply_to,
-            'replies': [],
-            'likes_count': 0,
-            'liked': False,
-=======
             "id": comment.short_id,
             "user": user_1.serialize(),
             "workout_id": None,
@@ -746,9 +614,10 @@
             "created_at": comment.created_at,
             "mentions": [],
             "modification_date": comment.modification_date,
-            "likes_count": 0,
-            "liked": False,
->>>>>>> b224e171
+            "reply_to": comment.reply_to,
+            "replies": [],
+            "likes_count": 0,
+            "liked": False,
         }
 
 
@@ -815,21 +684,6 @@
         )
 
         assert serialized_comment == {
-<<<<<<< HEAD
-            'id': comment.short_id,
-            'user': user_3.serialize(),
-            'workout_id': workout_cycling_user_2.short_id,
-            'text': comment.text,
-            'text_html': comment.handle_mentions()[0],
-            'text_visibility': comment.text_visibility,
-            'created_at': comment.created_at,
-            'mentions': [user_2.serialize()],
-            'modification_date': comment.modification_date,
-            'reply_to': comment.reply_to,
-            'replies': [],
-            'likes_count': 0,
-            'liked': False,
-=======
             "id": comment.short_id,
             "user": user_3.serialize(),
             "workout_id": workout_cycling_user_2.short_id,
@@ -839,9 +693,10 @@
             "created_at": comment.created_at,
             "mentions": [user_2.serialize()],
             "modification_date": comment.modification_date,
-            "likes_count": 0,
-            "liked": False,
->>>>>>> b224e171
+            "reply_to": comment.reply_to,
+            "replies": [],
+            "likes_count": 0,
+            "liked": False,
             **suspended_at,
         }
 
@@ -867,22 +722,6 @@
         serialized_comment = comment.serialize(user_1_moderator)
 
         assert serialized_comment == {
-<<<<<<< HEAD
-            'id': comment.short_id,
-            'user': user_3.serialize(),
-            'workout_id': workout_cycling_user_2.short_id,
-            'text': None,
-            'text_html': None,
-            'text_visibility': comment.text_visibility,
-            'created_at': comment.created_at,
-            'mentions': [],
-            'suspended': True,
-            'modification_date': comment.modification_date,
-            'reply_to': comment.reply_to,
-            'replies': [],
-            'likes_count': 0,
-            'liked': False,
-=======
             "id": comment.short_id,
             "user": user_3.serialize(),
             "workout_id": workout_cycling_user_2.short_id,
@@ -893,9 +732,10 @@
             "mentions": [],
             "suspended": True,
             "modification_date": comment.modification_date,
-            "likes_count": 0,
-            "liked": False,
->>>>>>> b224e171
+            "reply_to": comment.reply_to,
+            "replies": [],
+            "likes_count": 0,
+            "liked": False,
         }
 
 
@@ -941,23 +781,6 @@
         serialized_comment = comment.serialize(user_1_admin, for_report=True)
 
         assert serialized_comment == {
-<<<<<<< HEAD
-            'id': comment.short_id,
-            'user': user_3.serialize(),
-            'workout_id': workout_cycling_user_2.short_id,
-            'text': comment.text,
-            'text_html': comment.handle_mentions()[0],
-            'text_visibility': comment.text_visibility,
-            'created_at': comment.created_at,
-            'mentions': [user_2.serialize()],
-            'modification_date': comment.modification_date,
-            'reply_to': comment.reply_to,
-            'replies': [],
-            'likes_count': 0,
-            'liked': False,
-            'suspended': True,
-            'suspended_at': comment.suspended_at,
-=======
             "id": comment.short_id,
             "user": user_3.serialize(),
             "workout_id": workout_cycling_user_2.short_id,
@@ -967,11 +790,12 @@
             "created_at": comment.created_at,
             "mentions": [user_2.serialize()],
             "modification_date": comment.modification_date,
+            "reply_to": comment.reply_to,
+            "replies": [],
             "likes_count": 0,
             "liked": False,
             "suspended": True,
             "suspended_at": comment.suspended_at,
->>>>>>> b224e171
         }
 
 
@@ -1016,21 +840,6 @@
         serialized_comment = comment.serialize()
 
         assert serialized_comment == {
-<<<<<<< HEAD
-            'id': comment.short_id,
-            'user': user_1.serialize(),
-            'workout_id': workout_cycling_user_1.short_id,
-            'text': comment.text,
-            'text_html': comment.text,  # no mention
-            'text_visibility': comment.text_visibility,
-            'created_at': comment.created_at,
-            'mentions': [],
-            'modification_date': comment.modification_date,
-            'reply_to': comment.reply_to,
-            'replies': [],
-            'likes_count': 0,
-            'liked': False,
-=======
             "id": comment.short_id,
             "user": user_1.serialize(),
             "workout_id": workout_cycling_user_1.short_id,
@@ -1040,9 +849,10 @@
             "created_at": comment.created_at,
             "mentions": [],
             "modification_date": comment.modification_date,
-            "likes_count": 0,
-            "liked": False,
->>>>>>> b224e171
+            "reply_to": comment.reply_to,
+            "replies": [],
+            "likes_count": 0,
+            "liked": False,
         }
 
     def test_it_serializes_comment_when_workout_is_not_visible(
@@ -1062,20 +872,19 @@
         serialized_comment = comment.serialize()
 
         assert serialized_comment == {
-<<<<<<< HEAD
-            'id': comment.short_id,
-            'user': user_1.serialize(),
-            'workout_id': None,
-            'text': comment.text,
-            'text_html': comment.text,  # no mention
-            'text_visibility': comment.text_visibility,
-            'created_at': comment.created_at,
-            'mentions': [],
-            'modification_date': comment.modification_date,
-            'reply_to': comment.reply_to,
-            'replies': [],
-            'likes_count': 0,
-            'liked': False,
+            "id": comment.short_id,
+            "user": user_1.serialize(),
+            "workout_id": None,
+            "text": comment.text,
+            "text_html": comment.text,  # no mention
+            "text_visibility": comment.text_visibility,
+            "created_at": comment.created_at,
+            "mentions": [],
+            "modification_date": comment.modification_date,
+            "reply_to": comment.reply_to,
+            "replies": [],
+            "likes_count": 0,
+            "liked": False,
         }
 
 
@@ -1104,20 +913,20 @@
         serialized_comment = parent_comment.serialize(user_1)
 
         assert serialized_comment == {
-            'id': parent_comment.short_id,
-            'user': user_1.serialize(),
-            'workout_id': workout_cycling_user_1.short_id,
-            'text': parent_comment.text,
-            'text_html': parent_comment.text,  # no mention
-            'text_visibility': parent_comment.text_visibility,
-            'created_at': parent_comment.created_at,
-            'mentions': [],
-            'suspended_at': parent_comment.suspended_at,
-            'modification_date': parent_comment.modification_date,
-            'reply_to': None,
-            'replies': [comment.serialize(user_1)],
-            'likes_count': 0,
-            'liked': False,
+            "id": parent_comment.short_id,
+            "user": user_1.serialize(),
+            "workout_id": workout_cycling_user_1.short_id,
+            "text": parent_comment.text,
+            "text_html": parent_comment.text,  # no mention
+            "text_visibility": parent_comment.text_visibility,
+            "created_at": parent_comment.created_at,
+            "mentions": [],
+            "suspended_at": parent_comment.suspended_at,
+            "modification_date": parent_comment.modification_date,
+            "reply_to": None,
+            "replies": [comment.serialize(user_1)],
+            "likes_count": 0,
+            "liked": False,
         }
 
     def test_it_serializes_comment_with_suspended_reply(
@@ -1145,20 +954,20 @@
         serialized_comment = parent_comment.serialize(user_1)
 
         assert serialized_comment == {
-            'id': parent_comment.short_id,
-            'user': user_1.serialize(),
-            'workout_id': workout_cycling_user_1.short_id,
-            'text': parent_comment.text,
-            'text_html': parent_comment.text,  # no mention
-            'text_visibility': parent_comment.text_visibility,
-            'created_at': parent_comment.created_at,
-            'mentions': [],
-            'suspended_at': parent_comment.suspended_at,
-            'modification_date': parent_comment.modification_date,
-            'reply_to': None,
-            'replies': [suspended_comment.serialize(user_1)],
-            'likes_count': 0,
-            'liked': False,
+            "id": parent_comment.short_id,
+            "user": user_1.serialize(),
+            "workout_id": workout_cycling_user_1.short_id,
+            "text": parent_comment.text,
+            "text_html": parent_comment.text,  # no mention
+            "text_visibility": parent_comment.text_visibility,
+            "created_at": parent_comment.created_at,
+            "mentions": [],
+            "suspended_at": parent_comment.suspended_at,
+            "modification_date": parent_comment.modification_date,
+            "reply_to": None,
+            "replies": [suspended_comment.serialize(user_1)],
+            "likes_count": 0,
+            "liked": False,
         }
 
     def test_it_serializes_parent_comment_without_replies(
@@ -1187,20 +996,20 @@
         )
 
         assert serialized_comment == {
-            'id': parent_comment.short_id,
-            'user': user_1.serialize(),
-            'workout_id': workout_cycling_user_1.short_id,
-            'text': parent_comment.text,
-            'text_html': parent_comment.text,  # no mention
-            'text_visibility': parent_comment.text_visibility,
-            'created_at': parent_comment.created_at,
-            'mentions': [],
-            'suspended_at': parent_comment.suspended_at,
-            'modification_date': parent_comment.modification_date,
-            'reply_to': None,
-            'replies': [],
-            'likes_count': 0,
-            'liked': False,
+            "id": parent_comment.short_id,
+            "user": user_1.serialize(),
+            "workout_id": workout_cycling_user_1.short_id,
+            "text": parent_comment.text,
+            "text_html": parent_comment.text,  # no mention
+            "text_visibility": parent_comment.text_visibility,
+            "created_at": parent_comment.created_at,
+            "mentions": [],
+            "suspended_at": parent_comment.suspended_at,
+            "modification_date": parent_comment.modification_date,
+            "reply_to": None,
+            "replies": [],
+            "likes_count": 0,
+            "liked": False,
         }
 
     def test_it_serializes_comment_reply(
@@ -1227,19 +1036,19 @@
         serialized_comment = comment.serialize(user_1)
 
         assert serialized_comment == {
-            'id': comment.short_id,
-            'user': user_2.serialize(),
-            'workout_id': workout_cycling_user_1.short_id,
-            'text': comment.text,
-            'text_html': comment.text,  # no mention
-            'text_visibility': comment.text_visibility,
-            'created_at': comment.created_at,
-            'mentions': [],
-            'modification_date': comment.modification_date,
-            'reply_to': parent_comment.short_id,
-            'replies': [],
-            'likes_count': 0,
-            'liked': False,
+            "id": comment.short_id,
+            "user": user_2.serialize(),
+            "workout_id": workout_cycling_user_1.short_id,
+            "text": comment.text,
+            "text_html": comment.text,  # no mention
+            "text_visibility": comment.text_visibility,
+            "created_at": comment.created_at,
+            "mentions": [],
+            "modification_date": comment.modification_date,
+            "reply_to": parent_comment.short_id,
+            "replies": [],
+            "likes_count": 0,
+            "liked": False,
         }
 
     def test_it_serializes_comment_reply_with_serialized_parent(
@@ -1266,19 +1075,19 @@
         serialized_comment = comment.serialize(user_1, get_parent_comment=True)
 
         assert serialized_comment == {
-            'id': comment.short_id,
-            'user': user_2.serialize(),
-            'workout_id': workout_cycling_user_1.short_id,
-            'text': comment.text,
-            'text_html': comment.text,  # no mention
-            'text_visibility': comment.text_visibility,
-            'created_at': comment.created_at,
-            'mentions': [],
-            'modification_date': comment.modification_date,
-            'reply_to': parent_comment.serialize(user_1, with_replies=False),
-            'replies': [],
-            'likes_count': 0,
-            'liked': False,
+            "id": comment.short_id,
+            "user": user_2.serialize(),
+            "workout_id": workout_cycling_user_1.short_id,
+            "text": comment.text,
+            "text_html": comment.text,  # no mention
+            "text_visibility": comment.text_visibility,
+            "created_at": comment.created_at,
+            "mentions": [],
+            "modification_date": comment.modification_date,
+            "reply_to": parent_comment.serialize(user_1, with_replies=False),
+            "replies": [],
+            "likes_count": 0,
+            "liked": False,
         }
 
     def test_it_serializes_comment_reply_when_workout_is_deleted(
@@ -1307,19 +1116,19 @@
         serialized_comment = comment.serialize(user_1)
 
         assert serialized_comment == {
-            'id': comment.short_id,
-            'user': user_2.serialize(),
-            'workout_id': None,
-            'text': comment.text,
-            'text_html': comment.text,  # no mention
-            'text_visibility': comment.text_visibility,
-            'created_at': comment.created_at,
-            'mentions': [],
-            'modification_date': comment.modification_date,
-            'reply_to': parent_comment.short_id,
-            'replies': [],
-            'likes_count': 0,
-            'liked': False,
+            "id": comment.short_id,
+            "user": user_2.serialize(),
+            "workout_id": None,
+            "text": comment.text,
+            "text_html": comment.text,  # no mention
+            "text_visibility": comment.text_visibility,
+            "created_at": comment.created_at,
+            "mentions": [],
+            "modification_date": comment.modification_date,
+            "reply_to": parent_comment.short_id,
+            "replies": [],
+            "likes_count": 0,
+            "liked": False,
         }
 
     def test_it_returns_only_visible_replies_for_a_user(
@@ -1376,22 +1185,22 @@
         serialized_comment = comment.serialize(user_3)
 
         assert serialized_comment == {
-            'id': comment.short_id,
-            'user': user_1.serialize(),
-            'workout_id': workout_cycling_user_1.short_id,
-            'text': comment.text,
-            'text_html': comment.text,  # no mention
-            'text_visibility': comment.text_visibility,
-            'created_at': comment.created_at,
-            'mentions': [],
-            'modification_date': comment.modification_date,
-            'reply_to': None,
-            'replies': [
+            "id": comment.short_id,
+            "user": user_1.serialize(),
+            "workout_id": workout_cycling_user_1.short_id,
+            "text": comment.text,
+            "text_html": comment.text,  # no mention
+            "text_visibility": comment.text_visibility,
+            "created_at": comment.created_at,
+            "mentions": [],
+            "modification_date": comment.modification_date,
+            "reply_to": None,
+            "replies": [
                 visible_reply.serialize(user_3)
                 for visible_reply in visible_replies
             ],
-            'likes_count': 0,
-            'liked': False,
+            "likes_count": 0,
+            "liked": False,
         }
 
     def test_it_returns_only_visible_replies_for_unauthenticated_user(
@@ -1445,22 +1254,22 @@
         serialized_comment = comment.serialize(user_3)
 
         assert serialized_comment == {
-            'id': comment.short_id,
-            'user': user_1.serialize(),
-            'workout_id': workout_cycling_user_1.short_id,
-            'text': comment.text,
-            'text_html': comment.text,  # no mention
-            'text_visibility': comment.text_visibility,
-            'created_at': comment.created_at,
-            'mentions': [],
-            'modification_date': comment.modification_date,
-            'reply_to': None,
-            'replies': [
+            "id": comment.short_id,
+            "user": user_1.serialize(),
+            "workout_id": workout_cycling_user_1.short_id,
+            "text": comment.text,
+            "text_html": comment.text,  # no mention
+            "text_visibility": comment.text_visibility,
+            "created_at": comment.created_at,
+            "mentions": [],
+            "modification_date": comment.modification_date,
+            "reply_to": None,
+            "replies": [
                 visible_reply.serialize(user_3),
                 suspended_reply.serialize(user_3),
             ],
-            'likes_count': 0,
-            'liked': False,
+            "likes_count": 0,
+            "liked": False,
         }
 
     def test_it_returns_all_replies(
@@ -1489,7 +1298,7 @@
 
         serialized_comment = comment.serialize(user_1)
 
-        assert serialized_comment['replies'] == [
+        assert serialized_comment["replies"] == [
             visible_reply.serialize(user_1)
             for visible_reply in visible_replies
         ]
@@ -1497,7 +1306,7 @@
 
 class TestWorkoutCommentModelSerializeForRepliesForAdmin(CommentMixin):
     @pytest.mark.parametrize(
-        'input_visibility',
+        "input_visibility",
         [VisibilityLevel.FOLLOWERS, VisibilityLevel.PRIVATE],
     )
     def test_it_raises_error_when_comments_are_not_visible(
@@ -1529,7 +1338,7 @@
             parent_comment.serialize(user_1_admin)
 
     @pytest.mark.parametrize(
-        'input_visibility',
+        "input_visibility",
         [VisibilityLevel.FOLLOWERS, VisibilityLevel.PRIVATE],
     )
     def test_it_serializes_comment_with_reply(
@@ -1563,33 +1372,20 @@
         )
 
         assert serialized_comment == {
-            'id': parent_comment.short_id,
-            'user': user_2.serialize(),
-            'workout_id': workout_cycling_user_2.short_id,
-            'text': parent_comment.text,
-            'text_html': parent_comment.text,  # no mention
-            'text_visibility': parent_comment.text_visibility,
-            'created_at': parent_comment.created_at,
-            'mentions': [],
-            'suspended_at': parent_comment.suspended_at,
-            'modification_date': parent_comment.modification_date,
-            'reply_to': None,
-            'replies': [],
-            'likes_count': 0,
-            'liked': False,
-=======
-            "id": comment.short_id,
-            "user": user_1.serialize(),
-            "workout_id": None,
-            "text": comment.text,
-            "text_html": comment.text,  # no mention
-            "text_visibility": comment.text_visibility,
-            "created_at": comment.created_at,
-            "mentions": [],
-            "modification_date": comment.modification_date,
-            "likes_count": 0,
-            "liked": False,
->>>>>>> b224e171
+            "id": parent_comment.short_id,
+            "user": user_2.serialize(),
+            "workout_id": workout_cycling_user_2.short_id,
+            "text": parent_comment.text,
+            "text_html": parent_comment.text,  # no mention
+            "text_visibility": parent_comment.text_visibility,
+            "created_at": parent_comment.created_at,
+            "mentions": [],
+            "suspended_at": parent_comment.suspended_at,
+            "modification_date": parent_comment.modification_date,
+            "reply_to": None,
+            "replies": [],
+            "likes_count": 0,
+            "liked": False,
         }
 
 
@@ -1615,7 +1411,7 @@
 
         assert mentioned_users == {"local": set(), "remote": set()}
 
-    @patch('fittrackee.federation.utils.user.fetch_account_from_webfinger')
+    @patch("fittrackee.federation.utils.user.fetch_account_from_webfinger")
     def test_it_does_not_create_mentions_when_mentioned_user_does_not_exist(
         self,
         fetch_mock: Mock,
@@ -1787,21 +1583,6 @@
         serialized_comment = comment.serialize(user_2)
 
         assert serialized_comment == {
-<<<<<<< HEAD
-            'id': comment.short_id,
-            'user': user_1.serialize(),
-            'workout_id': workout_cycling_user_1.short_id,
-            'text': comment.text,
-            'text_html': comment.handle_mentions()[0],
-            'text_visibility': comment.text_visibility,
-            'created_at': comment.created_at,
-            'mentions': [user_2.serialize()],
-            'modification_date': comment.modification_date,
-            'reply_to': comment.reply_to,
-            'replies': [],
-            'likes_count': 0,
-            'liked': False,
-=======
             "id": comment.short_id,
             "user": user_1.serialize(),
             "workout_id": workout_cycling_user_1.short_id,
@@ -1811,9 +1592,10 @@
             "created_at": comment.created_at,
             "mentions": [user_2.serialize()],
             "modification_date": comment.modification_date,
-            "likes_count": 0,
-            "liked": False,
->>>>>>> b224e171
+            "reply_to": comment.reply_to,
+            "replies": [],
+            "likes_count": 0,
+            "liked": False,
         }
 
 
