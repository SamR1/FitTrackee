--- conflicted
+++ resolved
@@ -485,7 +485,7 @@
     CommentMixin, ApiTestCaseMixin, BaseTestMixin
 ):
     @pytest.mark.parametrize(
-        'input_comment_visibility',
+        "input_comment_visibility",
         [VisibilityLevel.FOLLOWERS, VisibilityLevel.PRIVATE],
     )
     def test_it_returns_404_when_user_can_not_access_comment(
@@ -666,7 +666,7 @@
 
         assert response.status_code == 201
         data = json.loads(response.data.decode())
-        assert data['comment']['reply_to'] == comment.short_id
+        assert data["comment"]["reply_to"] == comment.short_id
 
     def test_it_creates_reply_with_wider_visibility_than_parent_comment(
         self,
@@ -705,9 +705,9 @@
 
         assert response.status_code == 201
         data = json.loads(response.data.decode())
-        assert data['comment']['reply_to'] == comment.short_id
+        assert data["comment"]["reply_to"] == comment.short_id
         assert (
-            data['comment']['text_visibility'] == VisibilityLevel.PUBLIC.value
+            data["comment"]["text_visibility"] == VisibilityLevel.PUBLIC.value
         )
 
     def test_it_returns_403_when_user_is_suspended(
@@ -1272,8 +1272,8 @@
 
         assert response.status_code == 200
         data = json.loads(response.data.decode())
-        assert data['status'] == 'success'
-        assert data['comment'] == jsonify_dict(comment.serialize(user_1))
+        assert data["status"] == "success"
+        assert data["comment"] == jsonify_dict(comment.serialize(user_1))
 
     def test_it_returns_403_when_user_is_suspended(
         self,
@@ -1339,262 +1339,6 @@
 
         assert response.status_code == 200
         data = json.loads(response.data.decode())
-        assert data['status'] == 'success'
-        assert data['comment'] == jsonify_dict(comment.serialize(user_1))
-
-
-class TestGetWorkoutCommentAsUnauthenticatedUser(
-    CommentMixin, ApiTestCaseMixin, BaseTestMixin
-):
-    @pytest.mark.parametrize(
-        'input_text_visibility',
-        [VisibilityLevel.PRIVATE, VisibilityLevel.FOLLOWERS],
-    )
-    def test_it_returns_404_when_comment_visibility_does_not_allow_access(
-        self,
-        app: Flask,
-        user_1: User,
-        user_2: User,
-        sport_1_cycling: Sport,
-        workout_cycling_user_2: Workout,
-        follow_request_from_user_1_to_user_2: FollowRequest,
-        input_text_visibility: VisibilityLevel,
-    ) -> None:
-        user_2.approves_follow_request_from(user_1)
-        workout_cycling_user_2.workout_visibility = VisibilityLevel.PUBLIC
-        comment = self.create_comment(
-            user_1,
-            workout_cycling_user_2,
-            text_visibility=input_text_visibility,
-        )
-        client = app.test_client()
-
-        response = client.get(
-            f"/api/comments/{comment.short_id}",
-            content_type="application/json",
-        )
-
-        self.assert_404_with_message(
-            response,
-            f"workout comment not found (id: {comment.short_id})",
-        )
-
-    def test_it_returns_suspended_comment(
-        self,
-        app: Flask,
-        user_1: User,
-        user_2: User,
-        sport_1_cycling: Sport,
-        workout_cycling_user_1: Workout,
-    ) -> None:
-        workout_cycling_user_1.workout_visibility = VisibilityLevel.PUBLIC
-        comment = self.create_comment(
-            user_2,
-            workout_cycling_user_1,
-            text_visibility=VisibilityLevel.PUBLIC,
-        )
-        comment.suspended_at = datetime.now(timezone.utc)
-        db.session.commit()
-        client = app.test_client()
-
-        response = client.get(
-            f"/api/comments/{comment.short_id}",
-            content_type="application/json",
-        )
-
-        assert response.status_code == 200
-        data = json.loads(response.data.decode())
-        assert data['status'] == 'success'
-        assert data['comment'] == jsonify_dict(comment.serialize())
-
-    def test_it_returns_comment_when_visibility_is_public(
-        self,
-        app: Flask,
-        user_1: User,
-        user_2: User,
-        sport_1_cycling: Sport,
-        workout_cycling_user_1: Workout,
-    ) -> None:
-        workout_cycling_user_1.workout_visibility = VisibilityLevel.PUBLIC
-        comment = self.create_comment(
-            user_2,
-            workout_cycling_user_1,
-            text_visibility=VisibilityLevel.PUBLIC,
-        )
-        client = app.test_client()
-
-        response = client.get(
-            f"/api/comments/{comment.short_id}",
-            content_type="application/json",
-        )
-
-        assert response.status_code == 200
-        data = json.loads(response.data.decode())
-        assert data['status'] == 'success'
-        assert data['comment'] == jsonify_dict(comment.serialize())
-
-    @pytest.mark.parametrize(
-        'client_scope, can_access',
-        {**OAUTH_SCOPES, 'workouts:read': True}.items(),
-    )
-    def test_expected_scopes_are_defined(
-        self,
-        app: Flask,
-        user_1: User,
-        user_2: User,
-        sport_1_cycling: Sport,
-        workout_cycling_user_2: Workout,
-        follow_request_from_user_1_to_user_2: FollowRequest,
-        client_scope: str,
-        can_access: bool,
-    ) -> None:
-        user_2.approves_follow_request_from(user_1)
-        workout_cycling_user_2.workout_visibility = VisibilityLevel.PUBLIC
-        (
-            client,
-            oauth_client,
-            access_token,
-            _,
-        ) = self.create_oauth2_client_and_issue_token(
-            app, user_1, scope=client_scope
-        )
-        comment = self.create_comment(
-            user_1,
-            workout_cycling_user_2,
-            text_visibility=VisibilityLevel.PUBLIC,
-        )
-
-        response = client.get(
-            f"/api/comments/{comment.short_id}",
-            content_type="application/json",
-            headers=dict(
-                Authorization=f"Bearer {access_token}",
-            ),
-        )
-
-        self.assert_response_scope(response, can_access)
-
-
-class TestGetWorkoutCommentWithReplies(
-    CommentMixin, ApiTestCaseMixin, BaseTestMixin
-):
-    def test_it_gets_comment_with_replies(
-        self,
-        app: Flask,
-        user_1: User,
-        sport_1_cycling: Sport,
-        workout_cycling_user_1: Workout,
-    ) -> None:
-        workout_cycling_user_1.workout_visibility = VisibilityLevel.PUBLIC
-        comment = self.create_comment(
-            user_1,
-            workout_cycling_user_1,
-            text_visibility=VisibilityLevel.FOLLOWERS,
-        )
-        reply = self.create_comment(
-            user_1,
-            workout_cycling_user_1,
-            text_visibility=VisibilityLevel.FOLLOWERS,
-            parent_comment=comment,
-        )
-        client, auth_token = self.get_test_client_and_auth_token(
-            app, user_1.email
-        )
-
-        response = client.get(
-            f"/api/comments/{comment.short_id}",
-            content_type="application/json",
-            headers=dict(Authorization=f"Bearer {auth_token}"),
-        )
-
-        assert response.status_code == 200
-        data = json.loads(response.data.decode())
-<<<<<<< HEAD
-        assert data['status'] == 'success'
-        assert data['comment']['replies'] == [
-            jsonify_dict(reply.serialize(user_1))
-        ]
-=======
-        assert data["status"] == "success"
-        assert data["comment"] == jsonify_dict(comment.serialize(user_1))
->>>>>>> b224e171
-
-    def test_it_does_not_return_reply_from_blocked_user(
-        self,
-        app: Flask,
-        user_1: User,
-        user_2: User,
-        sport_1_cycling: Sport,
-        workout_cycling_user_1: Workout,
-    ) -> None:
-        workout_cycling_user_1.workout_visibility = VisibilityLevel.PUBLIC
-        comment = self.create_comment(
-            user_1,
-            workout_cycling_user_1,
-            text_visibility=VisibilityLevel.PUBLIC,
-        )
-        self.create_comment(
-            user_2,
-            workout_cycling_user_1,
-            text_visibility=VisibilityLevel.PUBLIC,
-            parent_comment=comment,
-        )
-        user_1.blocks_user(user_2)
-        client, auth_token = self.get_test_client_and_auth_token(
-            app, user_1.email
-        )
-
-        response = client.get(
-            f"/api/comments/{comment.short_id}",
-            content_type="application/json",
-            headers=dict(Authorization=f"Bearer {auth_token}"),
-        )
-
-        assert response.status_code == 200
-        data = json.loads(response.data.decode())
-        assert data['status'] == 'success'
-        assert data['comment']['replies'] == []
-
-    def test_it_does_not_return_reply_when_user_is_blocked(
-        self,
-        app: Flask,
-        user_1: User,
-        user_2: User,
-        user_3: User,
-        sport_1_cycling: Sport,
-        workout_cycling_user_2: Workout,
-    ) -> None:
-        workout_cycling_user_2.workout_visibility = VisibilityLevel.PUBLIC
-        comment = self.create_comment(
-            user_2,
-            workout_cycling_user_2,
-            text_visibility=VisibilityLevel.PUBLIC,
-        )
-        self.create_comment(
-            user_3,
-            workout_cycling_user_2,
-            text_visibility=VisibilityLevel.PUBLIC,
-            parent_comment=comment,
-        )
-        user_3.blocks_user(user_1)
-        client, auth_token = self.get_test_client_and_auth_token(
-            app, user_1.email
-        )
-
-        response = client.get(
-            f"/api/comments/{comment.short_id}",
-            content_type="application/json",
-            headers=dict(Authorization=f"Bearer {auth_token}"),
-        )
-
-        assert response.status_code == 200
-        data = json.loads(response.data.decode())
-<<<<<<< HEAD
-        assert data['status'] == 'success'
-        assert data['comment']['replies'] == []
-
-    def test_it_returns_suspended_reply(
-=======
         assert data["status"] == "success"
         assert data["comment"] == jsonify_dict(comment.serialize(user_1))
 
@@ -1607,7 +1351,35 @@
         [VisibilityLevel.PRIVATE, VisibilityLevel.FOLLOWERS],
     )
     def test_it_returns_404_when_comment_visibility_does_not_allow_access(
->>>>>>> b224e171
+        self,
+        app: Flask,
+        user_1: User,
+        user_2: User,
+        sport_1_cycling: Sport,
+        workout_cycling_user_2: Workout,
+        follow_request_from_user_1_to_user_2: FollowRequest,
+        input_text_visibility: VisibilityLevel,
+    ) -> None:
+        user_2.approves_follow_request_from(user_1)
+        workout_cycling_user_2.workout_visibility = VisibilityLevel.PUBLIC
+        comment = self.create_comment(
+            user_1,
+            workout_cycling_user_2,
+            text_visibility=input_text_visibility,
+        )
+        client = app.test_client()
+
+        response = client.get(
+            f"/api/comments/{comment.short_id}",
+            content_type="application/json",
+        )
+
+        self.assert_404_with_message(
+            response,
+            f"workout comment not found (id: {comment.short_id})",
+        )
+
+    def test_it_returns_suspended_comment(
         self,
         app: Flask,
         user_1: User,
@@ -1617,36 +1389,25 @@
     ) -> None:
         workout_cycling_user_1.workout_visibility = VisibilityLevel.PUBLIC
         comment = self.create_comment(
-            user_1,
-            workout_cycling_user_1,
-            text_visibility=VisibilityLevel.PUBLIC,
-        )
-        reply = self.create_comment(
             user_2,
             workout_cycling_user_1,
             text_visibility=VisibilityLevel.PUBLIC,
-            parent_comment=comment,
-        )
-        reply.suspended_at = datetime.now(timezone.utc)
+        )
+        comment.suspended_at = datetime.now(timezone.utc)
         db.session.commit()
-        client, auth_token = self.get_test_client_and_auth_token(
-            app, user_1.email
-        )
-
-        response = client.get(
-            f"/api/comments/{comment.short_id}",
-            content_type="application/json",
-            headers=dict(Authorization=f"Bearer {auth_token}"),
+        client = app.test_client()
+
+        response = client.get(
+            f"/api/comments/{comment.short_id}",
+            content_type="application/json",
         )
 
         assert response.status_code == 200
         data = json.loads(response.data.decode())
-        assert data['status'] == 'success'
-        assert data['comment']['replies'] == [
-            jsonify_dict(reply.serialize(user_1))
-        ]
-
-    def test_it_gets_comment_when_reply_is_not_visible(
+        assert data["status"] == "success"
+        assert data["comment"] == jsonify_dict(comment.serialize())
+
+    def test_it_returns_comment_when_visibility_is_public(
         self,
         app: Flask,
         user_1: User,
@@ -1656,77 +1417,19 @@
     ) -> None:
         workout_cycling_user_1.workout_visibility = VisibilityLevel.PUBLIC
         comment = self.create_comment(
-            user_1,
-            workout_cycling_user_1,
-            text_visibility=VisibilityLevel.FOLLOWERS,
-        )
-        # not visible reply
-        self.create_comment(
             user_2,
             workout_cycling_user_1,
-            text_visibility=VisibilityLevel.PRIVATE,
-            parent_comment=comment,
-        )
-        client, auth_token = self.get_test_client_and_auth_token(
-            app, user_1.email
-        )
-
-        response = client.get(
-            f"/api/comments/{comment.short_id}",
-            content_type="application/json",
-            headers=dict(Authorization=f"Bearer {auth_token}"),
+            text_visibility=VisibilityLevel.PUBLIC,
+        )
+        client = app.test_client()
+
+        response = client.get(
+            f"/api/comments/{comment.short_id}",
+            content_type="application/json",
         )
 
         assert response.status_code == 200
         data = json.loads(response.data.decode())
-<<<<<<< HEAD
-        assert data['status'] == 'success'
-        assert data['comment']['replies'] == []
-=======
-        assert data["status"] == "success"
-        assert data["comment"] == jsonify_dict(comment.serialize())
->>>>>>> b224e171
-
-    def test_it_gets_reply(
-        self,
-        app: Flask,
-        user_1: User,
-        sport_1_cycling: Sport,
-        workout_cycling_user_1: Workout,
-    ) -> None:
-        workout_cycling_user_1.workout_visibility = VisibilityLevel.PUBLIC
-        comment = self.create_comment(
-            user_1,
-            workout_cycling_user_1,
-            text_visibility=VisibilityLevel.FOLLOWERS,
-        )
-        reply = self.create_comment(
-            user_1,
-            workout_cycling_user_1,
-            text_visibility=VisibilityLevel.FOLLOWERS,
-            parent_comment=comment,
-        )
-        client, auth_token = self.get_test_client_and_auth_token(
-            app, user_1.email
-        )
-
-        response = client.get(
-            f"/api/comments/{reply.short_id}",
-            content_type="application/json",
-            headers=dict(Authorization=f"Bearer {auth_token}"),
-        )
-
-        assert response.status_code == 200
-        data = json.loads(response.data.decode())
-<<<<<<< HEAD
-        assert data['status'] == 'success'
-        assert data['comment']['reply_to'] == jsonify_dict(
-            comment.serialize(user_1, with_replies=False)
-        )
-        assert data['comment']['replies'] == []
-
-    def test_it_gets_reply_when_parent_is_not_visible_anymore(
-=======
         assert data["status"] == "success"
         assert data["comment"] == jsonify_dict(comment.serialize())
 
@@ -1735,17 +1438,56 @@
         {**OAUTH_SCOPES, "workouts:read": True}.items(),
     )
     def test_expected_scopes_are_defined(
->>>>>>> b224e171
-        self,
-        app: Flask,
-        user_1: User,
-        user_2: User,
+        self,
+        app: Flask,
+        user_1: User,
+        user_2: User,
+        sport_1_cycling: Sport,
+        workout_cycling_user_2: Workout,
+        follow_request_from_user_1_to_user_2: FollowRequest,
+        client_scope: str,
+        can_access: bool,
+    ) -> None:
+        user_2.approves_follow_request_from(user_1)
+        workout_cycling_user_2.workout_visibility = VisibilityLevel.PUBLIC
+        (
+            client,
+            oauth_client,
+            access_token,
+            _,
+        ) = self.create_oauth2_client_and_issue_token(
+            app, user_1, scope=client_scope
+        )
+        comment = self.create_comment(
+            user_1,
+            workout_cycling_user_2,
+            text_visibility=VisibilityLevel.PUBLIC,
+        )
+
+        response = client.get(
+            f"/api/comments/{comment.short_id}",
+            content_type="application/json",
+            headers=dict(
+                Authorization=f"Bearer {access_token}",
+            ),
+        )
+
+        self.assert_response_scope(response, can_access)
+
+
+class TestGetWorkoutCommentWithReplies(
+    CommentMixin, ApiTestCaseMixin, BaseTestMixin
+):
+    def test_it_gets_comment_with_replies(
+        self,
+        app: Flask,
+        user_1: User,
         sport_1_cycling: Sport,
         workout_cycling_user_1: Workout,
     ) -> None:
         workout_cycling_user_1.workout_visibility = VisibilityLevel.PUBLIC
         comment = self.create_comment(
-            user_2,
+            user_1,
             workout_cycling_user_1,
             text_visibility=VisibilityLevel.FOLLOWERS,
         )
@@ -1758,19 +1500,241 @@
         client, auth_token = self.get_test_client_and_auth_token(
             app, user_1.email
         )
-        comment.text_visibility = VisibilityLevel.PRIVATE
-
-        response = client.get(
-            f"/api/comments/{reply.short_id}",
+
+        response = client.get(
+            f"/api/comments/{comment.short_id}",
             content_type="application/json",
             headers=dict(Authorization=f"Bearer {auth_token}"),
         )
 
         assert response.status_code == 200
         data = json.loads(response.data.decode())
-        assert data['status'] == 'success'
-        assert data['comment']['reply_to'] is None
-        assert data['comment']['replies'] == []
+        assert data["status"] == "success"
+        assert data["comment"]["replies"] == [
+            jsonify_dict(reply.serialize(user_1))
+        ]
+
+    def test_it_does_not_return_reply_from_blocked_user(
+        self,
+        app: Flask,
+        user_1: User,
+        user_2: User,
+        sport_1_cycling: Sport,
+        workout_cycling_user_1: Workout,
+    ) -> None:
+        workout_cycling_user_1.workout_visibility = VisibilityLevel.PUBLIC
+        comment = self.create_comment(
+            user_1,
+            workout_cycling_user_1,
+            text_visibility=VisibilityLevel.PUBLIC,
+        )
+        self.create_comment(
+            user_2,
+            workout_cycling_user_1,
+            text_visibility=VisibilityLevel.PUBLIC,
+            parent_comment=comment,
+        )
+        user_1.blocks_user(user_2)
+        client, auth_token = self.get_test_client_and_auth_token(
+            app, user_1.email
+        )
+
+        response = client.get(
+            f"/api/comments/{comment.short_id}",
+            content_type="application/json",
+            headers=dict(Authorization=f"Bearer {auth_token}"),
+        )
+
+        assert response.status_code == 200
+        data = json.loads(response.data.decode())
+        assert data["status"] == "success"
+        assert data["comment"]["replies"] == []
+
+    def test_it_does_not_return_reply_when_user_is_blocked(
+        self,
+        app: Flask,
+        user_1: User,
+        user_2: User,
+        user_3: User,
+        sport_1_cycling: Sport,
+        workout_cycling_user_2: Workout,
+    ) -> None:
+        workout_cycling_user_2.workout_visibility = VisibilityLevel.PUBLIC
+        comment = self.create_comment(
+            user_2,
+            workout_cycling_user_2,
+            text_visibility=VisibilityLevel.PUBLIC,
+        )
+        self.create_comment(
+            user_3,
+            workout_cycling_user_2,
+            text_visibility=VisibilityLevel.PUBLIC,
+            parent_comment=comment,
+        )
+        user_3.blocks_user(user_1)
+        client, auth_token = self.get_test_client_and_auth_token(
+            app, user_1.email
+        )
+
+        response = client.get(
+            f"/api/comments/{comment.short_id}",
+            content_type="application/json",
+            headers=dict(Authorization=f"Bearer {auth_token}"),
+        )
+
+        assert response.status_code == 200
+        data = json.loads(response.data.decode())
+        assert data["status"] == "success"
+        assert data["comment"]["replies"] == []
+
+    def test_it_returns_suspended_reply(
+        self,
+        app: Flask,
+        user_1: User,
+        user_2: User,
+        sport_1_cycling: Sport,
+        workout_cycling_user_1: Workout,
+    ) -> None:
+        workout_cycling_user_1.workout_visibility = VisibilityLevel.PUBLIC
+        comment = self.create_comment(
+            user_1,
+            workout_cycling_user_1,
+            text_visibility=VisibilityLevel.PUBLIC,
+        )
+        reply = self.create_comment(
+            user_2,
+            workout_cycling_user_1,
+            text_visibility=VisibilityLevel.PUBLIC,
+            parent_comment=comment,
+        )
+        reply.suspended_at = datetime.now(timezone.utc)
+        db.session.commit()
+        client, auth_token = self.get_test_client_and_auth_token(
+            app, user_1.email
+        )
+
+        response = client.get(
+            f"/api/comments/{comment.short_id}",
+            content_type="application/json",
+            headers=dict(Authorization=f"Bearer {auth_token}"),
+        )
+
+        assert response.status_code == 200
+        data = json.loads(response.data.decode())
+        assert data["status"] == "success"
+        assert data["comment"]["replies"] == [
+            jsonify_dict(reply.serialize(user_1))
+        ]
+
+    def test_it_gets_comment_when_reply_is_not_visible(
+        self,
+        app: Flask,
+        user_1: User,
+        user_2: User,
+        sport_1_cycling: Sport,
+        workout_cycling_user_1: Workout,
+    ) -> None:
+        workout_cycling_user_1.workout_visibility = VisibilityLevel.PUBLIC
+        comment = self.create_comment(
+            user_1,
+            workout_cycling_user_1,
+            text_visibility=VisibilityLevel.FOLLOWERS,
+        )
+        # not visible reply
+        self.create_comment(
+            user_2,
+            workout_cycling_user_1,
+            text_visibility=VisibilityLevel.PRIVATE,
+            parent_comment=comment,
+        )
+        client, auth_token = self.get_test_client_and_auth_token(
+            app, user_1.email
+        )
+
+        response = client.get(
+            f"/api/comments/{comment.short_id}",
+            content_type="application/json",
+            headers=dict(Authorization=f"Bearer {auth_token}"),
+        )
+
+        assert response.status_code == 200
+        data = json.loads(response.data.decode())
+        assert data["status"] == "success"
+        assert data["comment"]["replies"] == []
+
+    def test_it_gets_reply(
+        self,
+        app: Flask,
+        user_1: User,
+        sport_1_cycling: Sport,
+        workout_cycling_user_1: Workout,
+    ) -> None:
+        workout_cycling_user_1.workout_visibility = VisibilityLevel.PUBLIC
+        comment = self.create_comment(
+            user_1,
+            workout_cycling_user_1,
+            text_visibility=VisibilityLevel.FOLLOWERS,
+        )
+        reply = self.create_comment(
+            user_1,
+            workout_cycling_user_1,
+            text_visibility=VisibilityLevel.FOLLOWERS,
+            parent_comment=comment,
+        )
+        client, auth_token = self.get_test_client_and_auth_token(
+            app, user_1.email
+        )
+
+        response = client.get(
+            f"/api/comments/{reply.short_id}",
+            content_type="application/json",
+            headers=dict(Authorization=f"Bearer {auth_token}"),
+        )
+
+        assert response.status_code == 200
+        data = json.loads(response.data.decode())
+        assert data["status"] == "success"
+        assert data["comment"]["reply_to"] == jsonify_dict(
+            comment.serialize(user_1, with_replies=False)
+        )
+        assert data["comment"]["replies"] == []
+
+    def test_it_gets_reply_when_parent_is_not_visible_anymore(
+        self,
+        app: Flask,
+        user_1: User,
+        user_2: User,
+        sport_1_cycling: Sport,
+        workout_cycling_user_1: Workout,
+    ) -> None:
+        workout_cycling_user_1.workout_visibility = VisibilityLevel.PUBLIC
+        comment = self.create_comment(
+            user_2,
+            workout_cycling_user_1,
+            text_visibility=VisibilityLevel.FOLLOWERS,
+        )
+        reply = self.create_comment(
+            user_1,
+            workout_cycling_user_1,
+            text_visibility=VisibilityLevel.FOLLOWERS,
+            parent_comment=comment,
+        )
+        client, auth_token = self.get_test_client_and_auth_token(
+            app, user_1.email
+        )
+        comment.text_visibility = VisibilityLevel.PRIVATE
+
+        response = client.get(
+            f"/api/comments/{reply.short_id}",
+            content_type="application/json",
+            headers=dict(Authorization=f"Bearer {auth_token}"),
+        )
+
+        assert response.status_code == 200
+        data = json.loads(response.data.decode())
+        assert data["status"] == "success"
+        assert data["comment"]["reply_to"] is None
+        assert data["comment"]["replies"] == []
 
 
 class GetWorkoutCommentsTestCase(
@@ -2472,10 +2436,10 @@
 
         assert response.status_code == 200
         data = json.loads(response.data.decode())
-        assert data['status'] == 'success'
-        assert len(data['data']['comments']) == 1
-        assert data['data']['comments'][0]['id'] == comment.short_id
-        assert data['data']['comments'][0]['replies'] == [
+        assert data["status"] == "success"
+        assert len(data["data"]["comments"]) == 1
+        assert data["data"]["comments"][0]["id"] == comment.short_id
+        assert data["data"]["comments"][0]["replies"] == [
             jsonify_dict(reply.serialize(user_1)) for reply in visible_replies
         ]
 
@@ -2663,7 +2627,7 @@
 
         response = client.delete(
             f"/api/comments/{comment.short_id}",
-            headers=dict(Authorization=f'Bearer {auth_token}'),
+            headers=dict(Authorization=f"Bearer {auth_token}"),
         )
 
         assert response.status_code == 204
