--- conflicted
+++ resolved
@@ -474,15 +474,9 @@
                 dict(
                     username=self.random_string(),
                     email=(
-<<<<<<< HEAD
                         user_1.email.upper()  # type: ignore
-                        if text_transformation == 'upper'
+                        if text_transformation == "upper"
                         else user_1.email.lower()  # type: ignore
-=======
-                        user_1.email.upper()
-                        if text_transformation == "upper"
-                        else user_1.email.lower()
->>>>>>> b224e171
                     ),
                     password=self.random_string(),
                     accepted_policy=True,
@@ -656,15 +650,9 @@
             data=json.dumps(
                 dict(
                     email=(
-<<<<<<< HEAD
                         user_1.email.upper()  # type: ignore
-                        if text_transformation == 'upper'
+                        if text_transformation == "upper"
                         else user_1.email.lower()  # type: ignore
-=======
-                        user_1.email.upper()
-                        if text_transformation == "upper"
-                        else user_1.email.lower()
->>>>>>> b224e171
                     ),
                     password="12345678",
                 )
@@ -1818,8 +1806,7 @@
         )
 
     @pytest.mark.parametrize(
-<<<<<<< HEAD
-        'input_map_visibility,input_workout_visibility',
+        "input_map_visibility,input_workout_visibility",
         [
             (VisibilityLevel.FOLLOWERS_AND_REMOTE, VisibilityLevel.FOLLOWERS),
             (VisibilityLevel.PRIVATE, VisibilityLevel.FOLLOWERS_AND_REMOTE),
@@ -1837,32 +1824,28 @@
         )
 
         response = client.post(
-            '/api/auth/profile/edit/preferences',
-            content_type='application/json',
-            data=json.dumps(
-                dict(
-                    timezone='America/New_York',
+            "/api/auth/profile/edit/preferences",
+            content_type="application/json",
+            data=json.dumps(
+                dict(
+                    timezone="America/New_York",
                     weekm=True,
-                    language='fr',
+                    language="fr",
                     imperial_units=True,
                     display_ascent=True,
-                    date_format='MM/dd/yyyy',
+                    date_format="MM/dd/yyyy",
                     map_visibility=input_map_visibility.value,
                     workouts_visibility=input_workout_visibility.value,
                 )
             ),
-            headers=dict(Authorization=f'Bearer {auth_token}'),
+            headers=dict(Authorization=f"Bearer {auth_token}"),
         )
 
         self.assert_400(response)
 
     @pytest.mark.parametrize(
-        'client_scope, can_access',
-        {**OAUTH_SCOPES, 'profile:write': True}.items(),
-=======
         "client_scope, can_access",
         {**OAUTH_SCOPES, "profile:write": True}.items(),
->>>>>>> b224e171
     )
     def test_expected_scopes_are_defined(
         self,
