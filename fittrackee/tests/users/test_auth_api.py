import json
from datetime import datetime, timedelta
from io import BytesIO
from typing import Optional
from unittest.mock import MagicMock, Mock, patch

import pytest
from flask import Flask
from freezegun import freeze_time

<<<<<<< HEAD
from fittrackee.privacy_levels import PrivacyLevel
from fittrackee.users.models import User, UserSportPreference
=======
from fittrackee import db
from fittrackee.users.models import BlacklistedToken, User, UserSportPreference
>>>>>>> 8b66ae66
from fittrackee.users.utils.token import get_user_token
from fittrackee.workouts.models import Sport

from ..federation.users.test_auth_api import assert_actor_is_created
from ..mixins import ApiTestCaseMixin
from ..utils import jsonify_dict

USER_AGENT = (
    'Mozilla/5.0 (X11; Linux x86_64; rv:98.0) Gecko/20100101 Firefox/98.0'
)


class TestUserRegistration(ApiTestCaseMixin):
    def test_it_returns_error_if_payload_is_empty(self, app: Flask) -> None:
        client = app.test_client()

        response = client.post(
            '/api/auth/register',
            data=json.dumps(dict()),
            content_type='application/json',
        )

        self.assert_400(response)

    def test_it_returns_error_if_username_is_missing(self, app: Flask) -> None:
        client = app.test_client()

        response = client.post(
            '/api/auth/register',
            data=json.dumps(
                dict(
                    email=self.random_email(),
                    password=self.random_string(),
                )
            ),
            content_type='application/json',
        )

        self.assert_400(response)

    @pytest.mark.parametrize(
        'input_username_length',
        [1, 31],
    )
    def test_it_returns_error_if_username_length_is_invalid(
        self, app: Flask, input_username_length: int
    ) -> None:
        client = app.test_client()

        response = client.post(
            '/api/auth/register',
            data=json.dumps(
                dict(
                    username=self.random_string(length=input_username_length),
                    email=self.random_email(),
                    password=self.random_string(),
                )
            ),
            content_type='application/json',
        )

        self.assert_400(response, 'username: 3 to 30 characters required\n')

    @pytest.mark.parametrize(
        'input_description,input_username',
        [
            ('account_handle', '@sam@example.com'),
            ('with special characters', 'sam*'),
        ],
    )
    def test_it_returns_error_if_username_is_invalid(
        self, app: Flask, input_description: str, input_username: str
    ) -> None:
        client = app.test_client()

        response = client.post(
            '/api/auth/register',
            data=json.dumps(
                dict(
                    username=input_username,
                    email=self.random_email(),
                    password=self.random_email(),
                )
            ),
            content_type='application/json',
        )

        self.assert_400(
            response,
            'username: only alphanumeric characters and '
            'the underscore character "_" allowed\n',
        )

    @pytest.mark.parametrize(
        'text_transformation',
        ['upper', 'lower'],
    )
    def test_it_returns_error_if_user_already_exists_with_same_username(
        self, app: Flask, user_1: User, text_transformation: str
    ) -> None:
        client = app.test_client()

        response = client.post(
            '/api/auth/register',
            data=json.dumps(
                dict(
                    username=(
                        user_1.username.upper()
                        if text_transformation == 'upper'
                        else user_1.username.lower()
                    ),
                    email=self.random_email(),
                    password=self.random_string(),
                )
            ),
            content_type='application/json',
        )

        self.assert_400(response, 'sorry, that username is already taken')

    def test_it_returns_error_if_password_is_missing(self, app: Flask) -> None:
        client = app.test_client()

        response = client.post(
            '/api/auth/register',
            data=json.dumps(
                dict(
                    username=self.random_string(),
                    email=self.random_email(),
                )
            ),
            content_type='application/json',
        )

        self.assert_400(response)

    def test_it_returns_error_if_password_is_too_short(
        self, app: Flask
    ) -> None:
        client = app.test_client()

        response = client.post(
            '/api/auth/register',
            data=json.dumps(
                dict(
                    username=self.random_string(),
                    email=self.random_email(),
                    password=self.random_string(length=7),
                )
            ),
            content_type='application/json',
        )

        self.assert_400(response, 'password: 8 characters required\n')

    def test_it_returns_error_if_email_is_missing(self, app: Flask) -> None:
        client = app.test_client()

        response = client.post(
            '/api/auth/register',
            data=json.dumps(
                dict(
                    username=self.random_string(),
                    password=self.random_string(),
                )
            ),
            content_type='application/json',
        )

        self.assert_400(response)

    def test_it_returns_error_if_email_is_invalid(self, app: Flask) -> None:
        client = app.test_client()

        response = client.post(
            '/api/auth/register',
            data=json.dumps(
                dict(
                    username=self.random_string(),
                    email=self.random_string(),
                    password=self.random_string(),
                )
            ),
            content_type='application/json',
        )

        self.assert_400(response, 'email: valid email must be provided\n')

    def test_it_does_not_send_email_after_error(
        self, app: Flask, account_confirmation_email_mock: Mock
    ) -> None:
        client = app.test_client()

        client.post(
            '/api/auth/register',
            data=json.dumps(
                dict(
                    username=self.random_string(),
                    email=self.random_string(),
                )
            ),
            content_type='application/json',
        )

        account_confirmation_email_mock.send.assert_not_called()

    def test_it_returns_success_if_payload_is_valid(self, app: Flask) -> None:
        client = app.test_client()

        response = client.post(
            '/api/auth/register',
            data=json.dumps(
                dict(
                    username=self.random_string(),
                    email=self.random_email(),
                    password=self.random_string(),
                )
            ),
            content_type='application/json',
        )

        assert response.status_code == 200
        assert response.content_type == 'application/json'
        data = json.loads(response.data.decode())
        assert data['status'] == 'success'
        assert 'auth_token' not in data

    @pytest.mark.parametrize(
        'input_language,expected_language',
        [('en', 'en'), ('fr', 'fr'), ('invalid', 'en'), (None, 'en')],
    )
    def test_it_creates_user_with_inactive_account(
        self,
        app: Flask,
        input_language: Optional[str],
        expected_language: str,
    ) -> None:
        client = app.test_client()
        username = self.random_string()
        email = self.random_email()

        client.post(
            '/api/auth/register',
            data=json.dumps(
                dict(
                    username=username,
                    email=email,
                    password=self.random_string(),
                    language=input_language,
                )
            ),
            content_type='application/json',
        )

        new_user = User.query.filter_by(username=username).first()
        assert new_user.email == email
        assert new_user.password is not None
        assert new_user.is_active is False
        assert new_user.language == expected_language

    def test_it_creates_actor_on_user_registration(self, app: Flask) -> None:
        """it must create actor even if federation is disabled"""
        assert_actor_is_created(app=app)

    @pytest.mark.parametrize(
        'input_language,expected_language',
        [('en', 'en'), ('fr', 'fr'), ('invalid', 'en'), (None, 'en')],
    )
    def test_it_calls_account_confirmation_email_when_payload_is_valid(
        self,
        app: Flask,
        account_confirmation_email_mock: Mock,
        input_language: Optional[str],
        expected_language: str,
    ) -> None:
        client = app.test_client()
        email = self.random_email()
        username = self.random_string()
        expected_token = self.random_string()

        with patch('secrets.token_urlsafe', return_value=expected_token):
            client.post(
                '/api/auth/register',
                data=json.dumps(
                    dict(
                        username=username,
                        email=email,
                        password='12345678',
                        language=input_language,
                    )
                ),
                content_type='application/json',
                environ_base={'HTTP_USER_AGENT': USER_AGENT},
            )

        account_confirmation_email_mock.send.assert_called_once_with(
            {
                'language': expected_language,
                'email': email,
            },
            {
                'username': username,
                'fittrackee_url': 'http://0.0.0.0:5000',
                'operating_system': 'Linux',
                'browser_name': 'Firefox',
                'account_confirmation_url': (
                    'http://0.0.0.0:5000/account-confirmation'
                    f'?token={expected_token}'
                ),
            },
        )

    def test_it_does_not_call_account_confirmation_email_when_email_sending_is_disabled(  # noqa
        self,
        app_wo_email_activation: Flask,
        account_confirmation_email_mock: Mock,
    ) -> None:
        client = app_wo_email_activation.test_client()
        email = self.random_email()
        username = self.random_string()

        response = client.post(
            '/api/auth/register',
            data=json.dumps(
                dict(
                    username=username,
                    email=email,
                    password='12345678',
                )
            ),
            content_type='application/json',
            environ_base={'HTTP_USER_AGENT': USER_AGENT},
        )

        assert response.status_code == 200
        account_confirmation_email_mock.send.assert_not_called()

    @pytest.mark.parametrize(
        'text_transformation',
        ['upper', 'lower'],
    )
    def test_it_does_not_return_error_if_a_user_already_exists_with_same_email(
        self, app: Flask, user_1: User, text_transformation: str
    ) -> None:
        client = app.test_client()
        response = client.post(
            '/api/auth/register',
            data=json.dumps(
                dict(
                    username=self.random_string(),
                    email=(
                        user_1.email.upper()
                        if text_transformation == 'upper'
                        else user_1.email.lower()
                    ),
                    password=self.random_string(),
                )
            ),
            content_type='application/json',
        )

        assert response.status_code == 200
        assert response.content_type == 'application/json'
        data = json.loads(response.data.decode())
        assert data['status'] == 'success'
        assert 'auth_token' not in data

    def test_it_does_not_call_account_confirmation_email_if_user_already_exists(  # noqa
        self, app: Flask, user_1: User, account_confirmation_email_mock: Mock
    ) -> None:
        client = app.test_client()

        client.post(
            '/api/auth/register',
            data=json.dumps(
                dict(
                    username=self.random_string(),
                    email=user_1.email,
                    password=self.random_string(),
                )
            ),
            content_type='application/json',
        )

        account_confirmation_email_mock.send.assert_not_called()


class TestUserLogin(ApiTestCaseMixin):
    def test_it_returns_error_if_payload_is_empty(self, app: Flask) -> None:
        client = app.test_client()

        response = client.post(
            '/api/auth/login',
            data=json.dumps(dict()),
            content_type='application/json',
        )

        self.assert_400(response)

    def test_it_returns_error_if_user_does_not_exists(
        self, app: Flask
    ) -> None:
        client = app.test_client()

        response = client.post(
            '/api/auth/login',
            data=json.dumps(
                dict(email=self.random_email(), password=self.random_string())
            ),
            content_type='application/json',
        )

        self.assert_401(response, 'invalid credentials')

    def test_it_returns_error_if_user_account_is_inactive(
        self, app: Flask, inactive_user: User
    ) -> None:
        client = app.test_client()

        response = client.post(
            '/api/auth/login',
            data=json.dumps(
                dict(email=inactive_user.email, password='12345678')
            ),
            content_type='application/json',
        )

        self.assert_401(response, 'invalid credentials')

    def test_it_returns_error_if_password_is_invalid(
        self, app: Flask, user_1: User
    ) -> None:
        client = app.test_client()

        response = client.post(
            '/api/auth/login',
            data=json.dumps(
                dict(email=user_1.email, password=self.random_email())
            ),
            content_type='application/json',
        )

        self.assert_401(response, 'invalid credentials')

    @pytest.mark.parametrize(
        'text_transformation',
        ['upper', 'lower'],
    )
    def test_user_can_login_regardless_username_case(
        self, app: Flask, user_1: User, text_transformation: str
    ) -> None:
        client = app.test_client()

        response = client.post(
            '/api/auth/login',
            data=json.dumps(
                dict(
                    email=(
                        user_1.email.upper()
                        if text_transformation == 'upper'
                        else user_1.email.lower()
                    ),
                    password='12345678',
                )
            ),
            content_type='application/json',
        )

        assert response.status_code == 200
        assert response.content_type == 'application/json'
        data = json.loads(response.data.decode())
        assert data['status'] == 'success'
        assert data['message'] == 'successfully logged in'
        assert data['auth_token']


class TestUserProfile(ApiTestCaseMixin):
    def test_it_returns_error_if_auth_token_is_missing(
        self, app: Flask
    ) -> None:
        client = app.test_client()

        response = client.get('/api/auth/profile')

        self.assert_401(response, 'provide a valid auth token')

    def test_it_returns_error_if_auth_token_is_invalid(
        self, app: Flask
    ) -> None:
        client = app.test_client()

        response = client.get(
            '/api/auth/profile', headers=dict(Authorization='Bearer invalid')
        )

        self.assert_invalid_token(response)

    def test_it_returns_error_if_token_is_blacklisted(
        self, app: Flask, user_1: User
    ) -> None:
        client, auth_token = self.get_test_client_and_auth_token(
            app, user_1.email
        )
        db.session.add(BlacklistedToken(token=auth_token))
        db.session.commit()

        response = client.get(
            '/api/auth/profile',
            headers=dict(Authorization=f'Bearer {auth_token}'),
        )

        self.assert_invalid_token(response)

    def test_it_returns_user(self, app: Flask, user_1: User) -> None:
        client, auth_token = self.get_test_client_and_auth_token(
            app, user_1.email
        )

        response = client.get(
            '/api/auth/profile',
            headers=dict(Authorization=f'Bearer {auth_token}'),
        )

        assert response.status_code == 200
        data = json.loads(response.data.decode())
        assert data['status'] == 'success'
        assert data['data'] == jsonify_dict(user_1.serialize(user_1))

    @pytest.mark.parametrize(
        'client_scope, can_access',
        [
            ('application:write', False),
            ('profile:read', True),
            ('profile:write', False),
            ('users:read', False),
            ('users:write', False),
            ('workouts:read', False),
            ('workouts:write', False),
        ],
    )
    def test_expected_scopes_are_defined(
        self, app: Flask, user_1: User, client_scope: str, can_access: bool
    ) -> None:
        (
            client,
            oauth_client,
            access_token,
            _,
        ) = self.create_oauth2_client_and_issue_token(
            app, user_1, scope=client_scope
        )

        response = client.get(
            '/api/auth/profile',
            content_type='application/json',
            headers=dict(Authorization=f'Bearer {access_token}'),
        )

        self.assert_response_scope(response, can_access)


class TestUserProfileUpdate(ApiTestCaseMixin):
    def test_it_returns_error_if_payload_is_empty(
        self, app: Flask, user_1: User
    ) -> None:
        client, auth_token = self.get_test_client_and_auth_token(
            app, user_1.email
        )

        response = client.post(
            '/api/auth/profile/edit',
            content_type='application/json',
            data=json.dumps(dict()),
            headers=dict(Authorization=f'Bearer {auth_token}'),
        )

        self.assert_400(response)

    def test_it_returns_error_if_fields_are_missing(
        self, app: Flask, user_1: User
    ) -> None:
        client, auth_token = self.get_test_client_and_auth_token(
            app, user_1.email
        )

        response = client.post(
            '/api/auth/profile/edit',
            content_type='application/json',
            data=json.dumps(dict(first_name=self.random_string())),
            headers=dict(Authorization=f'Bearer {auth_token}'),
        )

        self.assert_400(response)

    def test_it_updates_user_profile(self, app: Flask, user_1: User) -> None:
        client, auth_token = self.get_test_client_and_auth_token(
            app, user_1.email
        )
        first_name = self.random_string()
        last_name = self.random_string()
        location = self.random_string()
        bio = self.random_string()
        birth_date = '1980-01-01'

        response = client.post(
            '/api/auth/profile/edit',
            content_type='application/json',
            data=json.dumps(
                dict(
                    first_name=first_name,
                    last_name=last_name,
                    location=location,
                    bio=bio,
                    birth_date=birth_date,
                )
            ),
            headers=dict(Authorization=f'Bearer {auth_token}'),
        )

        assert response.status_code == 200
        data = json.loads(response.data.decode())
        assert data['status'] == 'success'
        assert data['message'] == 'user profile updated'
        assert data['data'] == jsonify_dict(user_1.serialize(user_1))

    @pytest.mark.parametrize(
        'client_scope, can_access',
        [
            ('application:write', False),
            ('profile:read', False),
            ('profile:write', True),
            ('users:read', False),
            ('users:write', False),
            ('workouts:read', False),
            ('workouts:write', False),
        ],
    )
    def test_expected_scopes_are_defined(
        self,
        app: Flask,
        user_1: User,
        client_scope: str,
        can_access: bool,
    ) -> None:
        (
            client,
            oauth_client,
            access_token,
            _,
        ) = self.create_oauth2_client_and_issue_token(
            app, user_1, scope=client_scope
        )

        response = client.post(
            '/api/auth/profile/edit',
            content_type='application/json',
            headers=dict(Authorization=f'Bearer {access_token}'),
        )

        self.assert_response_scope(response, can_access)


class TestUserAccountUpdate(ApiTestCaseMixin):
    @staticmethod
    def assert_no_emails_sent(
        email_updated_to_current_address_mock: MagicMock,
        email_updated_to_new_address_mock: MagicMock,
        password_change_email_mock: MagicMock,
    ) -> None:
        email_updated_to_current_address_mock.send.assert_not_called()
        email_updated_to_new_address_mock.send.assert_not_called()
        password_change_email_mock.send.assert_not_called()

    def test_it_returns_error_if_payload_is_empty(
        self, app: Flask, user_1: User
    ) -> None:
        client, auth_token = self.get_test_client_and_auth_token(
            app, user_1.email
        )

        response = client.patch(
            '/api/auth/profile/edit/account',
            content_type='application/json',
            data=json.dumps(dict()),
            headers=dict(Authorization=f'Bearer {auth_token}'),
        )

        self.assert_400(response)

    def test_it_returns_error_if_current_password_is_missing(
        self, app: Flask, user_1: User
    ) -> None:
        client, auth_token = self.get_test_client_and_auth_token(
            app, user_1.email
        )

        response = client.patch(
            '/api/auth/profile/edit/account',
            content_type='application/json',
            data=json.dumps(
                dict(
                    email=user_1.email,
                    new_password=self.random_string(),
                )
            ),
            headers=dict(Authorization=f'Bearer {auth_token}'),
        )

        self.assert_400(response, error_message='current password is missing')

    def test_it_returns_error_if_email_is_missing(
        self, app: Flask, user_1: User
    ) -> None:
        client, auth_token = self.get_test_client_and_auth_token(
            app, user_1.email
        )

        response = client.patch(
            '/api/auth/profile/edit/account',
            content_type='application/json',
            data=json.dumps(
                dict(
                    password='12345678',
                    new_password=self.random_string(),
                )
            ),
            headers=dict(Authorization=f'Bearer {auth_token}'),
        )

        self.assert_400(response, 'email is missing')

    def test_it_returns_error_if_current_password_is_invalid(
        self, app: Flask, user_1: User
    ) -> None:
        client, auth_token = self.get_test_client_and_auth_token(
            app, user_1.email
        )

        response = client.patch(
            '/api/auth/profile/edit/account',
            content_type='application/json',
            data=json.dumps(
                dict(
                    email=user_1.email,
                    password=self.random_string(),
                    new_password=self.random_string(),
                )
            ),
            headers=dict(Authorization=f'Bearer {auth_token}'),
        )

        self.assert_401(response, error_message='invalid credentials')

    def test_it_does_not_send_emails_when_error_occurs(
        self,
        app: Flask,
        user_1: User,
        email_updated_to_current_address_mock: MagicMock,
        email_updated_to_new_address_mock: MagicMock,
        password_change_email_mock: MagicMock,
    ) -> None:
        client, auth_token = self.get_test_client_and_auth_token(
            app, user_1.email
        )

        client.patch(
            '/api/auth/profile/edit/account',
            content_type='application/json',
            data=json.dumps(
                dict(
                    email=user_1.email,
                    password=self.random_string(),
                    new_password=self.random_string(),
                )
            ),
            headers=dict(Authorization=f'Bearer {auth_token}'),
        )

        self.assert_no_emails_sent(
            email_updated_to_current_address_mock,
            email_updated_to_new_address_mock,
            password_change_email_mock,
        )

    def test_it_does_not_returns_error_if_no_new_password_provided(
        self,
        app: Flask,
        user_1: User,
        email_updated_to_current_address_mock: MagicMock,
        email_updated_to_new_address_mock: MagicMock,
        password_change_email_mock: MagicMock,
    ) -> None:
        client, auth_token = self.get_test_client_and_auth_token(
            app, user_1.email
        )

        response = client.patch(
            '/api/auth/profile/edit/account',
            content_type='application/json',
            data=json.dumps(
                dict(
                    email=user_1.email,
                    password='12345678',
                )
            ),
            headers=dict(Authorization=f'Bearer {auth_token}'),
        )

        assert response.status_code == 200
        data = json.loads(response.data.decode())
        assert data['status'] == 'success'
        assert data['message'] == 'user account updated'

    def test_it_does_not_send_emails_if_no_change(
        self,
        app: Flask,
        user_1: User,
        email_updated_to_current_address_mock: MagicMock,
        email_updated_to_new_address_mock: MagicMock,
        password_change_email_mock: MagicMock,
    ) -> None:
        client, auth_token = self.get_test_client_and_auth_token(
            app, user_1.email
        )

        client.patch(
            '/api/auth/profile/edit/account',
            content_type='application/json',
            data=json.dumps(
                dict(
                    email=user_1.email,
                    password='12345678',
                )
            ),
            headers=dict(Authorization=f'Bearer {auth_token}'),
        )

        self.assert_no_emails_sent(
            email_updated_to_current_address_mock,
            email_updated_to_new_address_mock,
            password_change_email_mock,
        )

    def test_it_returns_error_if_new_email_is_invalid(
        self,
        app: Flask,
        user_1: User,
        email_updated_to_current_address_mock: MagicMock,
        email_updated_to_new_address_mock: MagicMock,
        password_change_email_mock: MagicMock,
    ) -> None:
        client, auth_token = self.get_test_client_and_auth_token(
            app, user_1.email
        )

        response = client.patch(
            '/api/auth/profile/edit/account',
            content_type='application/json',
            data=json.dumps(
                dict(
                    email=self.random_string(),
                    password='12345678',
                )
            ),
            headers=dict(Authorization=f'Bearer {auth_token}'),
        )

        self.assert_400(response, 'email: valid email must be provided\n')

    def test_it_only_updates_email_to_confirm_if_new_email_provided(
        self,
        app: Flask,
        user_1: User,
        email_updated_to_current_address_mock: MagicMock,
        email_updated_to_new_address_mock: MagicMock,
        password_change_email_mock: MagicMock,
    ) -> None:
        client, auth_token = self.get_test_client_and_auth_token(
            app, user_1.email
        )
        current_email = user_1.email
        new_email = 'new.email@example.com'

        response = client.patch(
            '/api/auth/profile/edit/account',
            content_type='application/json',
            data=json.dumps(
                dict(
                    email=new_email,
                    password='12345678',
                )
            ),
            headers=dict(Authorization=f'Bearer {auth_token}'),
        )

        assert response.status_code == 200
        assert current_email == user_1.email
        assert new_email == user_1.email_to_confirm
        assert user_1.confirmation_token is not None

    def test_it_updates_email_when_email_sending_is_disabled(
        self,
        app_wo_email_activation: Flask,
        user_1: User,
        email_updated_to_current_address_mock: MagicMock,
        email_updated_to_new_address_mock: MagicMock,
        password_change_email_mock: MagicMock,
    ) -> None:
        client, auth_token = self.get_test_client_and_auth_token(
            app_wo_email_activation, user_1.email
        )
        new_email = 'new.email@example.com'

        response = client.patch(
            '/api/auth/profile/edit/account',
            content_type='application/json',
            data=json.dumps(
                dict(
                    email=new_email,
                    password='12345678',
                )
            ),
            headers=dict(Authorization=f'Bearer {auth_token}'),
        )

        assert response.status_code == 200
        assert user_1.email == new_email
        assert user_1.email_to_confirm is None
        assert user_1.confirmation_token is None

    def test_it_calls_email_updated_to_current_email_send_when_new_email_provided(  # noqa
        self,
        app: Flask,
        user_1: User,
        email_updated_to_current_address_mock: MagicMock,
        email_updated_to_new_address_mock: MagicMock,
        password_change_email_mock: MagicMock,
    ) -> None:
        client, auth_token = self.get_test_client_and_auth_token(
            app, user_1.email
        )
        new_email = 'new.email@example.com'

        client.patch(
            '/api/auth/profile/edit/account',
            content_type='application/json',
            data=json.dumps(
                dict(
                    email=new_email,
                    password='12345678',
                )
            ),
            headers=dict(Authorization=f'Bearer {auth_token}'),
            environ_base={'HTTP_USER_AGENT': USER_AGENT},
        )

        email_updated_to_current_address_mock.send.assert_called_once_with(
            {
                'language': 'en',
                'email': user_1.email,
            },
            {
                'username': user_1.username,
                'fittrackee_url': 'http://0.0.0.0:5000',
                'operating_system': 'Linux',
                'browser_name': 'Firefox',
                'new_email_address': new_email,
            },
        )

    def test_it_calls_email_updated_to_new_email_send_when_new_email_provided(
        self,
        app: Flask,
        user_1: User,
        email_updated_to_current_address_mock: MagicMock,
        email_updated_to_new_address_mock: MagicMock,
        password_change_email_mock: MagicMock,
    ) -> None:
        client, auth_token = self.get_test_client_and_auth_token(
            app, user_1.email
        )
        new_email = 'new.email@example.com'
        expected_token = self.random_string()

        with patch('secrets.token_urlsafe', return_value=expected_token):
            client.patch(
                '/api/auth/profile/edit/account',
                content_type='application/json',
                data=json.dumps(
                    dict(
                        email=new_email,
                        password='12345678',
                    )
                ),
                headers=dict(Authorization=f'Bearer {auth_token}'),
                environ_base={'HTTP_USER_AGENT': USER_AGENT},
            )

        email_updated_to_new_address_mock.send.assert_called_once_with(
            {
                'language': 'en',
                'email': user_1.email_to_confirm,
            },
            {
                'username': user_1.username,
                'fittrackee_url': 'http://0.0.0.0:5000',
                'operating_system': 'Linux',
                'browser_name': 'Firefox',
                'email_confirmation_url': (
                    f'http://0.0.0.0:5000/email-update?token={expected_token}'
                ),
            },
        )

    def test_it_does_not_calls_password_change_email_send_when_new_email_provided(  # noqa
        self,
        app: Flask,
        user_1: User,
        email_updated_to_current_address_mock: MagicMock,
        email_updated_to_new_address_mock: MagicMock,
        password_change_email_mock: MagicMock,
    ) -> None:
        client, auth_token = self.get_test_client_and_auth_token(
            app, user_1.email
        )
        new_email = 'new.email@example.com'
        expected_token = self.random_string()

        with patch('secrets.token_urlsafe', return_value=expected_token):
            client.patch(
                '/api/auth/profile/edit/account',
                content_type='application/json',
                data=json.dumps(
                    dict(
                        email=new_email,
                        password='12345678',
                    )
                ),
                headers=dict(Authorization=f'Bearer {auth_token}'),
                environ_base={'HTTP_USER_AGENT': USER_AGENT},
            )

        password_change_email_mock.send.assert_not_called()

    def test_it_returns_error_if_controls_fail_on_new_password(
        self,
        app: Flask,
        user_1: User,
        email_updated_to_current_address_mock: MagicMock,
        email_updated_to_new_address_mock: MagicMock,
        password_change_email_mock: MagicMock,
    ) -> None:
        client, auth_token = self.get_test_client_and_auth_token(
            app, user_1.email
        )

        response = client.patch(
            '/api/auth/profile/edit/account',
            content_type='application/json',
            data=json.dumps(
                dict(
                    email=user_1.email,
                    password='12345678',
                    new_password=self.random_string(length=3),
                )
            ),
            headers=dict(Authorization=f'Bearer {auth_token}'),
        )

        self.assert_400(response, 'password: 8 characters required')

    def test_it_updates_auth_user_password_when_new_password_provided(
        self,
        app: Flask,
        user_1: User,
        email_updated_to_current_address_mock: MagicMock,
        email_updated_to_new_address_mock: MagicMock,
        password_change_email_mock: MagicMock,
    ) -> None:
        client, auth_token = self.get_test_client_and_auth_token(
            app, user_1.email
        )
        current_hashed_password = user_1.password

        response = client.patch(
            '/api/auth/profile/edit/account',
            content_type='application/json',
            data=json.dumps(
                dict(
                    email=user_1.email,
                    password='12345678',
                    new_password=self.random_string(),
                )
            ),
            headers=dict(Authorization=f'Bearer {auth_token}'),
        )

        assert response.status_code == 200
        data = json.loads(response.data.decode())
        assert data['status'] == 'success'
        assert data['message'] == 'user account updated'
        assert current_hashed_password != user_1.password

    def test_new_password_is_hashed(
        self,
        app: Flask,
        user_1: User,
        email_updated_to_current_address_mock: MagicMock,
        email_updated_to_new_address_mock: MagicMock,
        password_change_email_mock: MagicMock,
    ) -> None:
        client, auth_token = self.get_test_client_and_auth_token(
            app, user_1.email
        )
        new_password = self.random_string()

        response = client.patch(
            '/api/auth/profile/edit/account',
            content_type='application/json',
            data=json.dumps(
                dict(
                    email=user_1.email,
                    password='12345678',
                    new_password=new_password,
                )
            ),
            headers=dict(Authorization=f'Bearer {auth_token}'),
        )

        assert response.status_code == 200
        assert new_password != user_1.password

    def test_it_calls_password_change_email_when_new_password_provided(
        self,
        app: Flask,
        user_1: User,
        email_updated_to_current_address_mock: MagicMock,
        email_updated_to_new_address_mock: MagicMock,
        password_change_email_mock: MagicMock,
    ) -> None:
        client, auth_token = self.get_test_client_and_auth_token(
            app, user_1.email
        )

        client.patch(
            '/api/auth/profile/edit/account',
            content_type='application/json',
            data=json.dumps(
                dict(
                    email=user_1.email,
                    password='12345678',
                    new_password=self.random_string(),
                )
            ),
            headers=dict(Authorization=f'Bearer {auth_token}'),
            environ_base={'HTTP_USER_AGENT': USER_AGENT},
        )

        password_change_email_mock.send.assert_called_once_with(
            {
                'language': 'en',
                'email': user_1.email,
            },
            {
                'username': user_1.username,
                'fittrackee_url': 'http://0.0.0.0:5000',
                'operating_system': 'Linux',
                'browser_name': 'Firefox',
            },
        )

    def test_it_does_not_call_email_updated_emails_send_when_new_password_provided(  # noqa
        self,
        app: Flask,
        user_1: User,
        email_updated_to_current_address_mock: MagicMock,
        email_updated_to_new_address_mock: MagicMock,
        password_change_email_mock: MagicMock,
    ) -> None:
        client, auth_token = self.get_test_client_and_auth_token(
            app, user_1.email
        )

        client.patch(
            '/api/auth/profile/edit/account',
            content_type='application/json',
            data=json.dumps(
                dict(
                    email=user_1.email,
                    password='12345678',
                    new_password=self.random_string(),
                )
            ),
            headers=dict(Authorization=f'Bearer {auth_token}'),
        )

        email_updated_to_current_address_mock.send.assert_not_called()
        email_updated_to_new_address_mock.send.assert_not_called()

    def test_it_updates_email_to_confirm_and_password_when_new_email_and_password_provided(  # noqa
        self,
        app: Flask,
        user_1: User,
        email_updated_to_current_address_mock: MagicMock,
        email_updated_to_new_address_mock: MagicMock,
        password_change_email_mock: MagicMock,
    ) -> None:
        client, auth_token = self.get_test_client_and_auth_token(
            app, user_1.email
        )
        current_email = user_1.email
        current_hashed_password = user_1.password
        new_email = 'new.email@example.com'

        response = client.patch(
            '/api/auth/profile/edit/account',
            content_type='application/json',
            data=json.dumps(
                dict(
                    email=new_email,
                    password='12345678',
                    new_password=self.random_string(),
                )
            ),
            headers=dict(Authorization=f'Bearer {auth_token}'),
        )

        assert response.status_code == 200
        data = json.loads(response.data.decode())
        assert data['status'] == 'success'
        assert data['message'] == 'user account updated'
        assert user_1.email == current_email
        assert user_1.email_to_confirm == new_email
        assert user_1.password != current_hashed_password

    def test_it_calls_all_email_send_when_new_email_and_password_provided(
        self,
        app: Flask,
        user_1: User,
        email_updated_to_current_address_mock: MagicMock,
        email_updated_to_new_address_mock: MagicMock,
        password_change_email_mock: MagicMock,
    ) -> None:
        client, auth_token = self.get_test_client_and_auth_token(
            app, user_1.email
        )

        client.patch(
            '/api/auth/profile/edit/account',
            content_type='application/json',
            data=json.dumps(
                dict(
                    email='new.email@example.com',
                    password='12345678',
                    new_password=self.random_string(),
                )
            ),
            headers=dict(Authorization=f'Bearer {auth_token}'),
        )

        email_updated_to_current_address_mock.send.assert_called_once()
        email_updated_to_new_address_mock.send.assert_called_once()
        password_change_email_mock.send.assert_called_once()

    def test_it_does_not_calls_all_email_send_when_email_sending_is_disabled(
        self,
        app_wo_email_activation: Flask,
        user_1: User,
        email_updated_to_current_address_mock: MagicMock,
        email_updated_to_new_address_mock: MagicMock,
        password_change_email_mock: MagicMock,
    ) -> None:
        client, auth_token = self.get_test_client_and_auth_token(
            app_wo_email_activation, user_1.email
        )

        client.patch(
            '/api/auth/profile/edit/account',
            content_type='application/json',
            data=json.dumps(
                dict(
                    email='new.email@example.com',
                    password='12345678',
                    new_password=self.random_string(),
                )
            ),
            headers=dict(Authorization=f'Bearer {auth_token}'),
        )

        self.assert_no_emails_sent(
            email_updated_to_current_address_mock,
            email_updated_to_new_address_mock,
            password_change_email_mock,
        )

    @pytest.mark.parametrize(
        'client_scope, can_access',
        [
            ('application:write', False),
            ('profile:read', False),
            ('profile:write', True),
            ('users:read', False),
            ('users:write', False),
            ('workouts:read', False),
            ('workouts:write', False),
        ],
    )
    def test_expected_scopes_are_defined(
        self,
        app: Flask,
        user_1: User,
        client_scope: str,
        can_access: bool,
    ) -> None:
        (
            client,
            oauth_client,
            access_token,
            _,
        ) = self.create_oauth2_client_and_issue_token(
            app, user_1, scope=client_scope
        )

        response = client.patch(
            '/api/auth/profile/edit/account',
            content_type='application/json',
            headers=dict(Authorization=f'Bearer {access_token}'),
        )

        self.assert_response_scope(response, can_access)


class TestUserPreferencesUpdate(ApiTestCaseMixin):
    def test_it_returns_error_if_payload_is_empty(
        self, app: Flask, user_1: User
    ) -> None:
        client, auth_token = self.get_test_client_and_auth_token(
            app, user_1.email
        )

        response = client.post(
            '/api/auth/profile/edit/preferences',
            content_type='application/json',
            data=json.dumps(dict()),
            headers=dict(Authorization=f'Bearer {auth_token}'),
        )

        self.assert_400(response)

    def test_it_returns_error_if_fields_are_missing(
        self, app: Flask, user_1: User
    ) -> None:
        client, auth_token = self.get_test_client_and_auth_token(
            app, user_1.email
        )

        response = client.post(
            '/api/auth/profile/edit/preferences',
            content_type='application/json',
            data=json.dumps(dict(weekm=True)),
            headers=dict(Authorization=f'Bearer {auth_token}'),
        )

        self.assert_400(response)

    @pytest.mark.parametrize(
        'input_language,expected_language',
        [('en', 'en'), ('fr', 'fr'), ('invalid', 'en'), (None, 'en')],
    )
    def test_it_updates_user_preferences(
        self,
        app: Flask,
        user_1: User,
        input_language: Optional[str],
        expected_language: str,
    ) -> None:
        client, auth_token = self.get_test_client_and_auth_token(
            app, user_1.email
        )

        response = client.post(
            '/api/auth/profile/edit/preferences',
            content_type='application/json',
            data=json.dumps(
                dict(
                    timezone='America/New_York',
                    weekm=True,
                    language=input_language,
                    imperial_units=True,
                    display_ascent=False,
                    map_visibility='followers_only',
                    workouts_visibility='public',
                )
            ),
            headers=dict(Authorization=f'Bearer {auth_token}'),
        )

        assert response.status_code == 200
        data = json.loads(response.data.decode())
        assert data['status'] == 'success'
        assert data['message'] == 'user preferences updated'
        assert data['data']['display_ascent'] is False
        assert data['data']['imperial_units'] is True
        assert data['data']['language'] == expected_language
        assert data['data']['timezone'] == 'America/New_York'
        assert data['data']['weekm'] is True

    @pytest.mark.parametrize(
<<<<<<< HEAD
        'input_map_visibility,input_workout_visibility',
        [
            (PrivacyLevel.FOLLOWERS, PrivacyLevel.PRIVATE),
            (PrivacyLevel.PUBLIC, PrivacyLevel.FOLLOWERS),
        ],
    )
    def test_it_updates_user_preferences_with_valid_map_visibility(
        self,
        app: Flask,
        user_1: User,
        input_map_visibility: PrivacyLevel,
        input_workout_visibility: PrivacyLevel,
    ) -> None:
        client, auth_token = self.get_test_client_and_auth_token(
            app, user_1.email
=======
        'client_scope, can_access',
        [
            ('application:write', False),
            ('profile:read', False),
            ('profile:write', True),
            ('users:read', False),
            ('users:write', False),
            ('workouts:read', False),
            ('workouts:write', False),
        ],
    )
    def test_expected_scopes_are_defined(
        self,
        app: Flask,
        user_1: User,
        client_scope: str,
        can_access: bool,
    ) -> None:
        (
            client,
            oauth_client,
            access_token,
            _,
        ) = self.create_oauth2_client_and_issue_token(
            app, user_1, scope=client_scope
>>>>>>> 8b66ae66
        )

        response = client.post(
            '/api/auth/profile/edit/preferences',
            content_type='application/json',
<<<<<<< HEAD
            data=json.dumps(
                dict(
                    timezone='America/New_York',
                    weekm=True,
                    language='fr',
                    imperial_units=True,
                    display_ascent=True,
                    map_visibility=input_map_visibility.value,
                    workouts_visibility=input_workout_visibility.value,
                )
            ),
            headers=dict(Authorization=f'Bearer {auth_token}'),
        )

        assert response.status_code == 200
        data = json.loads(response.data.decode())
        assert data['data']['map_visibility'] == input_workout_visibility.value
        assert (
            data['data']['workouts_visibility']
            == input_workout_visibility.value
        )
=======
            headers=dict(Authorization=f'Bearer {access_token}'),
        )

        self.assert_response_scope(response, can_access)
>>>>>>> 8b66ae66


class TestUserSportPreferencesUpdate(ApiTestCaseMixin):
    def test_it_returns_error_if_payload_is_empty(
        self, app: Flask, user_1: User
    ) -> None:
        client, auth_token = self.get_test_client_and_auth_token(
            app, user_1.email
        )

        response = client.post(
            '/api/auth/profile/edit/sports',
            content_type='application/json',
            data=json.dumps(dict()),
            headers=dict(Authorization=f'Bearer {auth_token}'),
        )

        self.assert_400(response)

    def test_it_returns_error_if_sport_id_is_missing(
        self, app: Flask, user_1: User
    ) -> None:
        client, auth_token = self.get_test_client_and_auth_token(
            app, user_1.email
        )

        response = client.post(
            '/api/auth/profile/edit/sports',
            content_type='application/json',
            data=json.dumps(dict(is_active=True)),
            headers=dict(Authorization=f'Bearer {auth_token}'),
        )

        self.assert_400(response)

    def test_it_returns_error_if_sport_not_found(
        self, app: Flask, user_1: User
    ) -> None:
        client, auth_token = self.get_test_client_and_auth_token(
            app, user_1.email
        )

        response = client.post(
            '/api/auth/profile/edit/sports',
            content_type='application/json',
            data=json.dumps(dict(sport_id=1, is_active=True)),
            headers=dict(Authorization=f'Bearer {auth_token}'),
        )

        self.assert_404_with_entity(response, 'sport')

    def test_it_returns_error_if_payload_contains_only_sport_id(
        self, app: Flask, user_1: User, sport_1_cycling: Sport
    ) -> None:
        client, auth_token = self.get_test_client_and_auth_token(
            app, user_1.email
        )

        response = client.post(
            '/api/auth/profile/edit/sports',
            content_type='application/json',
            data=json.dumps(dict(sport_id=1)),
            headers=dict(Authorization=f'Bearer {auth_token}'),
        )

        self.assert_400(response)

    def test_it_returns_error_if_color_is_invalid(
        self, app: Flask, user_1: User, sport_1_cycling: Sport
    ) -> None:
        client, auth_token = self.get_test_client_and_auth_token(
            app, user_1.email
        )

        response = client.post(
            '/api/auth/profile/edit/sports',
            content_type='application/json',
            data=json.dumps(
                dict(
                    sport_id=sport_1_cycling.id,
                    color=self.random_string(),
                )
            ),
            headers=dict(Authorization=f'Bearer {auth_token}'),
        )

        self.assert_400(response, 'invalid hexadecimal color')

    @pytest.mark.parametrize(
        'input_color',
        ['#000000', '#FFF'],
    )
    def test_it_updates_sport_color_for_auth_user(
        self,
        app: Flask,
        user_1: User,
        sport_2_running: Sport,
        input_color: str,
    ) -> None:
        client, auth_token = self.get_test_client_and_auth_token(
            app, user_1.email
        )

        response = client.post(
            '/api/auth/profile/edit/sports',
            content_type='application/json',
            data=json.dumps(
                dict(
                    sport_id=sport_2_running.id,
                    color=input_color,
                )
            ),
            headers=dict(Authorization=f'Bearer {auth_token}'),
        )

        data = json.loads(response.data.decode())
        assert data['status'] == 'success'
        assert data['message'] == 'user sport preferences updated'
        assert response.status_code == 200
        assert data['data']['user_id'] == user_1.id
        assert data['data']['sport_id'] == sport_2_running.id
        assert data['data']['color'] == input_color
        assert data['data']['is_active'] is True
        assert data['data']['stopped_speed_threshold'] == 0.1

    def test_it_disables_sport_for_auth_user(
        self, app: Flask, user_1: User, sport_1_cycling: Sport
    ) -> None:
        client, auth_token = self.get_test_client_and_auth_token(
            app, user_1.email
        )

        response = client.post(
            '/api/auth/profile/edit/sports',
            content_type='application/json',
            data=json.dumps(
                dict(
                    sport_id=sport_1_cycling.id,
                    is_active=False,
                )
            ),
            headers=dict(Authorization=f'Bearer {auth_token}'),
        )

        data = json.loads(response.data.decode())
        assert data['status'] == 'success'
        assert data['message'] == 'user sport preferences updated'
        assert response.status_code == 200
        assert data['data']['user_id'] == user_1.id
        assert data['data']['sport_id'] == sport_1_cycling.id
        assert data['data']['color'] is None
        assert data['data']['is_active'] is False
        assert data['data']['stopped_speed_threshold'] == 1

    def test_it_updates_stopped_speed_threshold_for_auth_user(
        self, app: Flask, user_1: User, sport_1_cycling: Sport
    ) -> None:
        client, auth_token = self.get_test_client_and_auth_token(
            app, user_1.email
        )

        response = client.post(
            '/api/auth/profile/edit/sports',
            content_type='application/json',
            data=json.dumps(
                dict(
                    sport_id=sport_1_cycling.id,
                    stopped_speed_threshold=0.5,
                )
            ),
            headers=dict(Authorization=f'Bearer {auth_token}'),
        )

        data = json.loads(response.data.decode())
        assert data['status'] == 'success'
        assert data['message'] == 'user sport preferences updated'
        assert response.status_code == 200
        assert data['data']['user_id'] == user_1.id
        assert data['data']['sport_id'] == sport_1_cycling.id
        assert data['data']['color'] is None
        assert data['data']['is_active']
        assert data['data']['stopped_speed_threshold'] == 0.5

    @pytest.mark.parametrize(
        'client_scope, can_access',
        [
            ('application:write', False),
            ('profile:read', False),
            ('profile:write', True),
            ('users:read', False),
            ('users:write', False),
            ('workouts:read', False),
            ('workouts:write', False),
        ],
    )
    def test_expected_scopes_are_defined(
        self,
        app: Flask,
        user_1: User,
        client_scope: str,
        can_access: bool,
    ) -> None:
        (
            client,
            oauth_client,
            access_token,
            _,
        ) = self.create_oauth2_client_and_issue_token(
            app, user_1, scope=client_scope
        )

        response = client.post(
            '/api/auth/profile/edit/sports',
            content_type='application/json',
            headers=dict(Authorization=f'Bearer {access_token}'),
        )

        self.assert_response_scope(response, can_access)


class TestUserSportPreferencesReset(ApiTestCaseMixin):
    def test_it_returns_error_if_sport_does_not_exist(
        self, app: Flask, user_1: User
    ) -> None:
        client, auth_token = self.get_test_client_and_auth_token(
            app, user_1.email
        )

        response = client.delete(
            '/api/auth/profile/reset/sports/1',
            headers=dict(Authorization=f'Bearer {auth_token}'),
        )

        self.assert_404_with_entity(response, 'sport')

    def test_it_resets_sport_preferences(
        self,
        app: Flask,
        user_1: User,
        sport_1_cycling: Sport,
        user_sport_1_preference: UserSportPreference,
    ) -> None:
        client, auth_token = self.get_test_client_and_auth_token(
            app, user_1.email
        )

        response = client.delete(
            f'/api/auth/profile/reset/sports/{sport_1_cycling.id}',
            headers=dict(Authorization=f'Bearer {auth_token}'),
        )

        assert response.status_code == 204
        assert (
            UserSportPreference.query.filter_by(
                user_id=user_1.id,
                sport_id=sport_1_cycling.id,
            ).first()
            is None
        )

    def test_it_does_not_raise_error_if_sport_preferences_do_not_exist(
        self, app: Flask, user_1: User, sport_1_cycling: Sport
    ) -> None:
        client, auth_token = self.get_test_client_and_auth_token(
            app, user_1.email
        )

        response = client.delete(
            f'/api/auth/profile/reset/sports/{sport_1_cycling.id}',
            headers=dict(Authorization=f'Bearer {auth_token}'),
        )

        assert response.status_code == 204

    @pytest.mark.parametrize(
        'client_scope, can_access',
        [
            ('application:write', False),
            ('profile:read', False),
            ('profile:write', True),
            ('users:read', False),
            ('users:write', False),
            ('workouts:read', False),
            ('workouts:write', False),
        ],
    )
    def test_expected_scopes_are_defined(
        self,
        app: Flask,
        user_1: User,
        client_scope: str,
        can_access: bool,
        sport_1_cycling: Sport,
        user_sport_1_preference: UserSportPreference,
    ) -> None:
        (
            client,
            oauth_client,
            access_token,
            _,
        ) = self.create_oauth2_client_and_issue_token(
            app, user_1, scope=client_scope
        )

        response = client.delete(
            f'/api/auth/profile/reset/sports/{sport_1_cycling.id}',
            content_type='application/json',
            headers=dict(Authorization=f'Bearer {access_token}'),
        )

        self.assert_response_scope(response, can_access)


class TestUserPicture(ApiTestCaseMixin):
    def test_it_returns_error_if_file_is_missing(
        self, app: Flask, user_1: User
    ) -> None:
        client, auth_token = self.get_test_client_and_auth_token(
            app, user_1.email
        )

        response = client.post(
            '/api/auth/picture',
            headers=dict(
                content_type='multipart/form-data',
                Authorization=f'Bearer {auth_token}',
            ),
        )

        self.assert_400(response, 'no file part', 'fail')

    def test_it_returns_error_if_file_is_invalid(
        self, app: Flask, user_1: User
    ) -> None:
        client, auth_token = self.get_test_client_and_auth_token(
            app, user_1.email
        )

        response = client.post(
            '/api/auth/picture',
            data=dict(file=(BytesIO(b'avatar'), 'avatar.bmp')),
            headers=dict(
                content_type='multipart/form-data',
                Authorization=f'Bearer {auth_token}',
            ),
        )

        self.assert_400(response, 'file extension not allowed', 'fail')

    def test_it_returns_error_if_image_size_exceeds_file_limit(
        self,
        app_with_max_file_size: Flask,
        user_1: User,
        sport_1_cycling: Sport,
        gpx_file: str,
    ) -> None:
        client, auth_token = self.get_test_client_and_auth_token(
            app_with_max_file_size, user_1.email
        )

        response = client.post(
            '/api/auth/picture',
            data=dict(
                file=(BytesIO(b'test_file_for_avatar' * 50), 'avatar.jpg')
            ),
            headers=dict(
                content_type='multipart/form-data',
                Authorization=f'Bearer {auth_token}',
            ),
        )

        data = self.assert_413(
            response,
            'Error during picture upload, file size (1.2KB) exceeds 1.0KB.',
        )
        assert 'data' not in data

    def test_it_returns_error_if_image_size_exceeds_archive_limit(
        self,
        app_with_max_zip_file_size: Flask,
        user_1: User,
        sport_1_cycling: Sport,
        gpx_file: str,
    ) -> None:
        client, auth_token = self.get_test_client_and_auth_token(
            app_with_max_zip_file_size, user_1.email
        )

        response = client.post(
            '/api/auth/picture',
            data=dict(
                file=(BytesIO(b'test_file_for_avatar' * 50), 'avatar.jpg')
            ),
            headers=dict(
                content_type='multipart/form-data',
                Authorization=f'Bearer {auth_token}',
            ),
        )

        data = self.assert_413(
            response,
            'Error during picture upload, file size (1.2KB) exceeds 1.0KB.',
        )
        assert 'data' not in data

    def test_it_updates_user_picture(self, app: Flask, user_1: User) -> None:
        client, auth_token = self.get_test_client_and_auth_token(
            app, user_1.email
        )

        response = client.post(
            '/api/auth/picture',
            data=dict(file=(BytesIO(b'avatar'), 'avatar.png')),
            headers=dict(
                content_type='multipart/form-data',
                Authorization=f'Bearer {auth_token}',
            ),
        )

        data = json.loads(response.data.decode())
        assert data['status'] == 'success'
        assert data['message'] == 'user picture updated'
        assert response.status_code == 200
        assert 'avatar.png' in user_1.picture

        response = client.post(
            '/api/auth/picture',
            data=dict(file=(BytesIO(b'avatar2'), 'avatar2.png')),
            headers=dict(
                content_type='multipart/form-data',
                Authorization=f'Bearer {auth_token}',
            ),
        )

        data = json.loads(response.data.decode())
        assert data['status'] == 'success'
        assert data['message'] == 'user picture updated'
        assert response.status_code == 200
        assert 'avatar.png' not in user_1.picture
        assert 'avatar2.png' in user_1.picture

    @pytest.mark.parametrize(
        'client_scope, can_access',
        [
            ('application:write', False),
            ('profile:read', False),
            ('profile:write', True),
            ('users:read', False),
            ('users:write', False),
            ('workouts:read', False),
            ('workouts:write', False),
        ],
    )
    def test_expected_scopes_are_defined(
        self,
        app: Flask,
        user_1: User,
        client_scope: str,
        can_access: bool,
    ) -> None:
        (
            client,
            oauth_client,
            access_token,
            _,
        ) = self.create_oauth2_client_and_issue_token(
            app, user_1, scope=client_scope
        )

        response = client.post(
            '/api/auth/picture',
            content_type='application/json',
            headers=dict(Authorization=f'Bearer {access_token}'),
        )

        self.assert_response_scope(response, can_access)


class TestRegistrationConfiguration(ApiTestCaseMixin):
    def test_it_returns_error_if_it_exceeds_max_users(
        self,
        app_with_3_users_max: Flask,
        user_1_admin: User,
        user_2: User,
        user_3: User,
    ) -> None:
        client = app_with_3_users_max.test_client()

        response = client.post(
            '/api/auth/register',
            data=json.dumps(
                dict(
                    username=self.random_string(),
                    email=self.random_email(),
                    password=self.random_string(),
                )
            ),
            content_type='application/json',
        )

        self.assert_403(response, 'error, registration is disabled')

    def test_it_disables_registration_on_user_registration(
        self,
        app_with_3_users_max: Flask,
        user_1_admin: User,
        user_2: User,
    ) -> None:
        client = app_with_3_users_max.test_client()
        client.post(
            '/api/auth/register',
            data=json.dumps(
                dict(
                    username=self.random_string(),
                    email=self.random_email(),
                    password=self.random_string(),
                )
            ),
            content_type='application/json',
        )

        response = client.post(
            '/api/auth/register',
            data=json.dumps(
                dict(
                    username=self.random_string(),
                    email=self.random_email(),
                    password=self.random_string(),
                )
            ),
            content_type='application/json',
        )

        self.assert_403(response, 'error, registration is disabled')

    def test_it_does_not_disable_registration_if_users_count_below_limit(
        self,
        app_with_3_users_max: Flask,
        user_1: User,
    ) -> None:
        client = app_with_3_users_max.test_client()
        client.post(
            '/api/auth/register',
            data=json.dumps(
                dict(
                    username=self.random_string(),
                    email=self.random_email(),
                    password=self.random_string(),
                )
            ),
            content_type='application/json',
        )

        response = client.post(
            '/api/auth/register',
            data=json.dumps(
                dict(
                    username=self.random_string(),
                    email=self.random_email(),
                    password=self.random_string(),
                )
            ),
            content_type='application/json',
        )

        assert response.status_code == 200


class TestPasswordResetRequest(ApiTestCaseMixin):
    def test_it_returns_error_on_empty_payload(self, app: Flask) -> None:
        client = app.test_client()

        response = client.post(
            '/api/auth/password/reset-request',
            data=json.dumps(dict()),
            content_type='application/json',
        )

        self.assert_400(response)

    def test_it_returns_error_on_invalid_payload(self, app: Flask) -> None:
        client = app.test_client()

        response = client.post(
            '/api/auth/password/reset-request',
            data=json.dumps(dict(username=self.random_string())),
            content_type='application/json',
        )

        self.assert_400(response)

    def test_it_returns_error_when_email_sending_is_disabled(
        self, app_wo_email_activation: Flask
    ) -> None:
        client = app_wo_email_activation.test_client()

        response = client.post(
            '/api/auth/password/reset-request',
            data=json.dumps(dict(email='test@test.com')),
            content_type='application/json',
        )

        self.assert_404_with_message(
            response, 'the requested URL was not found on the server'
        )

    def test_it_requests_password_reset_when_user_exists(
        self, app: Flask, user_1: User, user_reset_password_email: Mock
    ) -> None:
        client = app.test_client()

        response = client.post(
            '/api/auth/password/reset-request',
            data=json.dumps(dict(email='test@test.com')),
            content_type='application/json',
        )

        assert response.status_code == 200
        data = json.loads(response.data.decode())
        assert data['status'] == 'success'
        assert data['message'] == 'password reset request processed'

    def test_it_calls_reset_password_email_when_user_exists(
        self, app: Flask, user_1: User, reset_password_email: Mock
    ) -> None:
        client = app.test_client()
        token = self.random_string()

        with patch('jwt.encode', return_value=token):
            client.post(
                '/api/auth/password/reset-request',
                data=json.dumps(dict(email='test@test.com')),
                content_type='application/json',
                environ_base={'HTTP_USER_AGENT': USER_AGENT},
            )

        reset_password_email.send.assert_called_once_with(
            {
                'language': 'en',
                'email': user_1.email,
            },
            {
                'expiration_delay': '3 seconds',
                'username': user_1.username,
                'password_reset_url': (
                    f'http://0.0.0.0:5000/password-reset?token={token}'
                ),
                'fittrackee_url': 'http://0.0.0.0:5000',
                'operating_system': 'Linux',
                'browser_name': 'Firefox',
            },
        )

    def test_it_does_not_return_error_when_user_does_not_exist(
        self, app: Flask
    ) -> None:
        client = app.test_client()

        response = client.post(
            '/api/auth/password/reset-request',
            data=json.dumps(dict(email='test@test.com')),
            content_type='application/json',
        )

        assert response.status_code == 200
        data = json.loads(response.data.decode())
        assert data['status'] == 'success'
        assert data['message'] == 'password reset request processed'

    def test_it_does_not_call_reset_password_email_when_user_does_not_exist(
        self, app: Flask, reset_password_email: Mock
    ) -> None:
        client = app.test_client()

        client.post(
            '/api/auth/password/reset-request',
            data=json.dumps(dict(email='test@test.com')),
            content_type='application/json',
        )

        reset_password_email.assert_not_called()


class TestPasswordUpdate(ApiTestCaseMixin):
    def test_it_returns_error_if_payload_is_empty(self, app: Flask) -> None:
        client = app.test_client()

        response = client.post(
            '/api/auth/password/update',
            data=json.dumps(dict()),
            content_type='application/json',
        )

        self.assert_400(response)

    def test_it_returns_error_if_token_is_missing(self, app: Flask) -> None:
        client = app.test_client()

        response = client.post(
            '/api/auth/password/update',
            data=json.dumps(
                dict(
                    password=self.random_string(),
                )
            ),
            content_type='application/json',
        )

        self.assert_400(response)

    def test_it_returns_error_if_password_is_missing(self, app: Flask) -> None:
        client = app.test_client()

        response = client.post(
            '/api/auth/password/update',
            data=json.dumps(
                dict(
                    token=self.random_string(),
                )
            ),
            content_type='application/json',
        )

        self.assert_400(response)

    def test_it_returns_error_if_token_is_invalid(self, app: Flask) -> None:
        token = get_user_token(1)
        client = app.test_client()

        response = client.post(
            '/api/auth/password/update',
            data=json.dumps(
                dict(
                    token=token,
                    password=self.random_string(),
                )
            ),
            content_type='application/json',
        )

        self.assert_401(response, 'invalid token, please request a new token')

    def test_it_returns_error_if_token_is_expired(
        self, app: Flask, user_1: User
    ) -> None:
        now = datetime.utcnow()
        token = get_user_token(user_1.id, password_reset=True)
        client = app.test_client()

        with freeze_time(now + timedelta(seconds=4)):
            response = client.post(
                '/api/auth/password/update',
                data=json.dumps(
                    dict(
                        token=token,
                        password=self.random_string(),
                    )
                ),
                content_type='application/json',
            )

            self.assert_401(
                response, 'invalid token, please request a new token'
            )

    def test_it_returns_error_if_password_is_invalid(
        self, app: Flask, user_1: User
    ) -> None:
        token = get_user_token(user_1.id, password_reset=True)
        client = app.test_client()

        response = client.post(
            '/api/auth/password/update',
            data=json.dumps(
                dict(
                    token=token,
                    password=self.random_string(length=7),
                )
            ),
            content_type='application/json',
        )

        self.assert_400(response, 'password: 8 characters required\n')

    def test_it_does_not_send_email_after_error(
        self,
        app: Flask,
        user_1: User,
        password_change_email_mock: MagicMock,
    ) -> None:
        token = get_user_token(user_1.id, password_reset=True)
        client = app.test_client()

        client.post(
            '/api/auth/password/update',
            data=json.dumps(
                dict(
                    token=token,
                    password=self.random_string(length=7),
                )
            ),
            content_type='application/json',
        )

        password_change_email_mock.assert_not_called()

    def test_it_updates_password(
        self,
        app: Flask,
        user_1: User,
        password_change_email_mock: MagicMock,
    ) -> None:
        token = get_user_token(user_1.id, password_reset=True)
        client = app.test_client()

        response = client.post(
            '/api/auth/password/update',
            data=json.dumps(
                dict(
                    token=token,
                    password=self.random_string(),
                )
            ),
            content_type='application/json',
        )

        assert response.status_code == 200
        data = json.loads(response.data.decode())
        assert data['status'] == 'success'
        assert data['message'] == 'password updated'

    def test_it_sends_email_after_successful_update(
        self,
        app: Flask,
        user_1: User,
        password_change_email_mock: MagicMock,
    ) -> None:
        token = get_user_token(user_1.id, password_reset=True)
        client = app.test_client()

        response = client.post(
            '/api/auth/password/update',
            data=json.dumps(
                dict(
                    token=token,
                    password=self.random_string(),
                )
            ),
            content_type='application/json',
            environ_base={'HTTP_USER_AGENT': USER_AGENT},
        )

        assert response.status_code == 200
        password_change_email_mock.send.assert_called_once_with(
            {
                'language': 'en',
                'email': user_1.email,
            },
            {
                'username': user_1.username,
                'fittrackee_url': 'http://0.0.0.0:5000',
                'operating_system': 'Linux',
                'browser_name': 'Firefox',
            },
        )

    def test_it_does_not_send_email_when_email_sending_is_disabled(
        self,
        app_wo_email_activation: Flask,
        user_1: User,
        password_change_email_mock: MagicMock,
    ) -> None:
        token = get_user_token(user_1.id, password_reset=True)
        client = app_wo_email_activation.test_client()

        client.post(
            '/api/auth/password/update',
            data=json.dumps(
                dict(
                    token=token,
                    password=self.random_string(),
                )
            ),
            content_type='application/json',
            environ_base={'HTTP_USER_AGENT': USER_AGENT},
        )

        password_change_email_mock.send.assert_not_called()


class TestEmailUpdateWitUnauthenticatedUser(ApiTestCaseMixin):
    def test_it_returns_error_if_token_is_missing(self, app: Flask) -> None:
        client = app.test_client()

        response = client.post(
            '/api/auth/email/update',
            data=json.dumps(dict()),
            content_type='application/json',
        )

        self.assert_400(response)

    def test_it_returns_error_if_token_is_invalid(self, app: Flask) -> None:
        client = app.test_client()

        response = client.post(
            '/api/auth/email/update',
            data=json.dumps(dict(token=self.random_string())),
            content_type='application/json',
        )

        self.assert_400(response)

    def test_it_does_not_update_email_if_token_mismatches(
        self, app: Flask, user_1: User
    ) -> None:
        user_1.confirmation_token = self.random_string()
        new_email = 'new.email@example.com'
        user_1.email_to_confirm = new_email
        client = app.test_client()

        response = client.post(
            '/api/auth/email/update',
            data=json.dumps(dict(token=self.random_string())),
            content_type='application/json',
        )

        self.assert_400(response)

    def test_it_updates_email(self, app: Flask, user_1: User) -> None:
        token = self.random_string()
        user_1.confirmation_token = token
        new_email = 'new.email@example.com'
        user_1.email_to_confirm = new_email
        client = app.test_client()

        response = client.post(
            '/api/auth/email/update',
            data=json.dumps(dict(token=token)),
            content_type='application/json',
        )

        assert response.status_code == 200
        data = json.loads(response.data.decode())
        assert data['status'] == 'success'
        assert data['message'] == 'email updated'
        assert user_1.email == new_email
        assert user_1.email_to_confirm is None
        assert user_1.confirmation_token is None


class TestConfirmationAccount(ApiTestCaseMixin):
    def test_it_returns_error_if_token_is_missing(self, app: Flask) -> None:
        client = app.test_client()

        response = client.post(
            '/api/auth/account/confirm',
            data=json.dumps(dict()),
            content_type='application/json',
        )

        self.assert_400(response)

    def test_it_returns_error_if_token_is_invalid(self, app: Flask) -> None:
        client = app.test_client()

        response = client.post(
            '/api/auth/account/confirm',
            data=json.dumps(dict(token=self.random_string())),
            content_type='application/json',
        )

        self.assert_400(response)

    def test_it_activates_user_account(
        self, app: Flask, inactive_user: User
    ) -> None:
        token = self.random_string()
        inactive_user.confirmation_token = token
        client = app.test_client()

        response = client.post(
            '/api/auth/account/confirm',
            data=json.dumps(dict(token=token)),
            content_type='application/json',
        )

        assert response.status_code == 200
        data = json.loads(response.data.decode())
        assert data['status'] == 'success'
        assert data['message'] == 'account confirmation successful'
        assert inactive_user.is_active is True
        assert inactive_user.confirmation_token is None


class TestResendAccountConfirmationEmail(ApiTestCaseMixin):
    def test_it_returns_error_if_email_is_missing(self, app: Flask) -> None:
        client = app.test_client()

        response = client.post(
            '/api/auth/account/resend-confirmation',
            data=json.dumps(dict()),
            content_type='application/json',
        )

        self.assert_400(response)

    def test_it_does_not_return_error_if_account_does_not_exist(
        self, app: Flask
    ) -> None:
        client = app.test_client()

        response = client.post(
            '/api/auth/account/resend-confirmation',
            data=json.dumps(dict(email=self.random_email())),
            content_type='application/json',
        )

        assert response.status_code == 200
        data = json.loads(response.data.decode())
        assert data['status'] == 'success'
        assert data['message'] == 'confirmation email resent'

    def test_it_does_not_return_error_if_account_already_active(
        self, app: Flask, user_1: User
    ) -> None:
        client = app.test_client()

        response = client.post(
            '/api/auth/account/resend-confirmation',
            data=json.dumps(dict(email=user_1.email)),
            content_type='application/json',
        )

        assert response.status_code == 200
        data = json.loads(response.data.decode())
        assert data['status'] == 'success'
        assert data['message'] == 'confirmation email resent'

    def test_it_does_not_call_account_confirmation_email_if_user_is_active(
        self,
        app: Flask,
        user_1: User,
        account_confirmation_email_mock: Mock,
    ) -> None:
        client = app.test_client()

        client.post(
            '/api/auth/account/resend-confirmation',
            data=json.dumps(dict(email=user_1.email)),
            content_type='application/json',
            environ_base={'HTTP_USER_AGENT': USER_AGENT},
        )

        account_confirmation_email_mock.send.assert_not_called()

    def test_it_returns_success_if_user_is_inactive(
        self, app: Flask, inactive_user: User
    ) -> None:
        client = app.test_client()

        response = client.post(
            '/api/auth/account/resend-confirmation',
            data=json.dumps(dict(email=inactive_user.email)),
            content_type='application/json',
        )

        assert response.status_code == 200
        data = json.loads(response.data.decode())
        assert data['status'] == 'success'
        assert data['message'] == 'confirmation email resent'

    def test_it_updates_token_if_user_is_inactive(
        self, app: Flask, inactive_user: User
    ) -> None:
        client = app.test_client()
        previous_token = inactive_user.confirmation_token

        client.post(
            '/api/auth/account/resend-confirmation',
            data=json.dumps(dict(email=inactive_user.email)),
            content_type='application/json',
        )

        assert inactive_user.confirmation_token != previous_token

    def test_it_calls_account_confirmation_email_if_user_is_inactive(
        self,
        app: Flask,
        inactive_user: User,
        account_confirmation_email_mock: Mock,
    ) -> None:
        client = app.test_client()
        expected_token = self.random_string()
        inactive_user.language = 'fr'

        with patch('secrets.token_urlsafe', return_value=expected_token):
            client.post(
                '/api/auth/account/resend-confirmation',
                data=json.dumps(dict(email=inactive_user.email)),
                content_type='application/json',
                environ_base={'HTTP_USER_AGENT': USER_AGENT},
            )

        account_confirmation_email_mock.send.assert_called_once_with(
            {
                'language': inactive_user.language,
                'email': inactive_user.email,
            },
            {
                'username': inactive_user.username,
                'fittrackee_url': 'http://0.0.0.0:5000',
                'operating_system': 'Linux',
                'browser_name': 'Firefox',
                'account_confirmation_url': (
                    'http://0.0.0.0:5000/account-confirmation'
                    f'?token={expected_token}'
                ),
            },
        )

    def test_it_returns_error_if_email_sending_is_disabled(
        self, app_wo_email_activation: Flask, inactive_user: User
    ) -> None:
        client = app_wo_email_activation.test_client()

        response = client.post(
            '/api/auth/account/resend-confirmation',
            data=json.dumps(dict(email=inactive_user.email)),
            content_type='application/json',
        )

        self.assert_404_with_message(
            response, 'the requested URL was not found on the server'
        )


class TestUserLogout(ApiTestCaseMixin):
    def test_it_returns_error_when_headers_are_missing(
        self, app: Flask
    ) -> None:
        client = app.test_client()

        response = client.post('/api/auth/logout', headers=dict())

        self.assert_401(response, 'provide a valid auth token')

    def test_it_returns_error_when_token_is_invalid(self, app: Flask) -> None:
        client = app.test_client()

        response = client.post(
            '/api/auth/logout', headers=dict(Authorization='Bearer invalid')
        )

        self.assert_invalid_token(response)

    def test_it_returns_error_when_token_is_expired(
        self, app: Flask, user_1: User
    ) -> None:
        now = datetime.utcnow()
        client, auth_token = self.get_test_client_and_auth_token(
            app, user_1.email
        )
        with freeze_time(now + timedelta(seconds=4)):

            response = client.post(
                '/api/auth/logout',
                headers=dict(Authorization=f'Bearer {auth_token}'),
            )

            self.assert_invalid_token(response)

    def test_user_can_logout(self, app: Flask, user_1: User) -> None:
        client, auth_token = self.get_test_client_and_auth_token(
            app, user_1.email
        )

        response = client.post(
            '/api/auth/logout',
            headers=dict(Authorization=f'Bearer {auth_token}'),
        )

        data = json.loads(response.data.decode())
        assert data['status'] == 'success'
        assert data['message'] == 'successfully logged out'
        assert response.status_code == 200

    def test_token_is_blacklisted_on_logout(
        self, app: Flask, user_1: User
    ) -> None:
        client, auth_token = self.get_test_client_and_auth_token(
            app, user_1.email
        )

        client.post(
            '/api/auth/logout',
            headers=dict(Authorization=f'Bearer {auth_token}'),
        )

        token = BlacklistedToken.query.filter_by(token=auth_token).first()
        assert token.blacklisted_on is not None

    def test_it_returns_error_if_token_is_already_blacklisted(
        self, app: Flask, user_1: User
    ) -> None:
        client, auth_token = self.get_test_client_and_auth_token(
            app, user_1.email
        )
        db.session.add(BlacklistedToken(token=auth_token))
        db.session.commit()

        response = client.post(
            '/api/auth/logout',
            headers=dict(Authorization=f'Bearer {auth_token}'),
        )

        self.assert_invalid_token(response)<|MERGE_RESOLUTION|>--- conflicted
+++ resolved
@@ -8,13 +8,9 @@
 from flask import Flask
 from freezegun import freeze_time
 
-<<<<<<< HEAD
+from fittrackee import db
 from fittrackee.privacy_levels import PrivacyLevel
-from fittrackee.users.models import User, UserSportPreference
-=======
-from fittrackee import db
 from fittrackee.users.models import BlacklistedToken, User, UserSportPreference
->>>>>>> 8b66ae66
 from fittrackee.users.utils.token import get_user_token
 from fittrackee.workouts.models import Sport
 
@@ -1423,7 +1419,6 @@
         assert data['data']['weekm'] is True
 
     @pytest.mark.parametrize(
-<<<<<<< HEAD
         'input_map_visibility,input_workout_visibility',
         [
             (PrivacyLevel.FOLLOWERS, PrivacyLevel.PRIVATE),
@@ -1439,7 +1434,34 @@
     ) -> None:
         client, auth_token = self.get_test_client_and_auth_token(
             app, user_1.email
-=======
+        )
+
+        response = client.post(
+            '/api/auth/profile/edit/preferences',
+            content_type='application/json',
+            data=json.dumps(
+                dict(
+                    timezone='America/New_York',
+                    weekm=True,
+                    language='fr',
+                    imperial_units=True,
+                    display_ascent=True,
+                    map_visibility=input_map_visibility.value,
+                    workouts_visibility=input_workout_visibility.value,
+                )
+            ),
+            headers=dict(Authorization=f'Bearer {auth_token}'),
+        )
+
+        assert response.status_code == 200
+        data = json.loads(response.data.decode())
+        assert data['data']['map_visibility'] == input_workout_visibility.value
+        assert (
+            data['data']['workouts_visibility']
+            == input_workout_visibility.value
+        )
+
+    @pytest.mark.parametrize(
         'client_scope, can_access',
         [
             ('application:write', False),
@@ -1465,40 +1487,15 @@
             _,
         ) = self.create_oauth2_client_and_issue_token(
             app, user_1, scope=client_scope
->>>>>>> 8b66ae66
         )
 
         response = client.post(
             '/api/auth/profile/edit/preferences',
             content_type='application/json',
-<<<<<<< HEAD
-            data=json.dumps(
-                dict(
-                    timezone='America/New_York',
-                    weekm=True,
-                    language='fr',
-                    imperial_units=True,
-                    display_ascent=True,
-                    map_visibility=input_map_visibility.value,
-                    workouts_visibility=input_workout_visibility.value,
-                )
-            ),
-            headers=dict(Authorization=f'Bearer {auth_token}'),
-        )
-
-        assert response.status_code == 200
-        data = json.loads(response.data.decode())
-        assert data['data']['map_visibility'] == input_workout_visibility.value
-        assert (
-            data['data']['workouts_visibility']
-            == input_workout_visibility.value
-        )
-=======
             headers=dict(Authorization=f'Bearer {access_token}'),
         )
 
         self.assert_response_scope(response, can_access)
->>>>>>> 8b66ae66
 
 
 class TestUserSportPreferencesUpdate(ApiTestCaseMixin):
@@ -2653,7 +2650,7 @@
             '/api/auth/logout', headers=dict(Authorization='Bearer invalid')
         )
 
-        self.assert_invalid_token(response)
+        self.assert_401(response)
 
     def test_it_returns_error_when_token_is_expired(
         self, app: Flask, user_1: User
@@ -2669,7 +2666,7 @@
                 headers=dict(Authorization=f'Bearer {auth_token}'),
             )
 
-            self.assert_invalid_token(response)
+            self.assert_401(response)
 
     def test_user_can_logout(self, app: Flask, user_1: User) -> None:
         client, auth_token = self.get_test_client_and_auth_token(
@@ -2715,4 +2712,4 @@
             headers=dict(Authorization=f'Bearer {auth_token}'),
         )
 
-        self.assert_invalid_token(response)+        self.assert_401(response)