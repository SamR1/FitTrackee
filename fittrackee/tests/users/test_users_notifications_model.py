from datetime import datetime
from typing import Optional

import pytest
from flask import Flask
from time_machine import travel

from fittrackee import db
from fittrackee.comments.models import Comment, CommentLike, Mention
from fittrackee.reports.models import (
    COMMENT_ACTION_TYPES,
    WORKOUT_ACTION_TYPES,
    Report,
)
from fittrackee.tests.comments.mixins import CommentMixin
from fittrackee.users.exceptions import InvalidNotificationTypeException
from fittrackee.users.models import FollowRequest, Notification, User
from fittrackee.visibility_levels import VisibilityLevel
from fittrackee.workouts.models import Sport, Workout, WorkoutLike

from ..mixins import ReportMixin
from ..utils import random_int, random_string


class NotificationTestCase:
    @staticmethod
    def create_mention(user: User, comment: Comment) -> Mention:
        mention = Mention(comment.id, user.id)
        db.session.add(mention)
        db.session.commit()
        return mention

    @staticmethod
    def comment_workout(
        user: User,
        workout: Workout,
        reply_to: Optional[int] = None,
        text: Optional[str] = None,
        text_visibility: Optional[VisibilityLevel] = None,
    ) -> Comment:
        comment = Comment(
            user_id=user.id,
            workout_id=workout.id,
            text=random_string() if text is None else text,
            text_visibility=(
                text_visibility if text_visibility else VisibilityLevel.PUBLIC
            ),
        )
        db.session.add(comment)
        comment.reply_to = reply_to
        db.session.commit()
        return comment

    @staticmethod
    def like_comment(user: User, comment: Comment) -> CommentLike:
        like = CommentLike(user_id=user.id, comment_id=comment.id)
        db.session.add(like)
        db.session.commit()
        return like

    @staticmethod
    def like_workout(user: User, workout: Workout) -> WorkoutLike:
        like = WorkoutLike(user_id=user.id, workout_id=workout.id)
        db.session.add(like)
        db.session.commit()
        return like


class TestNotification:
    def test_it_raises_exception_when_type_is_invalid(
        self,
        app: Flask,
        user_1: User,
        user_2: User,
    ) -> None:
        with pytest.raises(InvalidNotificationTypeException):
            Notification(
                from_user_id=user_1.id,
                to_user_id=user_2.id,
                created_at=datetime.utcnow(),
                event_type=random_string(),
                event_object_id=random_int(),
            )


class TestNotificationForFollowRequest:
    def test_it_creates_notification_on_follow_request(
        self, app: Flask, user_1: User, user_2: User
    ) -> None:
        follow_request = user_1.send_follow_request_to(user_2)

        notification = Notification.query.filter_by(
            from_user_id=user_1.id,
            to_user_id=user_2.id,
        ).first()
        assert notification.created_at == follow_request.created_at
        assert notification.marked_as_read is False
        assert notification.event_type == 'follow_request'
        assert notification.event_object_id is None

    def test_it_does_not_create_notification_when_disabled_in_preferences(
        self, app: Flask, user_1: User, user_2: User
    ) -> None:
        user_2.update_preferences({"follow_request": False})

        user_1.send_follow_request_to(user_2)

        assert (
            Notification.query.filter_by(
                from_user_id=user_1.id,
                to_user_id=user_2.id,
            ).first()
            is None
        )

    def test_it_creates_notification_on_follow_when_user_automatically_approves_request(  # noqa
        self, app: Flask, user_1: User, user_2: User
    ) -> None:
        user_2.manually_approves_followers = False

        follow_request = user_1.send_follow_request_to(user_2)

        notification = Notification.query.filter_by(
            from_user_id=user_1.id,
            to_user_id=user_2.id,
        ).first()
        assert notification.created_at == follow_request.created_at
        assert notification.marked_as_read is False
        assert notification.event_type == 'follow'
        assert notification.event_object_id is None

    def test_it_does_creates_notification_on_follow_when_user_automatically_approves_request_and_disabled_in_preferennces(  # noqa
        self, app: Flask, user_1: User, user_2: User
    ) -> None:
        user_2.manually_approves_followers = False
        user_2.update_preferences({"follow": False})

        user_1.send_follow_request_to(user_2)

        assert (
            Notification.query.filter_by(
                from_user_id=user_1.id,
                to_user_id=user_2.id,
                event_type='follow',
            ).first()
            is None
        )

    def test_it_does_not_create_notification_for_follower_when_user_automatically_approves_request(  # noqa
        self, app: Flask, user_1: User, user_2: User
    ) -> None:
        user_2.manually_approves_followers = False

        user_1.send_follow_request_to(user_2)

        notification = Notification.query.filter_by(
            from_user_id=user_2.id,
            to_user_id=user_1.id,
        ).first()
        assert notification is None

    def test_it_updates_notification_when_user_approves_follow_request(
        self, app: Flask, user_1: User, user_2: User
    ) -> None:
        follow_request = user_1.send_follow_request_to(user_2)

        user_2.approves_follow_request_from(user_1)

        notification = Notification.query.filter_by(
            from_user_id=user_1.id,
            to_user_id=user_2.id,
        ).first()
        assert notification.created_at == follow_request.created_at
        assert notification.marked_as_read is False
        assert notification.event_type == 'follow'
        assert notification.event_object_id is None

    def test_it_does_not_update_follow_request_notification_when_disabled_in_preferences(  # noqa
        self, app: Flask, user_1: User, user_2: User
    ) -> None:
        user_2.update_preferences({"follow_request": True, "follow": False})
        user_1.send_follow_request_to(user_2)

        user_2.approves_follow_request_from(user_1)

        assert (
            Notification.query.filter_by(
                from_user_id=user_1.id,
                to_user_id=user_2.id,
                event_type="follow_request",
            ).first()
            is not None
        )
        assert (
            Notification.query.filter_by(
                from_user_id=user_1.id,
                to_user_id=user_2.id,
                event_type="follow",
            ).first()
            is None
        )

    def test_it_creates_follow_notification_when_user_approves_follow_request(
        self, app: Flask, user_1: User, user_2: User
    ) -> None:
        user_2.update_preferences({"follow_request": False})
        user_1.send_follow_request_to(user_2)
        now = datetime.utcnow()

        with travel(now, tick=False):
            user_2.approves_follow_request_from(user_1)

        notification = Notification.query.filter_by(
            from_user_id=user_1.id,
            to_user_id=user_2.id,
        ).first()
        assert notification.created_at == now
        assert notification.marked_as_read is False
        assert notification.event_type == 'follow'
        assert notification.event_object_id is None

    def test_it_creates_notification_for_follower_when_user_approves_follow_request(  # noqa
        self, app: Flask, user_1: User, user_2: User
    ) -> None:
        user_1.send_follow_request_to(user_2)
        now = datetime.utcnow()

        with travel(now, tick=False):
            user_2.approves_follow_request_from(user_1)

        notification = Notification.query.filter_by(
            from_user_id=user_2.id,
            to_user_id=user_1.id,
        ).first()
        assert notification.created_at == now
        assert notification.marked_as_read is False
        assert notification.event_type == 'follow_request_approved'
        assert notification.event_object_id is None

    def test_it_does_not_create_notification_for_follower_when_disabled_in_preferences(  # noqa
        self, app: Flask, user_1: User, user_2: User
    ) -> None:
        user_1.update_preferences({"follow_request_approved": False})
        user_1.send_follow_request_to(user_2)

        user_2.approves_follow_request_from(user_1)

        assert (
            Notification.query.filter_by(
                from_user_id=user_2.id,
                to_user_id=user_1.id,
            ).first()
            is None
        )

    def test_it_deletes_notification_when_user_rejects_follow_request(
        self, app: Flask, user_1: User, user_2: User
    ) -> None:
        user_1.send_follow_request_to(user_2)

        user_2.rejects_follow_request_from(user_1)

        notification = Notification.query.filter_by(
            from_user_id=user_1.id,
            to_user_id=user_2.id,
        ).first()
        assert notification is None

    def test_it_deletes_notifications_when_user_deletes_follow_request(
        self, app: Flask, user_1: User, user_2: User
    ) -> None:
        user_1.send_follow_request_to(user_2)
        user_1.unfollows(user_2)

        notification = Notification.query.filter_by(
            from_user_id=user_1.id,
            to_user_id=user_2.id,
        ).first()
        assert notification is None
        notification = Notification.query.filter_by(
            from_user_id=user_2.id,
            to_user_id=user_1.id,
        ).first()
        assert notification is None

    def test_it_deletes_notification_when_user_unfollows(
        self, app: Flask, user_1: User, user_2: User
    ) -> None:
        user_1.send_follow_request_to(user_2)
        user_2.approves_follow_request_from(user_1)
        user_1.unfollows(user_2)

        notification = Notification.query.filter_by(
            from_user_id=user_1.id,
            to_user_id=user_2.id,
        ).first()
        assert notification is None
        notification = Notification.query.filter_by(
            from_user_id=user_2.id,
            to_user_id=user_1.id,
        ).first()
        assert notification is None

    def test_it_updates_notification_read_status_when_user_approves_follow_request(  # noqa
        self, app: Flask, user_1: User, user_2: User
    ) -> None:
        follow_request = user_1.send_follow_request_to(user_2)
        notification = Notification.query.filter_by(
            from_user_id=user_1.id,
            to_user_id=user_2.id,
            event_type="follow_request",
        ).first()
        notification.marked_as_read = True

        user_2.approves_follow_request_from(user_1)

        assert notification.created_at == follow_request.created_at
        assert notification.marked_as_read is False
        assert notification.event_type == 'follow'
        assert notification.event_object_id is None

    def test_it_does_not_updates_notification_when_user_approves_follow_request_and_disabled_in_preferences(  # noqa
        self, app: Flask, user_1: User, user_2: User
    ) -> None:
        follow_request = user_1.send_follow_request_to(user_2)
        user_2.update_preferences({"follow": False})
        notification = Notification.query.filter_by(
            from_user_id=user_1.id,
            to_user_id=user_2.id,
            event_type="follow_request",
        ).first()
        notification.marked_as_read = True

        user_2.approves_follow_request_from(user_1)

        assert notification.created_at == follow_request.created_at
        assert notification.marked_as_read is True
        assert notification.event_type == "follow_request"
        assert notification.event_object_id is None

    @pytest.mark.parametrize('manually_approves_followers', [True, False])
    def test_it_deletes_notification_on_follow_request_delete(
        self,
        app: Flask,
        user_1: User,
        user_2: User,
        manually_approves_followers: bool,
    ) -> None:
        follow_request = user_1.send_follow_request_to(user_2)
        db.session.delete(follow_request)

        notification = Notification.query.filter_by(
            from_user_id=user_1.id,
            to_user_id=user_2.id,
        ).first()
        assert notification is None
        notification = Notification.query.filter_by(
            from_user_id=user_2.id,
            to_user_id=user_1.id,
        ).first()
        assert notification is None

    def test_it_serializes_follow_request_notification(
        self, app: Flask, user_1: User, user_2: User
    ) -> None:
        user_1.send_follow_request_to(user_2)
        notification = Notification.query.filter_by(
            from_user_id=user_1.id,
            to_user_id=user_2.id,
        ).first()

        serialized_notification = notification.serialize()

        assert serialized_notification["created_at"] == notification.created_at
        assert serialized_notification["from"] == {
            **user_1.serialize(),
            "follows": user_1.follows(user_2),
            "is_followed_by": user_1.is_followed_by(user_2),
        }
        assert serialized_notification["id"] == notification.short_id
        assert serialized_notification["marked_as_read"] is False
        assert serialized_notification["type"] == "follow_request"
        assert "report_action" not in serialized_notification
        assert "comment" not in serialized_notification
        assert "report" not in serialized_notification
        assert "workout" not in serialized_notification

    def test_it_serializes_follow_notification(
        self, app: Flask, user_1: User, user_2: User
    ) -> None:
        user_2.manually_approves_followers = False
        user_1.send_follow_request_to(user_2)
        notification = Notification.query.filter_by(
            from_user_id=user_1.id,
            to_user_id=user_2.id,
        ).first()

        serialized_notification = notification.serialize()

        assert serialized_notification["created_at"] == notification.created_at
        assert serialized_notification["from"] == {
            **user_1.serialize(),
            "follows": user_1.follows(user_2),
            "is_followed_by": user_1.is_followed_by(user_2),
        }
        assert serialized_notification["id"] == notification.short_id
        assert serialized_notification["marked_as_read"] is False
        assert serialized_notification["type"] == "follow"
        assert "report_action" not in serialized_notification
        assert "comment" not in serialized_notification
        assert "report" not in serialized_notification
        assert "workout" not in serialized_notification

    def test_it_serializes_follow_request_approved_notification(
        self, app: Flask, user_1: User, user_2: User
    ) -> None:
        user_1.send_follow_request_to(user_2)
        user_2.approves_follow_request_from(user_1)
        notification = Notification.query.filter_by(
            from_user_id=user_2.id,
            to_user_id=user_1.id,
        ).first()

        serialized_notification = notification.serialize()

        assert serialized_notification["created_at"] == notification.created_at
        assert serialized_notification["from"] == {
            **user_2.serialize(),
            "blocked": False,
            "follows": 'false',
            "is_followed_by": 'true',
        }
        assert serialized_notification["id"] == notification.short_id
        assert serialized_notification["marked_as_read"] is False
        assert serialized_notification["type"] == "follow_request_approved"
        assert "report_action" not in serialized_notification
        assert "comment" not in serialized_notification
        assert "report" not in serialized_notification
        assert "workout" not in serialized_notification


class TestNotificationForWorkoutLike(NotificationTestCase):
    def test_it_creates_notification_on_workout_like(
        self,
        app: Flask,
        user_1: User,
        user_2: User,
        sport_1_cycling: Sport,
        workout_cycling_user_2: Workout,
        workout_cycling_user_1: Workout,
    ) -> None:
        like = self.like_workout(user_2, workout_cycling_user_1)

        notification = Notification.query.filter_by(
            from_user_id=like.user_id,
            to_user_id=workout_cycling_user_1.user_id,
            event_object_id=workout_cycling_user_1.id,
        ).first()
        assert notification.created_at == like.created_at
        assert notification.marked_as_read is False
        assert notification.event_type == 'workout_like'

    def test_it_does_not_create_notification_on_workout_like_when_disabled_in_preferences(  # noqa
        self,
        app: Flask,
        user_1: User,
        user_2: User,
        sport_1_cycling: Sport,
        workout_cycling_user_2: Workout,
        workout_cycling_user_1: Workout,
    ) -> None:
        user_1.update_preferences({"workout_like": False})

        like = self.like_workout(user_2, workout_cycling_user_1)

        assert (
            Notification.query.filter_by(
                from_user_id=like.user_id,
                to_user_id=workout_cycling_user_1.user_id,
                event_object_id=workout_cycling_user_1.id,
            ).first()
            is None
        )

    def test_it_deletes_notification_on_workout_like_delete(
        self,
        app: Flask,
        user_1: User,
        user_2: User,
        sport_1_cycling: Sport,
        workout_cycling_user_2: Workout,
        workout_cycling_user_1: Workout,
    ) -> None:
        like = self.like_workout(user_2, workout_cycling_user_1)

        db.session.delete(like)

        notification = Notification.query.filter_by(
            from_user_id=user_2.id,
            to_user_id=workout_cycling_user_1.user_id,
            event_object_id=workout_cycling_user_1.id,
            event_type='workout_like',
        ).first()
        assert notification is None

    def test_it_does_not_create_notification_when_user_likes_his_own_workout(
        self,
        app: Flask,
        user_1: User,
        user_2: User,
        sport_1_cycling: Sport,
        workout_cycling_user_2: Workout,
        workout_cycling_user_1: Workout,
    ) -> None:
        self.like_workout(user_1, workout_cycling_user_1)

        notification = Notification.query.filter_by(
            from_user_id=user_1.id,
            to_user_id=workout_cycling_user_1.user_id,
            event_object_id=workout_cycling_user_1.id,
        ).first()
        assert notification is None

    def test_it_does_not_raise_error_when_user_unlike_his_own_workout(
        self,
        app: Flask,
        user_1: User,
        user_2: User,
        sport_1_cycling: Sport,
        workout_cycling_user_2: Workout,
        workout_cycling_user_1: Workout,
    ) -> None:
        like = self.like_workout(user_1, workout_cycling_user_1)

        db.session.delete(like)

    def test_it_serializes_workout_like_notification(
        self,
        app: Flask,
        user_1: User,
        user_2: User,
        sport_1_cycling: Sport,
        workout_cycling_user_2: Workout,
        workout_cycling_user_1: Workout,
    ) -> None:
        self.like_workout(user_2, workout_cycling_user_1)
        notification = Notification.query.filter_by(
            event_object_id=workout_cycling_user_1.id,
            event_type='workout_like',
        ).first()

        serialized_notification = notification.serialize()

        assert serialized_notification["created_at"] == notification.created_at
        assert serialized_notification["from"] == user_2.serialize(
            current_user=user_1
        )
        assert serialized_notification["id"] == notification.short_id
        assert serialized_notification["marked_as_read"] is False
        assert serialized_notification["type"] == "workout_like"
        assert serialized_notification[
            "workout"
        ] == workout_cycling_user_1.serialize(user=user_1)
        assert "report_action" not in serialized_notification
        assert "comment" not in serialized_notification
        assert "report" not in serialized_notification


class TestNotificationForWorkoutComment(NotificationTestCase):
    def test_it_creates_notification_on_workout_comment(
        self,
        app: Flask,
        user_1: User,
        user_2: User,
        sport_1_cycling: Sport,
        workout_cycling_user_1: Workout,
    ) -> None:
        workout_cycling_user_1.workout_visibility = VisibilityLevel.PUBLIC
        comment = self.comment_workout(
            user_2,
            workout_cycling_user_1,
            text_visibility=VisibilityLevel.PUBLIC,
        )

        notification = Notification.query.filter_by(
            from_user_id=comment.user_id,
            to_user_id=workout_cycling_user_1.user_id,
            event_object_id=comment.id,
        ).first()
        assert notification.created_at == comment.created_at
        assert notification.marked_as_read is False
        assert notification.event_type == 'workout_comment'

    def test_it_does_not_create_notification_on_workout_comment_when_disabled_in_preferences(  # noqa
        self,
        app: Flask,
        user_1: User,
        user_2: User,
        sport_1_cycling: Sport,
        workout_cycling_user_1: Workout,
    ) -> None:
        workout_cycling_user_1.workout_visibility = VisibilityLevel.PUBLIC
        user_1.update_preferences({"workout_comment": False})

        comment = self.comment_workout(
            user_2,
            workout_cycling_user_1,
            text_visibility=VisibilityLevel.PUBLIC,
        )

        assert (
            Notification.query.filter_by(
                from_user_id=comment.user_id,
                to_user_id=workout_cycling_user_1.user_id,
                event_object_id=comment.id,
            ).first()
            is None
        )

    def test_it_deletes_notification_on_workout_comment_delete(
        self,
        app: Flask,
        user_1: User,
        user_2: User,
        sport_1_cycling: Sport,
        workout_cycling_user_1: Workout,
    ) -> None:
        workout_cycling_user_1.workout_visibility = VisibilityLevel.PUBLIC
        comment = self.comment_workout(
            user_2,
            workout_cycling_user_1,
            text_visibility=VisibilityLevel.PUBLIC,
        )
        comment_id = comment.id

        db.session.delete(comment)

        notification = Notification.query.filter_by(
            from_user_id=user_2.id,
            to_user_id=workout_cycling_user_1.user_id,
            event_object_id=comment_id,
            event_type='workout_comment',
        ).first()
        assert notification is None

    def test_it_does_not_create_notification_when_user_comments_his_own_workout(  # noqa
        self,
        app: Flask,
        user_1: User,
        sport_1_cycling: Sport,
        workout_cycling_user_1: Workout,
    ) -> None:
        comment = self.comment_workout(user_1, workout_cycling_user_1)

        notification = Notification.query.filter_by(
            from_user_id=comment.user_id,
            to_user_id=workout_cycling_user_1.user_id,
            event_object_id=comment.id,
        ).first()
        assert notification is None

    @pytest.mark.parametrize(
        'workout_visibility, text_visibility',
        [
            (VisibilityLevel.FOLLOWERS, VisibilityLevel.FOLLOWERS),
            (VisibilityLevel.FOLLOWERS, VisibilityLevel.PRIVATE),  # no mention
        ],
    )
    def test_it_does_not_create_notification_when_visibility_does_not_allowed_it(  # noqa
        self,
        app: Flask,
        user_1: User,
        user_2: User,
        sport_1_cycling: Sport,
        workout_cycling_user_1: Workout,
        workout_visibility: VisibilityLevel,
        text_visibility: VisibilityLevel,
        follow_request_from_user_2_to_user_1: FollowRequest,
    ) -> None:
        # user_1 does not follow user_2, user_2 follows user_1
        user_1.approves_follow_request_from(user_2)
        workout_cycling_user_1.workout_visibility = workout_visibility
        comment = self.comment_workout(
            user_2, workout_cycling_user_1, text_visibility=text_visibility
        )

        notification = Notification.query.filter_by(
            from_user_id=comment.user_id,
            to_user_id=workout_cycling_user_1.user_id,
            event_object_id=comment.id,
        ).first()
        assert notification is None

    def test_it_does_not_raise_error_when_user_unlike_his_own_workout(
        self,
        app: Flask,
        user_1: User,
        sport_1_cycling: Sport,
        workout_cycling_user_1: Workout,
    ) -> None:
        comment = self.comment_workout(user_1, workout_cycling_user_1)

        db.session.delete(comment)

    def test_it_serializes_workout_comment_notification(
        self,
        app: Flask,
        user_1: User,
        user_2: User,
        sport_1_cycling: Sport,
        workout_cycling_user_1: Workout,
    ) -> None:
        workout_cycling_user_1.workout_visibility = VisibilityLevel.PUBLIC
        comment = self.comment_workout(user_2, workout_cycling_user_1)
        notification = Notification.query.filter_by(
            event_object_id=comment.id,
            event_type='workout_comment',
        ).first()

        serialized_notification = notification.serialize()

        assert serialized_notification["comment"] == comment.serialize(user_1)
        assert serialized_notification["created_at"] == notification.created_at
        assert serialized_notification["from"] == user_2.serialize(
            current_user=user_1
        )
        assert serialized_notification["id"] == notification.short_id
        assert serialized_notification["marked_as_read"] is False
        assert serialized_notification["type"] == "workout_comment"
        assert "report_action" not in serialized_notification
        assert "report" not in serialized_notification
        assert "workout" not in serialized_notification


class TestNotificationForWorkoutReportAction(
    NotificationTestCase, ReportMixin
):
    @pytest.mark.parametrize("input_report_action", WORKOUT_ACTION_TYPES)
    def test_it_creates_notification_on_comment_report_action(
        self,
        app: Flask,
        user_1_moderator: User,
        user_2: User,
        user_3: User,
        sport_1_cycling: Sport,
        workout_cycling_user_2: Workout,
        input_report_action: str,
    ) -> None:
        report = self.create_report(
            reporter=user_3, reported_object=workout_cycling_user_2
        )

        report_action = self.create_report_action(
            user_1_moderator,
            user_2,
            action_type=input_report_action,
            report_id=report.id,
            workout_id=workout_cycling_user_2.id,
        )

        notification = Notification.query.filter_by(
            from_user_id=user_1_moderator.id,
            to_user_id=user_2.id,
            event_object_id=workout_cycling_user_2.id,
        ).first()
        assert notification.created_at == report_action.created_at
        assert notification.marked_as_read is False
        assert notification.event_type == input_report_action

    @pytest.mark.parametrize("input_report_action", WORKOUT_ACTION_TYPES)
    def test_it_serializes_comment_action_notification(
        self,
        app: Flask,
        user_1_moderator: User,
        user_2: User,
        user_3: User,
        sport_1_cycling: Sport,
        workout_cycling_user_2: Workout,
        input_report_action: str,
    ) -> None:
        report = self.create_report(
            reporter=user_3, reported_object=workout_cycling_user_2
        )
        report_action = self.create_report_action(
            user_1_moderator,
            user_2,
            action_type=input_report_action,
            report_id=report.id,
            workout_id=workout_cycling_user_2.id,
        )
        notification = Notification.query.filter_by(
            from_user_id=user_1_moderator.id,
            to_user_id=user_2.id,
            event_object_id=workout_cycling_user_2.id,
        ).first()

        serialized_notification = notification.serialize()

        assert serialized_notification[
            "report_action"
        ] == report_action.serialize(user_2)
        assert serialized_notification["created_at"] == notification.created_at
        assert serialized_notification["from"] is None
        assert serialized_notification["id"] == notification.short_id
        assert serialized_notification["marked_as_read"] is False
        assert serialized_notification["type"] == input_report_action
        assert serialized_notification[
            "workout"
        ] == workout_cycling_user_2.serialize(user=user_2)
        assert "comment" not in serialized_notification
        assert "report" not in serialized_notification


class TestNotificationForCommentReply(NotificationTestCase):
    def test_it_creates_notification_on_comment_reply(
        self,
        app: Flask,
        user_1: User,
        user_2: User,
        user_3: User,
        sport_1_cycling: Sport,
        workout_cycling_user_1: Workout,
    ) -> None:
        workout_cycling_user_1.workout_visibility = VisibilityLevel.PUBLIC
        comment = self.comment_workout(user_2, workout_cycling_user_1)
        reply = self.comment_workout(
            user_3, workout_cycling_user_1, comment.id
        )

        notification = Notification.query.filter_by(
            from_user_id=reply.user_id,
            to_user_id=comment.user_id,
            event_object_id=reply.id,
        ).first()
        assert notification.created_at == reply.created_at
        assert notification.marked_as_read is False
        assert notification.event_type == 'comment_reply'

    def test_it_deletes_notification_on_comment_reply_delete(
        self,
        app: Flask,
        user_1: User,
        user_2: User,
        user_3: User,
        sport_1_cycling: Sport,
        workout_cycling_user_1: Workout,
    ) -> None:
        comment = self.comment_workout(user_2, workout_cycling_user_1)
        reply = self.comment_workout(
            user_3, workout_cycling_user_1, comment.id
        )
        reply_id = reply.id

        db.session.delete(comment)

        notification = Notification.query.filter_by(
            from_user_id=user_3.id,
            to_user_id=workout_cycling_user_1.user_id,
            event_object_id=reply_id,
            event_type='comment_reply',
        ).first()
        assert notification is None

    def test_it_does_not_create_notification_when_user_replies_to_his_comment(
        self,
        app: Flask,
        user_1: User,
        sport_1_cycling: Sport,
        workout_cycling_user_1: Workout,
    ) -> None:
        comment = self.comment_workout(user_1, workout_cycling_user_1)
        reply = self.comment_workout(
            user_1, workout_cycling_user_1, comment.id
        )

        notification = Notification.query.filter_by(
            from_user_id=reply.user_id,
            to_user_id=workout_cycling_user_1.user_id,
            event_object_id=reply.id,
        ).first()
        assert notification is None

    def test_it_does_not_create_notification_when_parent_comment_user_is_not_follower(  # noqa
        self,
        app: Flask,
        user_1: User,
        user_2: User,
        sport_1_cycling: Sport,
        workout_cycling_user_1: Workout,
        follow_request_from_user_2_to_user_1: FollowRequest,
    ) -> None:
        user_1.approves_follow_request_from(user_2)
        workout_cycling_user_1.workout_visibility = VisibilityLevel.FOLLOWERS
        comment = self.comment_workout(
            user_1,
            workout_cycling_user_1,
            text_visibility=VisibilityLevel.FOLLOWERS,
        )
        reply = self.comment_workout(
            user_2,
            workout_cycling_user_1,
            comment.id,
            text_visibility=VisibilityLevel.FOLLOWERS,
        )
        db.session.flush()

        assert (
            Notification.query.filter_by(
                from_user_id=user_2.id,
                to_user_id=user_1.id,
                event_object_id=reply.id,
            ).first()
            is None
        )

    def test_it_does_not_raise_error_when_user_deletes_reply_on_his_own_comment(  # noqa
        self,
        app: Flask,
        user_1: User,
        sport_1_cycling: Sport,
        workout_cycling_user_1: Workout,
    ) -> None:
        comment = self.comment_workout(user_1, workout_cycling_user_1)
        reply = self.comment_workout(
            user_1, workout_cycling_user_1, comment.id
        )

        db.session.delete(reply)

    def test_it_serializes_comment_reply_notification(
        self,
        app: Flask,
        user_1: User,
        user_2: User,
        sport_1_cycling: Sport,
        workout_cycling_user_1: Workout,
    ) -> None:
        comment = self.comment_workout(user_1, workout_cycling_user_1)
        reply = self.comment_workout(
            user_2, workout_cycling_user_1, comment.id
        )
        notification = Notification.query.filter_by(
            event_object_id=reply.id,
            event_type='comment_reply',
        ).first()

        serialized_notification = notification.serialize()

        assert serialized_notification["comment"] == reply.serialize(user_1)
        assert serialized_notification["created_at"] == notification.created_at
        assert serialized_notification["from"] == user_2.serialize(
            current_user=user_1
        )
        assert serialized_notification["id"] == notification.short_id
        assert serialized_notification["marked_as_read"] is False
        assert serialized_notification["type"] == "comment_reply"
        assert "report_action" not in serialized_notification
        assert "report" not in serialized_notification
        assert "workout" not in serialized_notification


class TestNotificationForCommentLike(NotificationTestCase):
    def test_it_creates_notification_on_comment_like(
        self,
        app: Flask,
        user_1: User,
        user_2: User,
        user_3: User,
        sport_1_cycling: Sport,
        workout_cycling_user_1: Workout,
    ) -> None:
        comment = self.comment_workout(user_2, workout_cycling_user_1)
        like = self.like_comment(user_3, comment)

        notification = Notification.query.filter_by(
            from_user_id=like.user_id,
            to_user_id=comment.user_id,
            event_object_id=like.id,
        ).first()
        assert notification.created_at == like.created_at
        assert notification.marked_as_read is False
        assert notification.event_type == 'comment_like'

    def test_it_does_creates_notification_on_comment_like_when_disabled_in_preferences(  # noqa
        self,
        app: Flask,
        user_1: User,
        user_2: User,
        user_3: User,
        sport_1_cycling: Sport,
        workout_cycling_user_1: Workout,
    ) -> None:
        comment = self.comment_workout(user_2, workout_cycling_user_1)
        user_2.update_preferences({"comment_like": False})

        like = self.like_comment(user_3, comment)

        assert (
            Notification.query.filter_by(
                from_user_id=like.user_id,
                to_user_id=comment.user_id,
                event_object_id=like.id,
            ).first()
            is None
        )

    def test_it_deletes_notification_on_comment_like_delete(
        self,
        app: Flask,
        user_1: User,
        user_2: User,
        user_3: User,
        sport_1_cycling: Sport,
        workout_cycling_user_1: Workout,
    ) -> None:
        comment = self.comment_workout(user_2, workout_cycling_user_1)
        like = self.like_comment(user_3, comment)
        like_id = like.id

        db.session.delete(like)

        notification = Notification.query.filter_by(
            from_user_id=user_3.id,
            to_user_id=comment.user_id,
            event_object_id=like_id,
            event_type='comment_like',
        ).first()
        assert notification is None

    def test_it_does_not_create_notification_when_user_likes_to_his_comment(
        self,
        app: Flask,
        user_1: User,
        sport_1_cycling: Sport,
        workout_cycling_user_1: Workout,
    ) -> None:
        comment = self.comment_workout(user_1, workout_cycling_user_1)
        like = self.like_comment(user_1, comment)

        notification = Notification.query.filter_by(
            from_user_id=like.user_id,
            to_user_id=comment.user_id,
            event_object_id=like.id,
        ).first()
        assert notification is None

    def test_it_does_not_raise_error_when_user_unlikes_on_his_own_comment(
        self,
        app: Flask,
        user_1: User,
        sport_1_cycling: Sport,
        workout_cycling_user_1: Workout,
    ) -> None:
        comment = self.comment_workout(user_1, workout_cycling_user_1)
        like = self.like_comment(user_1, comment)

        db.session.delete(like)

    def test_it_serializes_comment_like_notification(
        self,
        app: Flask,
        user_1: User,
        user_2: User,
        sport_1_cycling: Sport,
        workout_cycling_user_1: Workout,
    ) -> None:
        comment = self.comment_workout(user_1, workout_cycling_user_1)
        like = self.like_comment(user_2, comment)
        notification = Notification.query.filter_by(
            event_object_id=like.id,
            event_type='comment_like',
        ).first()

        serialized_notification = notification.serialize()

        assert serialized_notification["created_at"] == notification.created_at
        assert serialized_notification["comment"] == comment.serialize(user_1)
        assert serialized_notification["from"] == user_2.serialize(
            current_user=user_1
        )
        assert serialized_notification["id"] == notification.short_id
        assert serialized_notification["marked_as_read"] is False
        assert serialized_notification["type"] == "comment_like"
        assert "report_action" not in serialized_notification
        assert "report" not in serialized_notification
        assert "workout" not in serialized_notification


class TestNotificationForCommentReportAction(
    NotificationTestCase, ReportMixin
):
    @pytest.mark.parametrize("input_report_action", COMMENT_ACTION_TYPES)
    def test_it_creates_notification_on_comment_report_action(
        self,
        app: Flask,
        user_1_moderator: User,
        user_2: User,
        user_3: User,
        sport_1_cycling: Sport,
        workout_cycling_user_2: Workout,
        input_report_action: str,
    ) -> None:
        comment = self.comment_workout(user_3, workout_cycling_user_2)
        report = self.create_report(reporter=user_2, reported_object=comment)

        report_action = self.create_report_action(
            user_1_moderator,
            user_3,
            action_type=input_report_action,
            report_id=report.id,
            comment_id=comment.id,
        )

        notification = Notification.query.filter_by(
            from_user_id=user_1_moderator.id,
            to_user_id=user_3.id,
            event_object_id=comment.id,
        ).first()
        assert notification.created_at == report_action.created_at
        assert notification.marked_as_read is False
        assert notification.event_type == input_report_action

    @pytest.mark.parametrize("input_report_action", COMMENT_ACTION_TYPES)
    def test_it_serializes_comment_action_notification(
        self,
        app: Flask,
        user_1_moderator: User,
        user_2: User,
        user_3: User,
        sport_1_cycling: Sport,
        workout_cycling_user_2: Workout,
        input_report_action: str,
    ) -> None:
        comment = self.comment_workout(user_3, workout_cycling_user_2)
        report = self.create_report(reporter=user_2, reported_object=comment)
        report_action = self.create_report_action(
            user_1_moderator,
            user_3,
            action_type=input_report_action,
            report_id=report.id,
            comment_id=comment.id,
        )
        notification = Notification.query.filter_by(
            from_user_id=user_1_moderator.id,
            to_user_id=user_3.id,
            event_object_id=comment.id,
        ).first()

        serialized_notification = notification.serialize()

        assert serialized_notification[
            "report_action"
        ] == report_action.serialize(user_3)
        assert serialized_notification["created_at"] == notification.created_at
        assert serialized_notification["comment"] == comment.serialize(user_3)
        assert serialized_notification["from"] is None
        assert serialized_notification["id"] == notification.short_id
        assert serialized_notification["marked_as_read"] is False
        assert serialized_notification["type"] == input_report_action
        assert "report" not in serialized_notification
        assert "workout" not in serialized_notification


class TestNotificationForMention(NotificationTestCase):
    def test_it_creates_notification_on_mention(
        self,
        app: Flask,
        user_1: User,
        user_2: User,
        user_3: User,
        sport_1_cycling: Sport,
        workout_cycling_user_1: Workout,
    ) -> None:
        comment = self.comment_workout(
            user_2, workout_cycling_user_1, text=f"@{user_3.username}"
        )
        mention = self.create_mention(user_3, comment)

        notification = Notification.query.filter_by(
            from_user_id=comment.user_id,
            to_user_id=user_3.id,
            event_object_id=comment.id,
        ).first()
        assert notification.created_at == mention.created_at
        assert notification.marked_as_read is False
        assert notification.event_type == 'mention'

    def test_it_does_not_create_notification_on_mention_when_disabled_in_preferences(  # noqa
        self,
        app: Flask,
        user_1: User,
        user_2: User,
        user_3: User,
        sport_1_cycling: Sport,
        workout_cycling_user_1: Workout,
    ) -> None:
        user_3.update_preferences({"mention": False})
        comment = self.comment_workout(
            user_2, workout_cycling_user_1, text=f"@{user_3.username}"
        )
        self.create_mention(user_3, comment)

        assert (
            Notification.query.filter_by(
                from_user_id=comment.user_id,
                to_user_id=user_3.id,
                event_object_id=comment.id,
            ).first()
            is None
        )

    def test_it_does_not_create_notification_when_mentioned_user_is_workout_owner(  # noqa
        self,
        app: Flask,
        user_1: User,
        user_2: User,
        sport_1_cycling: Sport,
        workout_cycling_user_1: Workout,
    ) -> None:
        """comment is visible to user"""
        workout_cycling_user_1.workout_visibility = VisibilityLevel.PUBLIC
        comment = self.comment_workout(
            user_2,
            workout_cycling_user_1,
            text=f"@{user_1.username}",
            text_visibility=VisibilityLevel.PUBLIC,
        )
        self.create_mention(user_1, comment)

        notifications = Notification.query.filter_by(
            from_user_id=comment.user_id,
            to_user_id=user_1.id,
        ).all()
        assert len(notifications) == 1
        assert notifications[0].created_at == comment.created_at
        assert notifications[0].marked_as_read is False
        assert notifications[0].event_type == 'workout_comment'

    @pytest.mark.parametrize(
        'input_visibility_level',
        [VisibilityLevel.FOLLOWERS, VisibilityLevel.PRIVATE],
    )
    def test_it_creates_notification_when_mentioned_user_is_workout_owner(  # noqa
        self,
        app: Flask,
        user_1: User,
        user_2: User,
        sport_1_cycling: Sport,
        workout_cycling_user_1: Workout,
        input_visibility_level: VisibilityLevel,
    ) -> None:
        """comment is visible to user thanks to the mention"""
        workout_cycling_user_1.workout_visibility = VisibilityLevel.PUBLIC
        comment = self.comment_workout(
            user_2,
            workout_cycling_user_1,
            text=f"@{user_1.username}",
            text_visibility=input_visibility_level,
        )
        mention = self.create_mention(user_1, comment)

        notifications = Notification.query.filter_by(
            from_user_id=comment.user_id,
            to_user_id=user_1.id,
        ).all()
        assert len(notifications) == 1
        assert notifications[0].created_at == mention.created_at
        assert notifications[0].marked_as_read is False
        assert notifications[0].event_type == 'mention'

<<<<<<< HEAD
    def test_it_does_not_create_notification_when_mentioned_user_is_parent_comment_owner(  # noqa
=======
    def test_it_does_not_create_notification_when_mentioned_user_is_workout_owner_and_disabled_in_preferences(  # noqa
>>>>>>> 31e162c0
        self,
        app: Flask,
        user_1: User,
        user_2: User,
<<<<<<< HEAD
        user_3: User,
        sport_1_cycling: Sport,
        workout_cycling_user_1: Workout,
    ) -> None:
        workout_cycling_user_1.workout_visibility = VisibilityLevel.PUBLIC
        parent_comment = self.comment_workout(
            user_2,
            workout_cycling_user_1,
            text_visibility=VisibilityLevel.PUBLIC,
        )
        comment = self.comment_workout(
            user_3,
            workout_cycling_user_1,
            reply_to=parent_comment.id,
            text=f"@{user_2.username}",
            text_visibility=VisibilityLevel.PUBLIC,
        )
        self.create_mention(user_2, comment)

        notifications = Notification.query.filter_by(
            from_user_id=user_3.id,
            to_user_id=user_2.id,
=======
        sport_1_cycling: Sport,
        workout_cycling_user_1: Workout,
    ) -> None:
        user_1.update_preferences({"mention": False, "workout_comment": False})
        workout_cycling_user_1.workout_visibility = VisibilityLevel.PUBLIC

        comment = self.comment_workout(
            user_2,
            workout_cycling_user_1,
            text=f"@{user_1.username}",
            text_visibility=VisibilityLevel.PUBLIC,
        )
        self.create_mention(user_1, comment)

        notifications = Notification.query.filter_by(
            from_user_id=comment.user_id,
            to_user_id=user_1.id,
        ).all()
        assert notifications == []

    def test_it_creates_notification_when_mentioned_user_is_workout_owner_when_only_mention_disabled_in_preferences(  # noqa
        self,
        app: Flask,
        user_1: User,
        user_2: User,
        sport_1_cycling: Sport,
        workout_cycling_user_1: Workout,
    ) -> None:
        user_1.update_preferences({"mention": False, "workout_comment": True})
        workout_cycling_user_1.workout_visibility = VisibilityLevel.PUBLIC
        comment = self.comment_workout(
            user_2,
            workout_cycling_user_1,
            text=f"@{user_1.username}",
            text_visibility=VisibilityLevel.PUBLIC,
        )
        self.create_mention(user_1, comment)

        notifications = Notification.query.filter_by(
            from_user_id=comment.user_id,
            to_user_id=user_1.id,
>>>>>>> 31e162c0
        ).all()
        assert len(notifications) == 1
        assert notifications[0].created_at == comment.created_at
        assert notifications[0].marked_as_read is False
<<<<<<< HEAD
        assert notifications[0].event_type == 'comment_reply'
=======
        assert notifications[0].event_type == 'workout_comment'
>>>>>>> 31e162c0

    def test_it_deletes_notification_on_mention_delete(
        self,
        app: Flask,
        user_1: User,
        user_2: User,
        user_3: User,
        sport_1_cycling: Sport,
        workout_cycling_user_1: Workout,
    ) -> None:
        comment = self.comment_workout(
            user_2, workout_cycling_user_1, text=f"@{user_3.username}"
        )
        mention = self.create_mention(user_3, comment)
        comment_id = comment.id

        db.session.delete(mention)

        notification = Notification.query.filter_by(
            from_user_id=comment.user_id,
            to_user_id=user_3.id,
            event_object_id=comment_id,
            event_type='mention',
        ).first()
        assert notification is None

    def test_it_does_not_create_notification_on_own_mention(
        self,
        app: Flask,
        user_1: User,
        user_2: User,
        sport_1_cycling: Sport,
        workout_cycling_user_1: Workout,
    ) -> None:
        comment = self.comment_workout(
            user_2, workout_cycling_user_1, text=f"@{user_2.username}"
        )
        self.create_mention(user_2, comment)

        notification = Notification.query.filter_by(
            from_user_id=comment.user_id,
            to_user_id=user_2.id,
            event_object_id=comment.id,
            event_type='mention',
        ).first()
        assert notification is None

    def test_it_serializes_mention_notification(
        self,
        app: Flask,
        user_1: User,
        user_2: User,
        sport_1_cycling: Sport,
        workout_cycling_user_1: Workout,
    ) -> None:
        workout_cycling_user_1.workout_visibility = VisibilityLevel.PUBLIC
        comment = self.comment_workout(
            user_1, workout_cycling_user_1, text=f"@{user_2.username}"
        )
        self.create_mention(user_2, comment)
        notification = Notification.query.filter_by(
            from_user_id=comment.user_id,
            to_user_id=user_2.id,
            event_object_id=comment.id,
            event_type='mention',
        ).first()

        serialized_notification = notification.serialize()

        assert serialized_notification["comment"] == comment.serialize(user_2)
        assert serialized_notification["created_at"] == notification.created_at
        assert serialized_notification["from"] == user_1.serialize(
            current_user=user_2
        )
        assert serialized_notification["id"] == notification.short_id
        assert serialized_notification["marked_as_read"] is False
        assert serialized_notification["type"] == "mention"
        assert "report_action" not in serialized_notification
        assert "report" not in serialized_notification
        assert "workout" not in serialized_notification


class TestMultipleNotificationsForComment(NotificationTestCase):
    def test_it_deletes_all_notifications_on_comment_with_mention_and_like_delete(  # noqa
        self,
        app: Flask,
        user_1: User,
        user_2: User,
        user_3: User,
        sport_1_cycling: Sport,
        workout_cycling_user_1: Workout,
    ) -> None:
        comment = self.comment_workout(
            user_2, workout_cycling_user_1, text=f"@{user_3.username}"
        )
        comment_id = comment.id
        self.create_mention(user_3, comment)
        self.like_comment(user_3, comment)

        db.session.delete(comment)

        # workout_comment notification is deleted
        assert (
            Notification.query.filter_by(
                from_user_id=user_2.id,
                to_user_id=user_1.id,
                event_object_id=comment_id,
                event_type="workout_comment",
            ).first()
            is None
        )
        # mention notification is deleted
        assert (
            Notification.query.filter_by(
                from_user_id=user_2.id,
                to_user_id=user_3.id,
                event_object_id=comment_id,
                event_type="mention",
            ).first()
            is None
        )
        # like notification is deleted
        assert (
            Notification.query.filter_by(
                from_user_id=user_2.id,
                to_user_id=user_3.id,
                event_object_id=comment_id,
                event_type="comment_like",
            ).first()
            is None
        )

    def test_it_deletes_all_notifications_on_reply_with_mention_and_like_delete(  # noqa
        self,
        app: Flask,
        user_1: User,
        user_2: User,
        user_3: User,
        sport_1_cycling: Sport,
        workout_cycling_user_1: Workout,
    ) -> None:
        comment = self.comment_workout(
            user_2, workout_cycling_user_1, text=f"@{user_3.username}"
        )
        comment_id = comment.id
        self.create_mention(user_3, comment)
        self.like_comment(user_3, comment)
        reply = self.comment_workout(
            user_1, workout_cycling_user_1, comment.id
        )

        db.session.delete(comment)

        # workout_comment notification is deleted
        assert (
            Notification.query.filter_by(
                from_user_id=user_2.id,
                to_user_id=user_1.id,
                event_object_id=comment_id,
                event_type="workout_comment",
            ).first()
            is None
        )
        # mention notification is deleted
        assert (
            Notification.query.filter_by(
                from_user_id=user_2.id,
                to_user_id=user_3.id,
                event_object_id=comment_id,
                event_type="mention",
            ).first()
            is None
        )
        # like notification is deleted
        assert (
            Notification.query.filter_by(
                from_user_id=user_2.id,
                to_user_id=user_3.id,
                event_object_id=comment_id,
                event_type="comment_like",
            ).first()
            is None
        )
        # comment_reply notification is not deleted
        assert (
            Notification.query.filter_by(
                from_user_id=user_1.id,
                to_user_id=user_2.id,
                event_object_id=reply.id,
                event_type="comment_reply",
            ).first()
            is not None
        )


class TestNotificationForReport(NotificationTestCase):
    def test_it_does_not_create_notifications_when_no_admin(
        self, app: Flask, user_1: User, user_2: User
    ) -> None:
        report = Report(
            note=random_string(),
            reported_by=user_1.id,
            reported_object=user_2,
        )
        db.session.add(report)
        db.session.commit()

        notification = Notification.query.filter_by(
            event_type='report', event_object_id=report.id
        ).first()

        assert notification is None

    def test_it_does_not_create_notification_when_admin_is_reporter(
        self, app: Flask, user_1_moderator: User, user_2: User
    ) -> None:
        report = Report(
            note=random_string(),
            reported_by=user_1_moderator.id,
            reported_object=user_2,
        )
        db.session.add(report)
        db.session.commit()

        notification = Notification.query.filter_by(
            event_type='report', event_object_id=report.id
        ).first()

        assert notification is None

    def test_it_does_not_create_notification_when_admin_is_inactive(
        self, app: Flask, user_1_moderator: User, user_2: User, user_3: User
    ) -> None:
        report = Report(
            note=random_string(),
            reported_by=user_3.id,
            reported_object=user_2,
        )
        db.session.add(report)
        user_1_moderator.is_active = False
        db.session.commit()

        notification = Notification.query.filter_by(
            event_type='report', event_object_id=report.id
        ).first()
        assert notification is None

    def test_it_creates_notification_on_report_creation(
        self, app: Flask, user_1_moderator: User, user_2: User, user_3: User
    ) -> None:
        report = Report(
            note=random_string(),
            reported_by=user_3.id,
            reported_object=user_2,
        )
        db.session.add(report)
        db.session.commit()

        notification = Notification.query.filter_by(
            from_user_id=user_3.id,
            to_user_id=user_1_moderator.id,
        ).first()
        assert notification.created_at == report.created_at
        assert notification.marked_as_read is False
        assert notification.event_type == 'report'
        assert notification.event_object_id == report.id

    def test_it_creates_notifications_for_all_admins_and_moderators(
        self,
        app: Flask,
        user_1_moderator: User,
        user_2_admin: User,
        user_3: User,
        user_4: User,
    ) -> None:
        report = Report(
            note=random_string(),
            reported_by=user_3.id,
            reported_object=user_4,
        )
        db.session.add(report)
        db.session.commit()

        notifications = Notification.query.filter_by(
            from_user_id=user_3.id,
        ).all()
        assert len(notifications) == 2
        assert {notifications[0].to_user_id, notifications[1].to_user_id} == {
            user_1_moderator.id,
            user_2_admin.id,
        }

    def test_it_serializes_report_notification(
        self,
        app: Flask,
        user_1_moderator: User,
        user_2: User,
        user_3: User,
        sport_1_cycling: Sport,
        workout_cycling_user_2: Workout,
    ) -> None:
        workout_cycling_user_2.workout_visibility = VisibilityLevel.PUBLIC
        comment = self.comment_workout(user_3, workout_cycling_user_2)
        report = Report(
            note=random_string(),
            reported_by=user_2.id,
            reported_object=comment,
        )
        db.session.add(report)
        db.session.commit()
        notification = Notification.query.filter_by(
            from_user_id=user_2.id,
            to_user_id=user_1_moderator.id,
        ).first()

        serialized_notification = notification.serialize()

        assert serialized_notification["created_at"] == notification.created_at
        assert serialized_notification["from"] == user_2.serialize(
            current_user=user_1_moderator
        )
        assert serialized_notification["id"] == notification.short_id
        assert serialized_notification["marked_as_read"] is False
        assert serialized_notification["report"] == report.serialize(
            user_1_moderator
        )
        assert serialized_notification["type"] == "report"


class TestNotificationForSuspensionAppeal(CommentMixin, ReportMixin):
    def test_it_does_not_create_notification_when_admin_is_inactive(
        self, app: Flask, user_1_moderator: User, user_2: User, user_3: User
    ) -> None:
        suspension_action = self.create_report_user_action(
            user_1_moderator, user_2
        )
        self.create_action_appeal(
            suspension_action.id, user_2, with_commit=False
        )
        user_1_moderator.is_active = False
        db.session.commit()

        notification = Notification.query.filter_by(
            from_user_id=user_2.id,
            to_user_id=user_1_moderator.id,
        ).first()
        assert notification is None

    def test_it_creates_notification_on_user_appeal(
        self, app: Flask, user_1_moderator: User, user_2: User
    ) -> None:
        suspension_action = self.create_report_user_action(
            user_1_moderator, user_2
        )
        appeal = self.create_action_appeal(suspension_action.id, user_2)

        notification = Notification.query.filter_by(
            from_user_id=user_2.id,
            to_user_id=user_1_moderator.id,
        ).first()
        assert notification.created_at == appeal.created_at
        assert notification.marked_as_read is False
        assert notification.event_type == "suspension_appeal"
        assert notification.event_object_id == appeal.id

    def test_it_creates_notification_on_workout_suspension_appeal(
        self,
        app: Flask,
        user_1_moderator: User,
        user_2: User,
        sport_1_cycling: Sport,
        workout_cycling_user_2: Workout,
    ) -> None:
        workout_suspension = self.create_report_workout_action(
            user_1_moderator, user_2, workout_cycling_user_2
        )
        db.session.add(workout_suspension)
        db.session.flush()

        # appeal = ReportActionAppeal(
        #     workout_suspension.id, user_2.id, self.random_string()
        # )

        appeal = self.create_action_appeal(workout_suspension.id, user_2)
        db.session.add(appeal)
        db.session.commit()

        notifications = Notification.query.filter_by(
            event_type='suspension_appeal'
        ).all()
        assert len(notifications) == 1
        assert notifications[0].from_user_id == user_2.id
        assert notifications[0].to_user_id == user_1_moderator.id
        assert notifications[0].event_object_id == workout_suspension.id

    def test_it_creates_notification_on_comment_suspension_appeal(
        self,
        app: Flask,
        user_1_moderator: User,
        user_2: User,
        sport_1_cycling: Sport,
        workout_cycling_user_1: Workout,
    ) -> None:
        workout_cycling_user_1.workout_visibility = VisibilityLevel.PUBLIC
        comment = self.create_comment(
            user_2,
            workout_cycling_user_1,
            text_visibility=VisibilityLevel.FOLLOWERS,
        )
        comment_suspension = self.create_report_comment_action(
            user_1_moderator, user_2, comment
        )
        db.session.add(comment_suspension)
        db.session.flush()

        # appeal = ReportActionAppeal(
        #     comment_suspension.id, user_2.id, self.random_string()
        # )
        appeal = self.create_action_appeal(comment_suspension.id, user_2)
        db.session.add(appeal)
        db.session.commit()

        notifications = Notification.query.filter_by(
            event_type='suspension_appeal'
        ).all()
        assert len(notifications) == 1
        assert notifications[0].from_user_id == user_2.id
        assert notifications[0].to_user_id == user_1_moderator.id
        assert notifications[0].event_object_id == comment_suspension.id

    def test_it_serializes_suspension_appeal_notification(
        self, app: Flask, user_1_moderator: User, user_2: User, user_3: User
    ) -> None:
        report = self.create_report(reporter=user_3, reported_object=user_2)
        suspension_action = self.create_report_user_action(
            user_1_moderator, user_2, report_id=report.id
        )
        self.create_action_appeal(suspension_action.id, user_2)
        notification = Notification.query.filter_by(
            from_user_id=user_2.id,
            to_user_id=user_1_moderator.id,
        ).first()

        serialized_notification = notification.serialize()

        assert serialized_notification["created_at"] == notification.created_at
        assert serialized_notification["from"] == user_2.serialize(
            current_user=user_1_moderator
        )
        assert serialized_notification["id"] == notification.short_id
        assert serialized_notification["marked_as_read"] is False
        assert serialized_notification["report"] == report.serialize(
            user_1_moderator
        )
        assert serialized_notification["type"] == "suspension_appeal"


class TestNotificationForUserWarning(NotificationTestCase, ReportMixin):
    @pytest.mark.parametrize(
        'input_action_type', ['user_warning', 'user_warning_lifting']
    )
    def test_it_creates_notification_on_user_action_on_user_report(
        self,
        app: Flask,
        user_1_moderator: User,
        user_2: User,
        user_3: User,
        sport_1_cycling: Sport,
        workout_cycling_user_2: Workout,
        input_action_type: str,
    ) -> None:
        report = self.create_report(reporter=user_2, reported_object=user_3)

        report_action = self.create_report_action(
            user_1_moderator,
            user_3,
            action_type=input_action_type,
            report_id=report.id,
        )

        notification = Notification.query.filter_by(
            from_user_id=user_1_moderator.id,
            to_user_id=user_3.id,
        ).first()
        assert notification.created_at == report_action.created_at
        assert notification.marked_as_read is False
        assert notification.event_type == input_action_type

    @pytest.mark.parametrize(
        'input_action_type', ['user_warning', 'user_warning_lifting']
    )
    def test_it_serializes_user_action_notification_on_user_report(
        self,
        app: Flask,
        user_1_moderator: User,
        user_2: User,
        user_3: User,
        sport_1_cycling: Sport,
        workout_cycling_user_2: Workout,
        input_action_type: str,
    ) -> None:
        report = self.create_report(reporter=user_2, reported_object=user_3)
        report_action = self.create_report_action(
            user_1_moderator,
            user_3,
            action_type=input_action_type,
            report_id=report.id,
        )
        notification = Notification.query.filter_by(
            from_user_id=user_1_moderator.id,
            to_user_id=user_3.id,
        ).first()

        serialized_notification = notification.serialize()

        assert serialized_notification[
            "report_action"
        ] == report_action.serialize(user_3)
        assert serialized_notification["created_at"] == notification.created_at
        assert serialized_notification["from"] is None
        assert serialized_notification["id"] == notification.short_id
        assert serialized_notification["marked_as_read"] is False
        assert serialized_notification["type"] == input_action_type
        assert "comment" not in serialized_notification
        assert "report" not in serialized_notification
        assert "workout" not in serialized_notification

    @pytest.mark.parametrize(
        'input_action_type', ['user_warning', 'user_warning_lifting']
    )
    def test_it_creates_notification_on_user_action_on_workout_report(
        self,
        app: Flask,
        user_1_moderator: User,
        user_2: User,
        user_3: User,
        sport_1_cycling: Sport,
        workout_cycling_user_2: Workout,
        input_action_type: str,
    ) -> None:
        report = self.create_report(
            reporter=user_3, reported_object=workout_cycling_user_2
        )

        report_action = self.create_report_action(
            user_1_moderator,
            user_2,
            action_type=input_action_type,
            report_id=report.id,
        )

        notification = Notification.query.filter_by(
            from_user_id=user_1_moderator.id,
            to_user_id=user_2.id,
        ).first()
        assert notification.created_at == report_action.created_at
        assert notification.marked_as_read is False
        assert notification.event_object_id == workout_cycling_user_2.id
        assert notification.event_type == input_action_type

    @pytest.mark.parametrize(
        'input_action_type', ['user_warning', 'user_warning_lifting']
    )
    def test_it_serializes_user_action_notification_on_workout_report(
        self,
        app: Flask,
        user_1_moderator: User,
        user_2: User,
        user_3: User,
        sport_1_cycling: Sport,
        workout_cycling_user_2: Workout,
        input_action_type: str,
    ) -> None:
        report = self.create_report(
            reporter=user_3, reported_object=workout_cycling_user_2
        )
        report_action = self.create_report_action(
            user_1_moderator,
            user_2,
            action_type=input_action_type,
            report_id=report.id,
        )
        notification = Notification.query.filter_by(
            from_user_id=user_1_moderator.id,
            to_user_id=user_2.id,
        ).first()

        serialized_notification = notification.serialize()

        assert serialized_notification[
            "report_action"
        ] == report_action.serialize(user_2)
        assert serialized_notification["created_at"] == notification.created_at
        assert serialized_notification["from"] is None
        assert serialized_notification["id"] == notification.short_id
        assert serialized_notification["marked_as_read"] is False
        assert serialized_notification["type"] == input_action_type
        assert serialized_notification[
            "workout"
        ] == workout_cycling_user_2.serialize(user=user_2)
        assert "comment" not in serialized_notification
        assert "report" not in serialized_notification

    @pytest.mark.parametrize(
        'input_action_type', ['user_warning', 'user_warning_lifting']
    )
    def test_it_creates_notification_on_user_action_on_comment_report(
        self,
        app: Flask,
        user_1_moderator: User,
        user_2: User,
        user_3: User,
        sport_1_cycling: Sport,
        workout_cycling_user_2: Workout,
        input_action_type: str,
    ) -> None:
        comment = self.comment_workout(user_3, workout_cycling_user_2)
        report = self.create_report(reporter=user_2, reported_object=comment)

        report_action = self.create_report_action(
            user_1_moderator,
            user_3,
            action_type=input_action_type,
            report_id=report.id,
        )

        notification = Notification.query.filter_by(
            from_user_id=user_1_moderator.id,
            to_user_id=user_3.id,
        ).first()
        assert notification.created_at == report_action.created_at
        assert notification.marked_as_read is False
        assert notification.event_object_id == comment.id
        assert notification.event_type == input_action_type

    @pytest.mark.parametrize(
        'input_action_type', ['user_warning', 'user_warning_lifting']
    )
    def test_it_serializes_user_action_notification_on_comment_report(
        self,
        app: Flask,
        user_1_moderator: User,
        user_2: User,
        user_3: User,
        sport_1_cycling: Sport,
        workout_cycling_user_2: Workout,
        input_action_type: str,
    ) -> None:
        comment = self.comment_workout(user_3, workout_cycling_user_2)
        report = self.create_report(reporter=user_2, reported_object=comment)
        report_action = self.create_report_action(
            user_1_moderator,
            user_3,
            action_type=input_action_type,
            report_id=report.id,
        )
        notification = Notification.query.filter_by(
            from_user_id=user_1_moderator.id,
            to_user_id=user_3.id,
        ).first()

        serialized_notification = notification.serialize()

        assert serialized_notification[
            "report_action"
        ] == report_action.serialize(user_3)
        assert serialized_notification["comment"] == comment.serialize(user_3)
        assert serialized_notification["created_at"] == notification.created_at
        assert serialized_notification["from"] is None
        assert serialized_notification["id"] == notification.short_id
        assert serialized_notification["marked_as_read"] is False
        assert serialized_notification["type"] == input_action_type
        assert "report" not in serialized_notification
        assert "workout" not in serialized_notification


class TestNotificationForUserWarningAppeal(NotificationTestCase, ReportMixin):
    def test_it_does_not_create_notification_when_admin_is_inactive(
        self, app: Flask, user_1_moderator: User, user_2: User, user_3: User
    ) -> None:
        report = self.create_report(reporter=user_2, reported_object=user_3)
        report_action = self.create_report_action(
            user_1_moderator,
            user_2,
            action_type="user_warning",
            report_id=report.id,
        )
        self.create_action_appeal(report_action.id, user_2, with_commit=False)
        user_1_moderator.is_active = False
        db.session.commit()

        notification = Notification.query.filter_by(
            from_user_id=user_2.id,
            to_user_id=user_1_moderator.id,
            event_type='user_warning_appeal',
        ).first()
        assert notification is None

    def test_it_creates_notification_on_appeal(
        self, app: Flask, user_1_moderator: User, user_2: User, user_3: User
    ) -> None:
        report = self.create_report(reporter=user_2, reported_object=user_3)
        report_action = self.create_report_action(
            user_1_moderator,
            user_2,
            action_type="user_warning",
            report_id=report.id,
        )
        appeal = self.create_action_appeal(report_action.id, user_2)

        notification = Notification.query.filter_by(
            from_user_id=user_2.id,
            to_user_id=user_1_moderator.id,
            event_type='user_warning_appeal',
        ).first()
        assert notification.created_at == appeal.created_at
        assert notification.marked_as_read is False
        assert notification.event_object_id == appeal.id

    def test_it_serializes_user_warning_appeal_notification(
        self, app: Flask, user_1_moderator: User, user_2: User, user_3: User
    ) -> None:
        report = self.create_report(reporter=user_2, reported_object=user_3)
        report_action = self.create_report_action(
            user_1_moderator,
            user_2,
            action_type="user_warning",
            report_id=report.id,
        )
        self.create_action_appeal(report_action.id, user_2)
        notification = Notification.query.filter_by(
            from_user_id=user_2.id,
            to_user_id=user_1_moderator.id,
            event_type='user_warning_appeal',
        ).first()

        serialized_notification = notification.serialize()

        assert serialized_notification["created_at"] == notification.created_at
        assert serialized_notification["from"] == user_2.serialize(
            current_user=user_1_moderator
        )
        assert serialized_notification["id"] == notification.short_id
        assert serialized_notification["marked_as_read"] is False
        assert serialized_notification["report"] == report.serialize(
            user_1_moderator
        )
        assert serialized_notification["type"] == "user_warning_appeal"<|MERGE_RESOLUTION|>--- conflicted
+++ resolved
@@ -1268,39 +1268,11 @@
         assert notifications[0].marked_as_read is False
         assert notifications[0].event_type == 'mention'
 
-<<<<<<< HEAD
-    def test_it_does_not_create_notification_when_mentioned_user_is_parent_comment_owner(  # noqa
-=======
     def test_it_does_not_create_notification_when_mentioned_user_is_workout_owner_and_disabled_in_preferences(  # noqa
->>>>>>> 31e162c0
-        self,
-        app: Flask,
-        user_1: User,
-        user_2: User,
-<<<<<<< HEAD
-        user_3: User,
-        sport_1_cycling: Sport,
-        workout_cycling_user_1: Workout,
-    ) -> None:
-        workout_cycling_user_1.workout_visibility = VisibilityLevel.PUBLIC
-        parent_comment = self.comment_workout(
-            user_2,
-            workout_cycling_user_1,
-            text_visibility=VisibilityLevel.PUBLIC,
-        )
-        comment = self.comment_workout(
-            user_3,
-            workout_cycling_user_1,
-            reply_to=parent_comment.id,
-            text=f"@{user_2.username}",
-            text_visibility=VisibilityLevel.PUBLIC,
-        )
-        self.create_mention(user_2, comment)
-
-        notifications = Notification.query.filter_by(
-            from_user_id=user_3.id,
-            to_user_id=user_2.id,
-=======
+        self,
+        app: Flask,
+        user_1: User,
+        user_2: User,
         sport_1_cycling: Sport,
         workout_cycling_user_1: Workout,
     ) -> None:
@@ -1342,16 +1314,44 @@
         notifications = Notification.query.filter_by(
             from_user_id=comment.user_id,
             to_user_id=user_1.id,
->>>>>>> 31e162c0
         ).all()
         assert len(notifications) == 1
         assert notifications[0].created_at == comment.created_at
         assert notifications[0].marked_as_read is False
-<<<<<<< HEAD
+        assert notifications[0].event_type == 'workout_comment'
+
+    def test_it_does_not_create_notification_when_mentioned_user_is_parent_comment_owner(  # noqa
+        self,
+        app: Flask,
+        user_1: User,
+        user_2: User,
+        user_3: User,
+        sport_1_cycling: Sport,
+        workout_cycling_user_1: Workout,
+    ) -> None:
+        workout_cycling_user_1.workout_visibility = VisibilityLevel.PUBLIC
+        parent_comment = self.comment_workout(
+            user_2,
+            workout_cycling_user_1,
+            text_visibility=VisibilityLevel.PUBLIC,
+        )
+        comment = self.comment_workout(
+            user_3,
+            workout_cycling_user_1,
+            reply_to=parent_comment.id,
+            text=f"@{user_2.username}",
+            text_visibility=VisibilityLevel.PUBLIC,
+        )
+        self.create_mention(user_2, comment)
+
+        notifications = Notification.query.filter_by(
+            from_user_id=user_3.id,
+            to_user_id=user_2.id,
+        ).all()
+        assert len(notifications) == 1
+        assert notifications[0].created_at == comment.created_at
+        assert notifications[0].marked_as_read is False
         assert notifications[0].event_type == 'comment_reply'
-=======
-        assert notifications[0].event_type == 'workout_comment'
->>>>>>> 31e162c0
 
     def test_it_deletes_notification_on_mention_delete(
         self,
