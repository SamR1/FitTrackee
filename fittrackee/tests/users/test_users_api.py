import json
from datetime import datetime, timedelta, timezone
from io import BytesIO
from typing import List, Tuple
from unittest.mock import MagicMock, patch

import pytest
from flask import Flask
from sqlalchemy.dialects.postgresql import insert

from fittrackee import db
from fittrackee.dates import get_readable_duration
from fittrackee.equipments.models import Equipment
from fittrackee.federation.models import Actor
from fittrackee.reports.models import Report, ReportAction
from fittrackee.tests.comments.mixins import CommentMixin
from fittrackee.users.models import (
    FollowRequest,
    Notification,
    User,
    UserDataExport,
    UserSportPreference,
    UserSportPreferenceEquipment,
)
from fittrackee.users.roles import UserRole
from fittrackee.visibility_levels import VisibilityLevel
from fittrackee.workouts.models import Sport, Workout

from ..mixins import ApiTestCaseMixin, ReportMixin
from ..utils import OAUTH_SCOPES, jsonify_dict


class TestGetUserAsAdmin(ApiTestCaseMixin):
    def test_it_returns_error_if_user_does_not_exist(
        self, app: Flask, user_1: User
    ) -> None:
        client, auth_token = self.get_test_client_and_auth_token(
            app, user_1.email
        )

        response = client.get(
            "/api/users/not_existing",
            content_type="application/json",
            headers=dict(Authorization=f"Bearer {auth_token}"),
        )

        self.assert_404_with_entity(response, "user")

    def test_it_gets_single_user_without_workouts(
        self, app: Flask, user_1_admin: User, user_2: User
    ) -> None:
        client, auth_token = self.get_test_client_and_auth_token(
            app, user_1_admin.email
        )

        response = client.get(
            f"/api/users/{user_2.username}",
            content_type="application/json",
            headers=dict(Authorization=f"Bearer {auth_token}"),
        )

        assert response.status_code == 200
        data = json.loads(response.data.decode())
        assert data["status"] == "success"
        assert len(data["data"]["users"]) == 1
        assert data["data"]["users"][0] == jsonify_dict(
            user_2.serialize(current_user=user_1_admin, light=False)
        )

    def test_it_gets_single_user_with_workouts(
        self,
        app: Flask,
        user_1_admin: User,
        user_2: User,
        sport_1_cycling: Sport,
        workout_cycling_user_2: Workout,
    ) -> None:
        client, auth_token = self.get_test_client_and_auth_token(
            app, user_1_admin.email
        )

        response = client.get(
            f"/api/users/{user_2.username}",
            content_type="application/json",
            headers=dict(Authorization=f"Bearer {auth_token}"),
        )

        assert response.status_code == 200
        data = json.loads(response.data.decode())
        assert data["status"] == "success"
        assert len(data["data"]["users"]) == 1
        assert data["data"]["users"][0] == jsonify_dict(
            user_2.serialize(current_user=user_1_admin, light=False)
        )

    def test_it_gets_authenticated_user(
        self,
        app: Flask,
        user_1_admin: User,
        sport_1_cycling: Sport,
        sport_2_running: Sport,
        workout_cycling_user_1: Workout,
        workout_running_user_1: Workout,
    ) -> None:
        client, auth_token = self.get_test_client_and_auth_token(
            app, user_1_admin.email
        )

        response = client.get(
            f"/api/users/{user_1_admin.username}",
            content_type="application/json",
            headers=dict(Authorization=f"Bearer {auth_token}"),
        )

        assert response.status_code == 200
        data = json.loads(response.data.decode())
        assert data["status"] == "success"
        assert len(data["data"]["users"]) == 1
        assert data["data"]["users"][0] == jsonify_dict(
            user_1_admin.serialize(current_user=user_1_admin, light=False)
        )

    def test_it_gets_inactive_user(
        self, app: Flask, user_1_admin: User, inactive_user: User
    ) -> None:
        client, auth_token = self.get_test_client_and_auth_token(
            app, user_1_admin.email
        )

        response = client.get(
            f"/api/users/{inactive_user.username}",
            content_type="application/json",
            headers=dict(Authorization=f"Bearer {auth_token}"),
        )

        data = json.loads(response.data.decode())
        assert response.status_code == 200
        assert data["status"] == "success"
        assert len(data["data"]["users"]) == 1
        user = data["data"]["users"][0]
        assert user == jsonify_dict(
            inactive_user.serialize(current_user=user_1_admin, light=False)
        )

    def test_it_gets_hidden_user(
        self, app: Flask, user_1_admin: User, user_2: User
    ) -> None:
        user_2.hide_profile_in_users_directory = True
        client, auth_token = self.get_test_client_and_auth_token(
            app, user_1_admin.email
        )

        response = client.get(
            f"/api/users/{user_2.username}",
            content_type="application/json",
            headers=dict(Authorization=f"Bearer {auth_token}"),
        )

        data = json.loads(response.data.decode())
        assert response.status_code == 200
        assert data["status"] == "success"
        assert len(data["data"]["users"]) == 1
        user = data["data"]["users"][0]
        assert user == jsonify_dict(
            user_2.serialize(current_user=user_1_admin, light=False)
        )

    @pytest.mark.parametrize(
        "client_scope, can_access",
        {**OAUTH_SCOPES, "users:read": True}.items(),
    )
    def test_expected_scopes_are_defined(
        self,
        app: Flask,
        user_1_admin: User,
        client_scope: str,
        can_access: bool,
    ) -> None:
        (
            client,
            oauth_client,
            access_token,
            _,
        ) = self.create_oauth2_client_and_issue_token(
            app, user_1_admin, scope=client_scope
        )

        response = client.get(
            "/api/users/not_existing",
            content_type="application/json",
            headers=dict(Authorization=f"Bearer {access_token}"),
        )

        self.assert_response_scope(response, can_access)


class TestGetUserAsUser(ApiTestCaseMixin):
    def test_it_returns_error_if_user_does_not_exist(
        self, app: Flask, user_1: User
    ) -> None:
        client, auth_token = self.get_test_client_and_auth_token(
            app, user_1.email
        )

        response = client.get(
            "/api/users/not_existing",
            content_type="application/json",
            headers=dict(Authorization=f"Bearer {auth_token}"),
        )

        assert response.status_code == 404
        data = json.loads(response.data.decode())
        assert "not found" in data["status"]
        assert "user does not exist" in data["message"]

    def test_it_does_not_get_inactive_user(
        self, app: Flask, user_1: User, inactive_user: User
    ) -> None:
        client, auth_token = self.get_test_client_and_auth_token(
            app, user_1.email
        )

        response = client.get(
            f"/api/users/{inactive_user.username}",
            content_type="application/json",
            headers=dict(Authorization=f"Bearer {auth_token}"),
        )

        assert response.status_code == 404
        data = json.loads(response.data.decode())
        assert "not found" in data["status"]
        assert "user does not exist" in data["message"]

    def test_it_gets_single_user_without_workouts(
        self, app: Flask, user_1: User, user_2: User
    ) -> None:
        client, auth_token = self.get_test_client_and_auth_token(
            app, user_1.email
        )

        response = client.get(
            f"/api/users/{user_2.username}",
            content_type="application/json",
            headers=dict(Authorization=f"Bearer {auth_token}"),
        )

        assert response.status_code == 200
        data = json.loads(response.data.decode())
        assert data["status"] == "success"
        assert len(data["data"]["users"]) == 1
        assert data["data"]["users"][0] == jsonify_dict(
            user_2.serialize(current_user=user_1, light=False)
        )

    def test_it_gets_single_user_with_workouts(
        self,
        app: Flask,
        user_1: User,
        user_2: User,
        sport_1_cycling: Sport,
        workout_cycling_user_2: Workout,
    ) -> None:
        client, auth_token = self.get_test_client_and_auth_token(
            app, user_1.email
        )

        response = client.get(
            f"/api/users/{user_2.username}",
            content_type="application/json",
            headers=dict(Authorization=f"Bearer {auth_token}"),
        )

        assert response.status_code == 200
        data = json.loads(response.data.decode())
        assert data["status"] == "success"
        assert len(data["data"]["users"]) == 1
        assert data["data"]["users"][0] == jsonify_dict(
            user_2.serialize(current_user=user_1, light=False)
        )

    def test_it_gets_authenticated_user(
        self,
        app: Flask,
        user_1: User,
    ) -> None:
        client, auth_token = self.get_test_client_and_auth_token(
            app, user_1.email
        )

        response = client.get(
            f"/api/users/{user_1.username}",
            content_type="application/json",
            headers=dict(Authorization=f"Bearer {auth_token}"),
        )

        assert response.status_code == 200
        data = json.loads(response.data.decode())
        assert data["status"] == "success"
        assert len(data["data"]["users"]) == 1
        assert data["data"]["users"][0] == jsonify_dict(
            user_1.serialize(current_user=user_1, light=False)
        )

    def test_it_gets_hidden_user(
        self, app: Flask, user_1: User, user_2: User
    ) -> None:
        user_2.hide_profile_in_users_directory = True
        client, auth_token = self.get_test_client_and_auth_token(
            app, user_1.email
        )

        response = client.get(
            f"/api/users/{user_2.username}",
            content_type="application/json",
            headers=dict(Authorization=f"Bearer {auth_token}"),
        )

        data = json.loads(response.data.decode())
        assert response.status_code == 200
        assert data["status"] == "success"
        assert len(data["data"]["users"]) == 1
        user = data["data"]["users"][0]
        assert user == jsonify_dict(
            user_2.serialize(current_user=user_1, light=False)
        )


class TestGetUserAsSuspendedUser(ApiTestCaseMixin):
    def test_it_returns_error_if_user_is_suspended(
        self, app: Flask, user_1: User, suspended_user: User
    ) -> None:
        client, auth_token = self.get_test_client_and_auth_token(
            app, suspended_user.email
        )

        response = client.get(
            f"/api/users/{user_1.username}",
            content_type="application/json",
            headers=dict(Authorization=f"Bearer {auth_token}"),
        )

        self.assert_403(response)


class TestGetUserAsUnauthenticatedUser(ApiTestCaseMixin):
    def test_it_returns_error_if_user_does_not_exist(
        self, app: Flask, user_1: User
    ) -> None:
        client = app.test_client()

        response = client.get(
            "/api/users/not_existing",
            content_type="application/json",
        )

        assert response.status_code == 404
        data = json.loads(response.data.decode())
        assert "not found" in data["status"]
        assert "user does not exist" in data["message"]

    def test_it_does_not_get_inactive_user(
        self, app: Flask, user_1_admin: User, inactive_user: User
    ) -> None:
        client, auth_token = self.get_test_client_and_auth_token(
            app, user_1_admin.email
        )

        response = client.get(
            f"/api/users/{inactive_user.username}",
            content_type="application/json",
        )

        assert response.status_code == 404
        data = json.loads(response.data.decode())
        assert "not found" in data["status"]
        assert "user does not exist" in data["message"]

    def test_it_gets_single_user_without_workouts(
        self, app: Flask, user_2: User
    ) -> None:
        client = app.test_client()

        response = client.get(
            f"/api/users/{user_2.username}",
            content_type="application/json",
        )

        data = json.loads(response.data.decode())
        assert response.status_code == 200
        assert data["status"] == "success"
        assert len(data["data"]["users"]) == 1
        assert data["data"]["users"][0] == jsonify_dict(
            user_2.serialize(light=False)
        )

    def test_it_gets_single_user_with_workouts(
        self,
        app: Flask,
        user_1: User,
        sport_1_cycling: Sport,
        sport_2_running: Sport,
        workout_cycling_user_1: Workout,
        workout_running_user_1: Workout,
    ) -> None:
        client = app.test_client()

        response = client.get(
            f"/api/users/{user_1.username}",
            content_type="application/json",
        )

        data = json.loads(response.data.decode())
        assert response.status_code == 200
        assert data["status"] == "success"
        assert len(data["data"]["users"]) == 1
        assert data["data"]["users"][0] == jsonify_dict(
            user_1.serialize(light=False)
        )

    def test_it_gets_hidden_user(self, app: Flask, user_1: User) -> None:
        user_1.hide_profile_in_users_directory = True
        client = app.test_client()

        response = client.get(
            f"/api/users/{user_1.username}",
            content_type="application/json",
        )

        data = json.loads(response.data.decode())
        assert response.status_code == 200
        assert data["status"] == "success"
        assert len(data["data"]["users"]) == 1
        user = data["data"]["users"][0]
        assert user == jsonify_dict(user_1.serialize(light=False))


class TestGetUsersAsAdmin(ApiTestCaseMixin):
    def test_it_gets_users_list_without_inactive_hidden_and_suspended_users(
        self,
        app: Flask,
        user_1_admin: User,
        inactive_user: User,
        user_2: User,
        user_3: User,
        user_4: User,
    ) -> None:
        user_2.hide_profile_in_users_directory = True
        user_4.suspended_at = datetime.now(timezone.utc)
        client, auth_token = self.get_test_client_and_auth_token(
            app, user_1_admin.email
        )

        response = client.get(
            "/api/users",
            headers=dict(Authorization=f"Bearer {auth_token}"),
        )

        assert response.status_code == 200
        data = json.loads(response.data.decode())
        assert "success" in data["status"]
        assert len(data["data"]["users"]) == 2
        assert data["data"]["users"][0] == jsonify_dict(
            user_1_admin.serialize(current_user=user_1_admin)
        )
        assert data["data"]["users"][1] == jsonify_dict(
            user_3.serialize(current_user=user_1_admin)
        )
        assert data["pagination"] == {
            "has_next": False,
            "has_prev": False,
            "page": 1,
            "pages": 1,
            "total": 2,
        }

    def test_it_gets_users_list_regardless_their_account_status(
        self, app: Flask, user_1_admin: User, inactive_user: User, user_3: User
    ) -> None:
        inactive_user.hide_profile_in_users_directory = False
        client, auth_token = self.get_test_client_and_auth_token(
            app, user_1_admin.email
        )

        response = client.get(
            "/api/users?with_inactive=true",
            headers=dict(Authorization=f"Bearer {auth_token}"),
        )

        assert response.status_code == 200
        data = json.loads(response.data.decode())
        assert "success" in data["status"]
        assert len(data["data"]["users"]) == 3
        assert data["data"]["users"][0] == jsonify_dict(
            user_1_admin.serialize(current_user=user_1_admin)
        )
        assert data["data"]["users"][1] == jsonify_dict(
            inactive_user.serialize(current_user=user_1_admin)
        )
        assert data["data"]["users"][2] == jsonify_dict(
            user_3.serialize(current_user=user_1_admin)
        )
        assert data["pagination"] == {
            "has_next": False,
            "has_prev": False,
            "page": 1,
            "pages": 1,
            "total": 3,
        }

    def test_it_gets_users_list_regardless_their_hidden_profile_preference(
        self, app: Flask, user_1_admin: User, user_2: User, user_3: User
    ) -> None:
        user_2.hide_profile_in_users_directory = True
        client, auth_token = self.get_test_client_and_auth_token(
            app, user_1_admin.email
        )

        response = client.get(
            "/api/users?with_hidden=true",
            headers=dict(Authorization=f"Bearer {auth_token}"),
        )

        assert response.status_code == 200
        data = json.loads(response.data.decode())
        assert "success" in data["status"]
        assert len(data["data"]["users"]) == 3
        assert data["data"]["users"][0] == jsonify_dict(
            user_1_admin.serialize(current_user=user_1_admin)
        )
        assert data["data"]["users"][1] == jsonify_dict(
            user_3.serialize(current_user=user_1_admin)
        )
        assert data["data"]["users"][2] == jsonify_dict(
            user_2.serialize(current_user=user_1_admin)
        )
        assert data["pagination"] == {
            "has_next": False,
            "has_prev": False,
            "page": 1,
            "pages": 1,
            "total": 3,
        }

    def test_it_gets_users_list_regardless_suspended_status(
        self, app: Flask, user_1_admin: User, user_2: User, user_3: User
    ) -> None:
        user_2.suspended_at = datetime.now(timezone.utc)
        client, auth_token = self.get_test_client_and_auth_token(
            app, user_1_admin.email
        )

        response = client.get(
            "/api/users?with_suspended=true",
            headers=dict(Authorization=f"Bearer {auth_token}"),
        )

        assert response.status_code == 200
        data = json.loads(response.data.decode())
        assert "success" in data["status"]
        assert len(data["data"]["users"]) == 3
        assert data["data"]["users"][0] == jsonify_dict(
            user_1_admin.serialize(current_user=user_1_admin)
        )
        assert data["data"]["users"][1] == jsonify_dict(
            user_3.serialize(current_user=user_1_admin)
        )
        assert data["data"]["users"][2] == jsonify_dict(
            user_2.serialize(current_user=user_1_admin)
        )
        assert data["pagination"] == {
            "has_next": False,
            "has_prev": False,
            "page": 1,
            "pages": 1,
            "total": 3,
        }

    def test_it_gets_following_user_when_profile_is_hidden(
        self,
        app: Flask,
        user_1_admin: User,
        user_2: User,
        user_3: User,
    ) -> None:
        user_2.hide_profile_in_users_directory = True
        user_3.hide_profile_in_users_directory = True
        user_1_admin.send_follow_request_to(user_2)
        user_2.approves_follow_request_from(user_1_admin)
        db.session.commit()
        client, auth_token = self.get_test_client_and_auth_token(
            app, user_1_admin.email
        )

        response = client.get(
            "/api/users?with_following=true",
            headers=dict(Authorization=f"Bearer {auth_token}"),
        )

        data = json.loads(response.data.decode())
        assert response.status_code == 200
        assert data["status"] == "success"
        assert len(data["data"]["users"]) == 2
        assert data["data"]["users"][0] == jsonify_dict(
            user_1_admin.serialize(current_user=user_1_admin)
        )
        assert data["data"]["users"][1] == jsonify_dict(
            user_2.serialize(current_user=user_1_admin)
        )

    def test_it_gets_all_users(
        self,
        app: Flask,
        user_1_admin: User,
        inactive_user: User,
        user_2: User,
        user_3: User,
    ) -> None:
        user_2.hide_profile_in_users_directory = True
        user_3.suspended_at = datetime.now(timezone.utc)
        client, auth_token = self.get_test_client_and_auth_token(
            app, user_1_admin.email
        )

        response = client.get(
            "/api/users?with_inactive=true"
            "&with_hidden=true&with_suspended=true",
            headers=dict(Authorization=f"Bearer {auth_token}"),
        )

        assert response.status_code == 200
        data = json.loads(response.data.decode())
        assert "success" in data["status"]
        assert len(data["data"]["users"]) == 4
        assert data["data"]["users"][0] == jsonify_dict(
            user_1_admin.serialize(current_user=user_1_admin)
        )
        assert data["data"]["users"][1] == jsonify_dict(
            inactive_user.serialize(current_user=user_1_admin)
        )
        assert data["data"]["users"][2] == jsonify_dict(
            user_3.serialize(current_user=user_1_admin)
        )
        assert data["data"]["users"][3] == jsonify_dict(
            user_2.serialize(current_user=user_1_admin)
        )
        assert data["pagination"] == {
            "has_next": False,
            "has_prev": False,
            "page": 1,
            "pages": 1,
            "total": 4,
        }


class TestGetUsersPaginationAsAdmin(ApiTestCaseMixin):
    @patch("fittrackee.users.users.USERS_PER_PAGE", 2)
    def test_it_gets_first_page_on_users_list(
        self,
        app: Flask,
        user_1_admin: User,
        user_2: User,
        user_3: User,
    ) -> None:
        client, auth_token = self.get_test_client_and_auth_token(
            app, user_1_admin.email
        )

        response = client.get(
            "/api/users?page=1",
            headers=dict(Authorization=f"Bearer {auth_token}"),
        )

        assert response.status_code == 200
        data = json.loads(response.data.decode())
        assert "success" in data["status"]
        assert len(data["data"]["users"]) == 2
        assert data["pagination"] == {
            "has_next": True,
            "has_prev": False,
            "page": 1,
            "pages": 2,
            "total": 3,
        }

    @patch("fittrackee.users.users.USERS_PER_PAGE", 2)
    def test_it_gets_next_page_on_users_list(
        self,
        app: Flask,
        user_1_admin: User,
        user_2: User,
        user_3: User,
    ) -> None:
        client, auth_token = self.get_test_client_and_auth_token(
            app, user_1_admin.email
        )

        response = client.get(
            "/api/users?page=2",
            headers=dict(Authorization=f"Bearer {auth_token}"),
        )

        assert response.status_code == 200
        data = json.loads(response.data.decode())
        assert "success" in data["status"]
        assert len(data["data"]["users"]) == 1
        assert data["pagination"] == {
            "has_next": False,
            "has_prev": True,
            "page": 2,
            "pages": 2,
            "total": 3,
        }

    def test_it_gets_empty_next_page_on_users_list(
        self,
        app: Flask,
        user_1_admin: User,
        user_2: User,
        user_3: User,
    ) -> None:
        client, auth_token = self.get_test_client_and_auth_token(
            app, user_1_admin.email
        )

        response = client.get(
            "/api/users?page=2",
            headers=dict(Authorization=f"Bearer {auth_token}"),
        )

        assert response.status_code == 200
        data = json.loads(response.data.decode())
        assert "success" in data["status"]
        assert len(data["data"]["users"]) == 0
        assert data["pagination"] == {
            "has_next": False,
            "has_prev": True,
            "page": 2,
            "pages": 1,
            "total": 3,
        }

    def test_it_gets_user_list_with_2_per_page(
        self,
        app: Flask,
        user_1_admin: User,
        user_2: User,
        user_3: User,
    ) -> None:
        client, auth_token = self.get_test_client_and_auth_token(
            app, user_1_admin.email
        )

        response = client.get(
            "/api/users?per_page=2",
            headers=dict(Authorization=f"Bearer {auth_token}"),
        )

        assert response.status_code == 200
        data = json.loads(response.data.decode())
        assert "success" in data["status"]
        assert len(data["data"]["users"]) == 2
        assert data["pagination"] == {
            "has_next": True,
            "has_prev": False,
            "page": 1,
            "pages": 2,
            "total": 3,
        }

    def test_it_gets_next_page_on_user_list_with_2_per_page(
        self,
        app: Flask,
        user_1_admin: User,
        user_2: User,
        user_3: User,
    ) -> None:
        client, auth_token = self.get_test_client_and_auth_token(
            app, user_1_admin.email
        )

        response = client.get(
            "/api/users?page=2&per_page=2",
            headers=dict(Authorization=f"Bearer {auth_token}"),
        )

        assert response.status_code == 200
        data = json.loads(response.data.decode())
        assert "success" in data["status"]
        assert len(data["data"]["users"]) == 1
        assert data["pagination"] == {
            "has_next": False,
            "has_prev": True,
            "page": 2,
            "pages": 2,
            "total": 3,
        }

    def test_it_gets_users_list_ordered_by_username(
        self, app: Flask, user_1_admin: User, user_2: User, user_3: User
    ) -> None:
        client, auth_token = self.get_test_client_and_auth_token(
            app, user_1_admin.email
        )

        response = client.get(
            "/api/users?order_by=username",
            headers=dict(Authorization=f"Bearer {auth_token}"),
        )

        assert response.status_code == 200
        data = json.loads(response.data.decode())
        assert "success" in data["status"]
        assert len(data["data"]["users"]) == 3
        assert "admin" in data["data"]["users"][0]["username"]
        assert "sam" in data["data"]["users"][1]["username"]
        assert "toto" in data["data"]["users"][2]["username"]
        assert data["pagination"] == {
            "has_next": False,
            "has_prev": False,
            "page": 1,
            "pages": 1,
            "total": 3,
        }

    def test_it_gets_users_list_ordered_by_username_ascending(
        self, app: Flask, user_1_admin: User, user_2: User, user_3: User
    ) -> None:
        client, auth_token = self.get_test_client_and_auth_token(
            app, user_1_admin.email
        )

        response = client.get(
            "/api/users?order_by=username&order=asc",
            headers=dict(Authorization=f"Bearer {auth_token}"),
        )

        assert response.status_code == 200
        data = json.loads(response.data.decode())
        assert "success" in data["status"]
        assert len(data["data"]["users"]) == 3
        assert "admin" in data["data"]["users"][0]["username"]
        assert "sam" in data["data"]["users"][1]["username"]
        assert "toto" in data["data"]["users"][2]["username"]
        assert data["pagination"] == {
            "has_next": False,
            "has_prev": False,
            "page": 1,
            "pages": 1,
            "total": 3,
        }

    def test_it_gets_users_list_ordered_by_username_descending(
        self, app: Flask, user_1_admin: User, user_2: User, user_3: User
    ) -> None:
        client, auth_token = self.get_test_client_and_auth_token(
            app, user_1_admin.email
        )

        response = client.get(
            "/api/users?order_by=username&order=desc",
            headers=dict(Authorization=f"Bearer {auth_token}"),
        )

        assert response.status_code == 200
        data = json.loads(response.data.decode())
        assert "success" in data["status"]
        assert len(data["data"]["users"]) == 3
        assert "toto" in data["data"]["users"][0]["username"]
        assert "sam" in data["data"]["users"][1]["username"]
        assert "admin" in data["data"]["users"][2]["username"]
        assert data["pagination"] == {
            "has_next": False,
            "has_prev": False,
            "page": 1,
            "pages": 1,
            "total": 3,
        }

    def test_it_gets_users_list_ordered_by_creation_date(
        self, app: Flask, user_2: User, user_3: User, user_1_admin: User
    ) -> None:
        user_2.created_at = datetime.now(timezone.utc) - timedelta(days=1)
        user_3.created_at = datetime.now(timezone.utc) - timedelta(hours=1)
        user_1_admin.created_at = datetime.now(timezone.utc)
        client, auth_token = self.get_test_client_and_auth_token(
            app, user_1_admin.email
        )

        response = client.get(
            "/api/users?order_by=created_at",
            headers=dict(Authorization=f"Bearer {auth_token}"),
        )

        assert response.status_code == 200
        data = json.loads(response.data.decode())
        assert "success" in data["status"]
        assert len(data["data"]["users"]) == 3
        assert "toto" in data["data"]["users"][0]["username"]
        assert "sam" in data["data"]["users"][1]["username"]
        assert "admin" in data["data"]["users"][2]["username"]
        assert data["pagination"] == {
            "has_next": False,
            "has_prev": False,
            "page": 1,
            "pages": 1,
            "total": 3,
        }

    def test_it_gets_users_list_ordered_by_creation_date_ascending(
        self, app: Flask, user_2: User, user_3: User, user_1_admin: User
    ) -> None:
        user_2.created_at = datetime.now(timezone.utc) - timedelta(days=1)
        user_3.created_at = datetime.now(timezone.utc) - timedelta(hours=1)
        user_1_admin.created_at = datetime.now(timezone.utc)
        client, auth_token = self.get_test_client_and_auth_token(
            app, user_1_admin.email
        )

        response = client.get(
            "/api/users?order_by=created_at&order=asc",
            headers=dict(Authorization=f"Bearer {auth_token}"),
        )

        assert response.status_code == 200
        data = json.loads(response.data.decode())
        assert "success" in data["status"]
        assert len(data["data"]["users"]) == 3
        assert "toto" in data["data"]["users"][0]["username"]
        assert "sam" in data["data"]["users"][1]["username"]
        assert "admin" in data["data"]["users"][2]["username"]
        assert data["pagination"] == {
            "has_next": False,
            "has_prev": False,
            "page": 1,
            "pages": 1,
            "total": 3,
        }

    def test_it_gets_users_list_ordered_by_creation_date_descending(
        self, app: Flask, user_2: User, user_3: User, user_1_admin: User
    ) -> None:
        user_2.created_at = datetime.now(timezone.utc) - timedelta(days=1)
        user_3.created_at = datetime.now(timezone.utc) - timedelta(hours=1)
        user_1_admin.created_at = datetime.now(timezone.utc)
        client, auth_token = self.get_test_client_and_auth_token(
            app, user_1_admin.email
        )

        response = client.get(
            "/api/users?order_by=created_at&order=desc",
            headers=dict(Authorization=f"Bearer {auth_token}"),
        )

        assert response.status_code == 200
        data = json.loads(response.data.decode())
        assert "success" in data["status"]
        assert len(data["data"]["users"]) == 3
        assert "admin" in data["data"]["users"][0]["username"]
        assert "sam" in data["data"]["users"][1]["username"]
        assert "toto" in data["data"]["users"][2]["username"]
        assert data["pagination"] == {
            "has_next": False,
            "has_prev": False,
            "page": 1,
            "pages": 1,
            "total": 3,
        }

    def test_it_gets_users_list_ordered_by_role(
        self, app: Flask, user_2: User, user_1_admin: User, user_3: User
    ) -> None:
        client, auth_token = self.get_test_client_and_auth_token(
            app, user_1_admin.email
        )

        response = client.get(
            "/api/users?order_by=role",
            headers=dict(Authorization=f"Bearer {auth_token}"),
        )

        assert response.status_code == 200
        data = json.loads(response.data.decode())
        assert "success" in data["status"]
        assert len(data["data"]["users"]) == 3
        assert "sam" in data["data"]["users"][0]["username"]
        assert "toto" in data["data"]["users"][1]["username"]
        assert "admin" in data["data"]["users"][2]["username"]
        assert data["pagination"] == {
            "has_next": False,
            "has_prev": False,
            "page": 1,
            "pages": 1,
            "total": 3,
        }

    def test_it_gets_users_list_ordered_by_role_ascending(
        self, app: Flask, user_2: User, user_1_admin: User, user_3: User
    ) -> None:
        client, auth_token = self.get_test_client_and_auth_token(
            app, user_1_admin.email
        )

        response = client.get(
            "/api/users?order_by=role&order=asc",
            headers=dict(Authorization=f"Bearer {auth_token}"),
        )

        assert response.status_code == 200
        data = json.loads(response.data.decode())
        assert "success" in data["status"]
        assert len(data["data"]["users"]) == 3
        assert "sam" in data["data"]["users"][0]["username"]
        assert "toto" in data["data"]["users"][1]["username"]
        assert "admin" in data["data"]["users"][2]["username"]
        assert data["pagination"] == {
            "has_next": False,
            "has_prev": False,
            "page": 1,
            "pages": 1,
            "total": 3,
        }

    def test_it_gets_users_list_ordered_by_role_descending(
        self, app: Flask, user_2: User, user_3: User, user_1_admin: User
    ) -> None:
        client, auth_token = self.get_test_client_and_auth_token(
            app, user_1_admin.email
        )

        response = client.get(
            "/api/users?order_by=role&order=desc",
            headers=dict(Authorization=f"Bearer {auth_token}"),
        )

        assert response.status_code == 200
        data = json.loads(response.data.decode())
        assert "success" in data["status"]
        assert len(data["data"]["users"]) == 3
        assert "admin" in data["data"]["users"][0]["username"]
        assert "sam" in data["data"]["users"][1]["username"]
        assert "toto" in data["data"]["users"][2]["username"]
        assert data["pagination"] == {
            "has_next": False,
            "has_prev": False,
            "page": 1,
            "pages": 1,
            "total": 3,
        }

    def test_it_gets_users_list_ordered_by_workouts_count(
        self,
        app: Flask,
        user_1_admin: User,
        user_2: User,
        user_3: User,
        sport_1_cycling: Sport,
        workout_cycling_user_2: Workout,
    ) -> None:
        client, auth_token = self.get_test_client_and_auth_token(
            app, user_1_admin.email
        )

        response = client.get(
            "/api/users?order_by=workouts_count",
            headers=dict(Authorization=f"Bearer {auth_token}"),
        )

        assert response.status_code == 200
        data = json.loads(response.data.decode())
        assert "success" in data["status"]
        assert len(data["data"]["users"]) == 3
        assert "admin" in data["data"]["users"][0]["username"]
        assert 0 == data["data"]["users"][0]["nb_workouts"]
        assert "sam" in data["data"]["users"][1]["username"]
        assert 0 == data["data"]["users"][1]["nb_workouts"]
        assert "toto" in data["data"]["users"][2]["username"]
        assert 1 == data["data"]["users"][2]["nb_workouts"]
        assert data["pagination"] == {
            "has_next": False,
            "has_prev": False,
            "page": 1,
            "pages": 1,
            "total": 3,
        }

    def test_it_gets_users_list_ordered_by_workouts_count_ascending(
        self,
        app: Flask,
        user_1_admin: User,
        user_2: User,
        user_3: User,
        sport_1_cycling: Sport,
        workout_cycling_user_2: Workout,
    ) -> None:
        client, auth_token = self.get_test_client_and_auth_token(
            app, user_1_admin.email
        )

        response = client.get(
            "/api/users?order_by=workouts_count&order=asc",
            headers=dict(Authorization=f"Bearer {auth_token}"),
        )

        assert response.status_code == 200
        data = json.loads(response.data.decode())
        assert "success" in data["status"]
        assert len(data["data"]["users"]) == 3
        assert "admin" in data["data"]["users"][0]["username"]
        assert 0 == data["data"]["users"][0]["nb_workouts"]
        assert "sam" in data["data"]["users"][1]["username"]
        assert 0 == data["data"]["users"][1]["nb_workouts"]
        assert "toto" in data["data"]["users"][2]["username"]
        assert 1 == data["data"]["users"][2]["nb_workouts"]
        assert data["pagination"] == {
            "has_next": False,
            "has_prev": False,
            "page": 1,
            "pages": 1,
            "total": 3,
        }

    def test_it_gets_users_list_ordered_by_account_status(
        self,
        app: Flask,
        user_1_admin: User,
        inactive_user: User,
    ) -> None:
        client, auth_token = self.get_test_client_and_auth_token(
            app, user_1_admin.email
        )

        response = client.get(
            "/api/users?order_by=is_active&"
            "with_inactive=true&with_hidden=true",
            headers=dict(Authorization=f"Bearer {auth_token}"),
        )

        data = json.loads(response.data.decode())
        assert response.status_code == 200
        assert "success" in data["status"]
        assert len(data["data"]["users"]) == 2
        assert data["data"]["users"][0]["username"] == inactive_user.username
        assert not data["data"]["users"][0]["is_active"]
        assert data["data"]["users"][1]["username"] == user_1_admin.username
        assert data["data"]["users"][1]["is_active"]
        assert data["pagination"] == {
            "has_next": False,
            "has_prev": False,
            "page": 1,
            "pages": 1,
            "total": 2,
        }

    def test_it_gets_users_list_ordered_by_account_status_ascending(
        self,
        app: Flask,
        user_1_admin: User,
        inactive_user: User,
    ) -> None:
        client, auth_token = self.get_test_client_and_auth_token(
            app, user_1_admin.email
        )

        response = client.get(
            "/api/users?order_by=is_active&order=asc&"
            "with_inactive=true&with_hidden=true",
            headers=dict(Authorization=f"Bearer {auth_token}"),
        )

        data = json.loads(response.data.decode())
        assert response.status_code == 200
        assert "success" in data["status"]
        assert len(data["data"]["users"]) == 2
        assert data["data"]["users"][0]["username"] == inactive_user.username
        assert not data["data"]["users"][0]["is_active"]
        assert data["data"]["users"][1]["username"] == user_1_admin.username
        assert data["data"]["users"][1]["is_active"]
        assert data["pagination"] == {
            "has_next": False,
            "has_prev": False,
            "page": 1,
            "pages": 1,
            "total": 2,
        }

    def test_it_gets_users_list_ordered_by_account_status_descending(
        self,
        app: Flask,
        user_1_admin: User,
        inactive_user: User,
    ) -> None:
        client, auth_token = self.get_test_client_and_auth_token(
            app, user_1_admin.email
        )

        response = client.get(
            "/api/users?order_by=is_active&order=desc&"
            "with_inactive=true&with_hidden=true",
            headers=dict(Authorization=f"Bearer {auth_token}"),
        )

        data = json.loads(response.data.decode())
        assert response.status_code == 200
        assert "success" in data["status"]
        assert len(data["data"]["users"]) == 2
        assert data["data"]["users"][0]["username"] == user_1_admin.username
        assert data["data"]["users"][0]["is_active"]
        assert data["data"]["users"][1]["username"] == inactive_user.username
        assert not data["data"]["users"][1]["is_active"]
        assert data["pagination"] == {
            "has_next": False,
            "has_prev": False,
            "page": 1,
            "pages": 1,
            "total": 2,
        }

    def test_it_gets_users_list_ordered_by_suspension_date_with_default_order(
        self,
        app: Flask,
        user_1_admin: User,
        user_2: User,
        user_3: User,
    ) -> None:
        # default order is ascending
        user_2.suspended_at = datetime.now(timezone.utc) - timedelta(days=2)
        user_3.suspended_at = datetime.now(timezone.utc)
        client, auth_token = self.get_test_client_and_auth_token(
            app, user_1_admin.email
        )

        response = client.get(
            "/api/users?order_by=suspended_at&with_suspended=true",
            headers=dict(Authorization=f"Bearer {auth_token}"),
        )

        data = json.loads(response.data.decode())
        assert response.status_code == 200
        assert "success" in data["status"]
        assert len(data["data"]["users"]) == 3
        assert data["data"]["users"][0]["username"] == user_2.username
        assert data["data"]["users"][0]["suspended_at"] is not None
        assert data["data"]["users"][1]["username"] == user_3.username
        assert data["data"]["users"][1]["suspended_at"] is not None
        assert data["data"]["users"][2]["username"] == user_1_admin.username
        assert data["data"]["users"][2]["suspended_at"] is None
        assert data["pagination"] == {
            "has_next": False,
            "has_prev": False,
            "page": 1,
            "pages": 1,
            "total": 3,
        }

    def test_it_gets_users_list_ordered_by_suspension_date_ascending(
        self,
        app: Flask,
        user_1_admin: User,
        user_2: User,
        user_3: User,
    ) -> None:
        user_2.suspended_at = datetime.now(timezone.utc) - timedelta(days=2)
        user_3.suspended_at = datetime.now(timezone.utc)
        client, auth_token = self.get_test_client_and_auth_token(
            app, user_1_admin.email
        )

        response = client.get(
            "/api/users?order_by=suspended_at&order=asc&with_suspended=true",
            headers=dict(Authorization=f"Bearer {auth_token}"),
        )

        data = json.loads(response.data.decode())
        assert response.status_code == 200
        assert "success" in data["status"]
        assert len(data["data"]["users"]) == 3
        assert data["data"]["users"][0]["username"] == user_2.username
        assert data["data"]["users"][0]["suspended_at"] is not None
        assert data["data"]["users"][1]["username"] == user_3.username
        assert data["data"]["users"][1]["suspended_at"] is not None
        assert data["data"]["users"][2]["username"] == user_1_admin.username
        assert data["data"]["users"][2]["suspended_at"] is None
        assert data["pagination"] == {
            "has_next": False,
            "has_prev": False,
            "page": 1,
            "pages": 1,
            "total": 3,
        }

    def test_it_gets_users_list_ordered_by_suspension_date_descending(
        self,
        app: Flask,
        user_1_admin: User,
        user_2: User,
        user_3: User,
    ) -> None:
        user_2.suspended_at = datetime.now(timezone.utc) - timedelta(days=2)
        user_3.suspended_at = datetime.now(timezone.utc)
        client, auth_token = self.get_test_client_and_auth_token(
            app, user_1_admin.email
        )

        response = client.get(
            "/api/users?order_by=suspended_at&order=desc&with_suspended=true",
            headers=dict(Authorization=f"Bearer {auth_token}"),
        )

        data = json.loads(response.data.decode())
        assert response.status_code == 200
        assert "success" in data["status"]
        assert len(data["data"]["users"]) == 3
        assert data["data"]["users"][0]["username"] == user_3.username
        assert data["data"]["users"][0]["suspended_at"] is not None
        assert data["data"]["users"][1]["username"] == user_2.username
        assert data["data"]["users"][1]["suspended_at"] is not None
        assert data["data"]["users"][2]["username"] == user_1_admin.username
        assert data["data"]["users"][2]["suspended_at"] is None
        assert data["pagination"] == {
            "has_next": False,
            "has_prev": False,
            "page": 1,
            "pages": 1,
            "total": 3,
        }

    def test_it_gets_users_list_ordered_by_workouts_count_descending(
        self,
        app: Flask,
        user_1_admin: User,
        user_2: User,
        user_3: User,
        sport_1_cycling: Sport,
        workout_cycling_user_2: Workout,
    ) -> None:
        client, auth_token = self.get_test_client_and_auth_token(
            app, user_1_admin.email
        )

        response = client.get(
            "/api/users?order_by=workouts_count&order=desc",
            headers=dict(Authorization=f"Bearer {auth_token}"),
        )

        assert response.status_code == 200
        data = json.loads(response.data.decode())
        assert "success" in data["status"]
        assert len(data["data"]["users"]) == 3
        assert "toto" in data["data"]["users"][0]["username"]
        assert 1 == data["data"]["users"][0]["nb_workouts"]
        assert "admin" in data["data"]["users"][1]["username"]
        assert 0 == data["data"]["users"][1]["nb_workouts"]
        assert "sam" in data["data"]["users"][2]["username"]
        assert 0 == data["data"]["users"][2]["nb_workouts"]
        assert data["pagination"] == {
            "has_next": False,
            "has_prev": False,
            "page": 1,
            "pages": 1,
            "total": 3,
        }

    def test_it_gets_users_list_filtering_on_username(
        self, app: Flask, user_1_admin: User, user_2: User, user_3: User
    ) -> None:
        client, auth_token = self.get_test_client_and_auth_token(
            app, user_1_admin.email
        )

        response = client.get(
            f"/api/users?q={user_2.username}",
            headers=dict(Authorization=f"Bearer {auth_token}"),
        )

        assert response.status_code == 200
        data = json.loads(response.data.decode())
        assert "success" in data["status"]
        assert len(data["data"]["users"]) == 1
        assert user_2.username in data["data"]["users"][0]["username"]
        assert data["pagination"] == {
            "has_next": False,
            "has_prev": False,
            "page": 1,
            "pages": 1,
            "total": 1,
        }

    def test_it_returns_username_matching_query(
        self, app: Flask, user_1_admin: User, user_2: User, user_3: User
    ) -> None:
        client, auth_token = self.get_test_client_and_auth_token(
            app, user_1_admin.email
        )

        response = client.get(
            f"/api/users?q={user_2.username[1:]}",
            headers=dict(Authorization=f"Bearer {auth_token}"),
        )

        data = json.loads(response.data.decode())
        assert response.status_code == 200
        assert "success" in data["status"]
        assert len(data["data"]["users"]) == 1
        assert user_2.username in data["data"]["users"][0]["username"]

    def test_it_filtering_on_username_is_case_insensitive(
        self, app: Flask, user_1_admin: User, user_2: User, user_3: User
    ) -> None:
        client, auth_token = self.get_test_client_and_auth_token(
            app, user_1_admin.email
        )

        response = client.get(
            f"/api/users?q={user_2.username.upper()}",
            headers=dict(Authorization=f"Bearer {auth_token}"),
        )

        data = json.loads(response.data.decode())
        assert response.status_code == 200
        assert "success" in data["status"]
        assert len(data["data"]["users"]) == 1
        assert user_2.username in data["data"]["users"][0]["username"]

    def test_it_does_not_return_inactive_user_by_default(
        self, app: Flask, user_1_admin: User, user_2: User, inactive_user: User
    ) -> None:
        client, auth_token = self.get_test_client_and_auth_token(
            app, user_1_admin.email
        )

        response = client.get(
            f"/api/users?q={inactive_user.username}",
            headers=dict(Authorization=f"Bearer {auth_token}"),
        )

        assert response.status_code == 200
        data = json.loads(response.data.decode())
        assert "success" in data["status"]
        assert len(data["data"]["users"]) == 0
        assert data["pagination"] == {
            "has_next": False,
            "has_prev": False,
            "page": 1,
            "pages": 0,
            "total": 0,
        }

    def test_it_returns_inactive_user(
        self, app: Flask, user_1_admin: User, user_2: User, inactive_user: User
    ) -> None:
        inactive_user.hide_profile_in_users_directory = False
        client, auth_token = self.get_test_client_and_auth_token(
            app, user_1_admin.email
        )

        response = client.get(
            f"/api/users?q={inactive_user.username}&with_inactive=true",
            headers=dict(Authorization=f"Bearer {auth_token}"),
        )

        assert response.status_code == 200
        data = json.loads(response.data.decode())
        assert "success" in data["status"]
        assert len(data["data"]["users"]) == 1
        assert "inactive" in data["data"]["users"][0]["username"]
        assert data["pagination"] == {
            "has_next": False,
            "has_prev": False,
            "page": 1,
            "pages": 1,
            "total": 1,
        }

    @pytest.mark.parametrize(
        "input_desc, input_username",
        [
            ("not existing user", "not_existing"),
            ("user account format", "@sam@example.com"),
        ],
    )
    def test_it_returns_empty_users_list_filtering_on_username(
        self,
        app: Flask,
        user_1_admin: User,
        user_2: User,
        user_3: User,
        input_desc: str,
        input_username: str,
    ) -> None:
        client, auth_token = self.get_test_client_and_auth_token(
            app, user_1_admin.email
        )

        response = client.get(
            f"/api/users?q={input_username}",
            headers=dict(Authorization=f"Bearer {auth_token}"),
        )

        assert response.status_code == 200
        data = json.loads(response.data.decode())
        assert "success" in data["status"]
        assert len(data["data"]["users"]) == 0
        assert data["pagination"] == {
            "has_next": False,
            "has_prev": False,
            "page": 1,
            "pages": 0,
            "total": 0,
        }

    def test_it_returns_users_list_with_complex_query(
        self, app: Flask, user_1_admin: User, user_2: User, user_3: User
    ) -> None:
        client, auth_token = self.get_test_client_and_auth_token(
            app, user_1_admin.email
        )

        response = client.get(
            "/api/users?order_by=username&order=desc&page=2&per_page=2",
            headers=dict(Authorization=f"Bearer {auth_token}"),
        )

        assert response.status_code == 200
        data = json.loads(response.data.decode())
        assert "success" in data["status"]
        assert len(data["data"]["users"]) == 1
        assert "admin" in data["data"]["users"][0]["username"]
        assert data["pagination"] == {
            "has_next": False,
            "has_prev": True,
            "page": 2,
            "pages": 2,
            "total": 3,
        }

    @pytest.mark.parametrize(
        "client_scope, can_access",
        {**OAUTH_SCOPES, "users:read": True}.items(),
    )
    def test_expected_scopes_are_defined(
        self,
        app: Flask,
        user_1_admin: User,
        client_scope: str,
        can_access: bool,
    ) -> None:
        (
            client,
            oauth_client,
            access_token,
            _,
        ) = self.create_oauth2_client_and_issue_token(
            app, user_1_admin, scope=client_scope
        )

        response = client.get(
            "/api/users",
            content_type="application/json",
            headers=dict(Authorization=f"Bearer {access_token}"),
        )

        self.assert_response_scope(response, can_access)


class TestGetUsersAsModerator(ApiTestCaseMixin):
    @pytest.mark.parametrize(
        "input_description, input_params",
        [
            ("without params", ""),
            ("with inactive users", "?with_inactive=true"),
            ("with hidden users", "?with_hidden=true"),
            ("with suspended users", "?with_suspended=true"),
            (
                "all params",
                "?with_hidden=true&with_inactive=true&with_suspended=true",
            ),
        ],
    )
    def test_it_gets_users_list_without_inactive_hidden_or_suspended_users(
        self,
        app: Flask,
        user_1_moderator: User,
        user_2: User,
        inactive_user: User,
        user_3: User,
        user_4: User,
        input_description: str,
        input_params: str,
    ) -> None:
        user_2.hide_profile_in_users_directory = True
        user_4.suspended_at = datetime.now(timezone.utc)
        client, auth_token = self.get_test_client_and_auth_token(
            app, user_1_moderator.email
        )

        response = client.get(
            f"/api/users{input_params}",
            headers=dict(Authorization=f"Bearer {auth_token}"),
        )

        assert response.status_code == 200
        data = json.loads(response.data.decode())
        assert "success" in data["status"]
        assert len(data["data"]["users"]) == 2
        assert data["data"]["users"][0] == jsonify_dict(
            user_1_moderator.serialize(current_user=user_1_moderator)
        )
        assert data["data"]["users"][1] == jsonify_dict(
            user_3.serialize(current_user=user_1_moderator)
        )
        assert data["pagination"] == {
            "has_next": False,
            "has_prev": False,
            "page": 1,
            "pages": 1,
            "total": 2,
        }

    def test_it_gets_following_user_when_profile_is_hidden(
        self,
        app: Flask,
        user_1_moderator: User,
        user_2: User,
        user_3: User,
    ) -> None:
        user_2.hide_profile_in_users_directory = True
        user_3.hide_profile_in_users_directory = True
        user_1_moderator.send_follow_request_to(user_2)
        user_2.approves_follow_request_from(user_1_moderator)
        db.session.commit()
        client, auth_token = self.get_test_client_and_auth_token(
            app, user_1_moderator.email
        )

        response = client.get(
            "/api/users?with_following=true",
            headers=dict(Authorization=f"Bearer {auth_token}"),
        )

        data = json.loads(response.data.decode())
        assert response.status_code == 200
        assert data["status"] == "success"
        assert len(data["data"]["users"]) == 2
        assert data["data"]["users"][0] == jsonify_dict(
            user_1_moderator.serialize(current_user=user_1_moderator)
        )
        assert data["data"]["users"][1] == jsonify_dict(
            user_2.serialize(current_user=user_1_moderator)
        )


class TestGetUsersAsUser(ApiTestCaseMixin):
    @pytest.mark.parametrize(
        "input_description, input_params",
        [
            ("without params", ""),
            ("with inactive users", "?with_inactive=true"),
            ("with hidden users", "?with_hidden=true"),
            ("with suspended users", "?with_suspended=true"),
            (
                "all params",
                "?with_hidden=true&with_inactive=true&with_suspended=true",
            ),
        ],
    )
    def test_it_gets_users_list_without_inactive_hidden_or_suspended_users(
        self,
        app: Flask,
        user_1: User,
        user_2: User,
        inactive_user: User,
        user_3: User,
        user_4: User,
        input_description: str,
        input_params: str,
    ) -> None:
        user_2.hide_profile_in_users_directory = True
        user_4.suspended_at = datetime.now(timezone.utc)
        client, auth_token = self.get_test_client_and_auth_token(
            app, user_1.email
        )

        response = client.get(
            f"/api/users{input_params}",
            headers=dict(Authorization=f"Bearer {auth_token}"),
        )

        assert response.status_code == 200
        data = json.loads(response.data.decode())
        assert "success" in data["status"]
        assert len(data["data"]["users"]) == 2
        assert data["data"]["users"][0] == jsonify_dict(
            user_3.serialize(current_user=user_1)
        )
        assert data["data"]["users"][1] == jsonify_dict(
            user_1.serialize(current_user=user_1)
        )
        assert data["pagination"] == {
            "has_next": False,
            "has_prev": False,
            "page": 1,
            "pages": 1,
            "total": 2,
        }

    def test_it_gets_following_user_when_profile_is_hidden(
        self,
        app: Flask,
        user_1: User,
        user_2: User,
        user_3: User,
    ) -> None:
        user_2.hide_profile_in_users_directory = True
        user_3.hide_profile_in_users_directory = True
        user_1.send_follow_request_to(user_2)
        user_2.approves_follow_request_from(user_1)
        db.session.commit()
        client, auth_token = self.get_test_client_and_auth_token(
            app, user_1.email
        )

        response = client.get(
            "/api/users?with_following=true",
            headers=dict(Authorization=f"Bearer {auth_token}"),
        )

        data = json.loads(response.data.decode())
        assert response.status_code == 200
        assert data["status"] == "success"
        assert len(data["data"]["users"]) == 2
        assert data["data"]["users"][0] == jsonify_dict(
            user_1.serialize(current_user=user_1)
        )
        assert data["data"]["users"][1] == jsonify_dict(
            user_2.serialize(current_user=user_1)
        )

    def test_it_gets_users_list_with_workouts(
        self,
        app: Flask,
        user_1: User,
        user_2: User,
        user_3: User,
        sport_1_cycling: Sport,
        workout_cycling_user_1: Workout,
        sport_2_running: Sport,
        workout_running_user_1: Workout,
        workout_cycling_user_2: Workout,
    ) -> None:
        client, auth_token = self.get_test_client_and_auth_token(
            app, user_1.email
        )

        response = client.get(
            "/api/users",
            headers=dict(Authorization=f"Bearer {auth_token}"),
        )

        assert response.status_code == 200
        data = json.loads(response.data.decode())
        assert "success" in data["status"]
        assert len(data["data"]["users"]) == 3
        assert data["data"]["users"][0] == jsonify_dict(
            user_3.serialize(current_user=user_1)
        )

        assert data["data"]["users"][1] == jsonify_dict(
            user_1.serialize(current_user=user_1)
        )
        assert data["data"]["users"][2] == jsonify_dict(
            user_2.serialize(current_user=user_1)
        )
        assert data["pagination"] == {
            "has_next": False,
            "has_prev": False,
            "page": 1,
            "pages": 1,
            "total": 3,
        }


class TestGetUsersAsSuspendedUser(ApiTestCaseMixin):
    def test_it_returns_error_if_user_is_suspended(
        self, app: Flask, suspended_user: User
    ) -> None:
        client, auth_token = self.get_test_client_and_auth_token(
            app, suspended_user.email
        )

        response = client.get(
            "/api/users",
            content_type="application/json",
            headers=dict(Authorization=f"Bearer {auth_token}"),
        )

        self.assert_403(response)


class TestGetUsersAsUnauthenticatedUser(ApiTestCaseMixin):
    def test_it_returns_error_if_user_is_not_authenticated(
        self, app: Flask, user_1: User, user_2: User
    ) -> None:
        client = app.test_client()

        response = client.get(
            "/api/users",
            content_type="application/json",
        )

        self.assert_401(response)


class TestGetRemoteUsers(ApiTestCaseMixin):
    def test_it_returns_error_when_federation_is_disabled(
        self,
        app: Flask,
        user_1: User,
    ) -> None:
        client, auth_token = self.get_test_client_and_auth_token(
            app, user_1.email
        )

        response = client.get(
            '/api/users/remote',
            content_type='application/json',
            headers=dict(Authorization=f'Bearer {auth_token}'),
        )

        self.assert_403(
            response, 'error, federation is disabled for this instance'
        )


class TestGetUserPicture(ApiTestCaseMixin):
    def test_it_return_error_if_user_has_no_picture(
        self, app: Flask, user_1: User
    ) -> None:
        client = app.test_client()

        response = client.get(f"/api/users/{user_1.username}/picture")

        self.assert_404_with_message(response, "No picture.")

    def test_it_returns_error_if_user_does_not_exist(
        self, app: Flask, user_1: User
    ) -> None:
        client = app.test_client()

        response = client.get("/api/users/not_existing/picture")

        self.assert_404_with_entity(response, "user")


class TestUpdateUser(ReportMixin, ApiTestCaseMixin):
    def test_it_returns_error_if_auth_user_has_no_admin_rights(
        self, app: Flask, user_1: User
    ) -> None:
        client, auth_token = self.get_test_client_and_auth_token(
            app, user_1.email
        )

        response = client.patch(
            f"/api/users/{user_1.username}",
            content_type="application/json",
            data=json.dumps(dict(role="admin")),
            headers=dict(Authorization=f"Bearer {auth_token}"),
        )

        self.assert_403(response)

    def test_it_returns_error_if_payload_is_empty(
        self, app: Flask, user_1_admin: User, user_2: User
    ) -> None:
        client, auth_token = self.get_test_client_and_auth_token(
            app, user_1_admin.email
        )

        response = client.patch(
            f"/api/users/{user_2.username}",
            content_type="application/json",
            data=json.dumps(dict()),
            headers=dict(Authorization=f"Bearer {auth_token}"),
        )

        self.assert_400(response)

    def test_it_returns_error_if_payload_for_role_is_invalid(
        self, app: Flask, user_1_admin: User, user_2: User
    ) -> None:
        client, auth_token = self.get_test_client_and_auth_token(
            app, user_1_admin.email
        )

        response = client.patch(
            f"/api/users/{user_2.username}",
            content_type="application/json",
            data=json.dumps(dict(role="")),
            headers=dict(Authorization=f"Bearer {auth_token}"),
        )

        self.assert_400(response, "invalid role")

    @pytest.mark.parametrize("input_role", ["admin", "moderator"])
    def test_it_updates_user_role(
        self, app: Flask, user_1_admin: User, user_2: User, input_role: str
    ) -> None:
        client, auth_token = self.get_test_client_and_auth_token(
            app, user_1_admin.email
        )

        response = client.patch(
            f"/api/users/{user_2.username}",
            content_type="application/json",
            data=json.dumps(dict(role=input_role)),
            headers=dict(Authorization=f"Bearer {auth_token}"),
        )

        assert response.status_code == 200
        data = json.loads(response.data.decode())
        assert "success" in data["status"]
        assert len(data["data"]["users"]) == 1
        user = data["data"]["users"][0]
        assert user["email"] == user_2.email
        assert user["role"] == UserRole[input_role.upper()].name.lower()

    def test_it_returns_error_when_setting_owner_role_to_user(
        self, app: Flask, user_1_admin: User, user_2: User
    ) -> None:
        client, auth_token = self.get_test_client_and_auth_token(
            app, user_1_admin.email
        )

        response = client.patch(
            f"/api/users/{user_2.username}",
            content_type="application/json",
            data=json.dumps(dict(role="owner")),
            headers=dict(Authorization=f"Bearer {auth_token}"),
        )

        self.assert_400(
            response, "'owner' can not be set via API, please user CLI instead"
        )

    @pytest.mark.parametrize("input_role", ["admin", "user"])
    def test_it_updates_role_for_moderator(
        self,
        app: Flask,
        user_1_admin: User,
        user_2_moderator: User,
        input_role: str,
    ) -> None:
        client, auth_token = self.get_test_client_and_auth_token(
            app, user_1_admin.email
        )

        response = client.patch(
            f"/api/users/{user_2_moderator.username}",
            content_type="application/json",
            data=json.dumps(dict(role=input_role)),
            headers=dict(Authorization=f"Bearer {auth_token}"),
        )

        assert response.status_code == 200
        data = json.loads(response.data.decode())
        assert "success" in data["status"]
        assert len(data["data"]["users"]) == 1
        user = data["data"]["users"][0]
        assert user["email"] == user_2_moderator.email
        assert user["role"] == UserRole[input_role.upper()].name.lower()

    def test_it_returns_error_when_setting_owner_role_to_moderator(
        self, app: Flask, user_1_admin: User, user_2_moderator: User
    ) -> None:
        client, auth_token = self.get_test_client_and_auth_token(
            app, user_1_admin.email
        )

        response = client.patch(
            f"/api/users/{user_2_moderator.username}",
            content_type="application/json",
            data=json.dumps(dict(role="owner")),
            headers=dict(Authorization=f"Bearer {auth_token}"),
        )

        self.assert_400(
            response, "'owner' can not be set via API, please user CLI instead"
        )

    @pytest.mark.parametrize("input_role", ["moderator", "user"])
    def test_it_updates_role_for_admin_user(
        self,
        app: Flask,
        user_1_admin: User,
        user_2_admin: User,
        input_role: str,
    ) -> None:
        client, auth_token = self.get_test_client_and_auth_token(
            app, user_1_admin.email
        )

        response = client.patch(
            f"/api/users/{user_2_admin.username}",
            content_type="application/json",
            data=json.dumps(dict(role=input_role)),
            headers=dict(Authorization=f"Bearer {auth_token}"),
        )

        assert response.status_code == 200
        data = json.loads(response.data.decode())
        assert "success" in data["status"]
        assert len(data["data"]["users"]) == 1
        user = data["data"]["users"][0]
        assert user["email"] == user_2_admin.email
        assert user["role"] == UserRole[input_role.upper()].name.lower()

    def test_it_returns_error_when_setting_owner_role_to_admin(
        self, app: Flask, user_1_admin: User, user_2_admin: User
    ) -> None:
        client, auth_token = self.get_test_client_and_auth_token(
            app, user_1_admin.email
        )

        response = client.patch(
            f"/api/users/{user_2_admin.username}",
            content_type="application/json",
            data=json.dumps(dict(role="owner")),
            headers=dict(Authorization=f"Bearer {auth_token}"),
        )

        self.assert_400(
            response, "'owner' can not be set via API, please user CLI instead"
        )

    def test_it_returns_error_when_modifying_owner_role(
        self, app: Flask, user_1_owner: User, user_2_admin: User
    ) -> None:
        client, auth_token = self.get_test_client_and_auth_token(
            app, user_2_admin.email
        )

        response = client.patch(
            f"/api/users/{user_1_owner.username}",
            content_type="application/json",
            data=json.dumps(dict(role="admin")),
            headers=dict(Authorization=f"Bearer {auth_token}"),
        )

        self.assert_400(response, "user with owner rights can not be modified")

    def test_it_does_not_send_email_when_only_role_update(
        self,
        app: Flask,
        user_1_admin: User,
        user_2: User,
        user_password_change_email_mock: MagicMock,
        user_reset_password_email: MagicMock,
    ) -> None:
        client, auth_token = self.get_test_client_and_auth_token(
            app, user_1_admin.email
        )

        response = client.patch(
            f"/api/users/{user_2.username}",
            content_type="application/json",
            data=json.dumps(dict(role="moderator")),
            headers=dict(Authorization=f"Bearer {auth_token}"),
        )

        assert response.status_code == 200
        user_password_change_email_mock.send.assert_not_called()
        user_reset_password_email.send.assert_not_called()

    def test_it_resets_user_password(
        self, app: Flask, user_1_admin: User, user_2: User
    ) -> None:
        client, auth_token = self.get_test_client_and_auth_token(
            app, user_1_admin.email
        )
        user_2_password = user_2.password

        response = client.patch(
            f"/api/users/{user_2.username}",
            content_type="application/json",
            data=json.dumps(dict(reset_password=True)),
            headers=dict(Authorization=f"Bearer {auth_token}"),
        )

        assert response.status_code == 200
        assert user_2.password != user_2_password

    def test_it_calls_password_change_email_when_password_reset_is_successful(
        self,
        app: Flask,
        user_1_admin: User,
        user_2: User,
        user_password_change_email_mock: MagicMock,
    ) -> None:
        client, auth_token = self.get_test_client_and_auth_token(
            app, user_1_admin.email
        )

        response = client.patch(
            f"/api/users/{user_2.username}",
            content_type="application/json",
            data=json.dumps(dict(reset_password=True)),
            headers=dict(Authorization=f"Bearer {auth_token}"),
        )

        assert response.status_code == 200
        user_password_change_email_mock.send.assert_called_once_with(
            {
                "language": "en",
                "email": user_2.email,
            },
            {
                "username": user_2.username,
                "fittrackee_url": app.config["UI_URL"],
            },
        )

    def test_it_does_not_call_password_change_email_when_email_sending_is_disabled(  # noqa
        self,
        app_wo_email_activation: Flask,
        user_1_admin: User,
        user_2: User,
        user_password_change_email_mock: MagicMock,
    ) -> None:
        client, auth_token = self.get_test_client_and_auth_token(
            app_wo_email_activation, user_1_admin.email
        )

        response = client.patch(
            f"/api/users/{user_2.username}",
            content_type="application/json",
            data=json.dumps(dict(reset_password=True)),
            headers=dict(Authorization=f"Bearer {auth_token}"),
        )

        assert response.status_code == 200
        user_password_change_email_mock.send.assert_not_called()

    def test_it_calls_reset_password_email_when_password_reset_is_successful(
        self,
        app: Flask,
        user_1_admin: User,
        user_2: User,
        user_reset_password_email: MagicMock,
    ) -> None:
        client, auth_token = self.get_test_client_and_auth_token(
            app, user_1_admin.email
        )

        with patch(
            "fittrackee.users.users.User.encode_password_reset_token",
            return_value="xxx",
        ):
            response = client.patch(
                f"/api/users/{user_2.username}",
                content_type="application/json",
                data=json.dumps(dict(reset_password=True)),
                headers=dict(Authorization=f"Bearer {auth_token}"),
            )

        assert response.status_code == 200
        user_reset_password_email.send.assert_called_once_with(
            {
                "language": "en",
                "email": user_2.email,
            },
            {
                "expiration_delay": get_readable_duration(
                    app.config["PASSWORD_TOKEN_EXPIRATION_SECONDS"],
                    "en",
                ),
                "username": user_2.username,
                "password_reset_url": (
                    f"{app.config['UI_URL']}/password-reset?token=xxx"
                ),
                "fittrackee_url": app.config["UI_URL"],
            },
        )

    def test_it_does_not_call_reset_password_email_when_email_sending_is_disabled(  # noqa
        self,
        app_wo_email_activation: Flask,
        user_1_admin: User,
        user_2: User,
        user_reset_password_email: MagicMock,
    ) -> None:
        client, auth_token = self.get_test_client_and_auth_token(
            app_wo_email_activation, user_1_admin.email
        )

        response = client.patch(
            f"/api/users/{user_2.username}",
            content_type="application/json",
            data=json.dumps(dict(reset_password=True)),
            headers=dict(Authorization=f"Bearer {auth_token}"),
        )

        assert response.status_code == 200
        user_reset_password_email.send.assert_not_called()

    def test_it_returns_error_when_updating_email_with_invalid_address(
        self, app: Flask, user_1_admin: User, user_2: User
    ) -> None:
        client, auth_token = self.get_test_client_and_auth_token(
            app, user_1_admin.email
        )

        response = client.patch(
            f"/api/users/{user_2.username}",
            content_type="application/json",
            data=json.dumps(dict(new_email=self.random_string())),
            headers=dict(Authorization=f"Bearer {auth_token}"),
        )

        self.assert_400(response, "valid email must be provided")

    def test_it_returns_error_when_new_email_is_same_as_current_email(
        self, app: Flask, user_1_admin: User, user_2: User
    ) -> None:
        client, auth_token = self.get_test_client_and_auth_token(
            app, user_1_admin.email
        )

        response = client.patch(
            f"/api/users/{user_2.username}",
            content_type="application/json",
            data=json.dumps(dict(new_email=user_2.email)),
            headers=dict(Authorization=f"Bearer {auth_token}"),
        )

        self.assert_400(
            response, "new email must be different than current email"
        )

    def test_it_does_not_send_email_when_error_on_updating_email(
        self,
        app: Flask,
        user_1_admin: User,
        user_2: User,
        user_email_updated_to_new_address_mock: MagicMock,
    ) -> None:
        client, auth_token = self.get_test_client_and_auth_token(
            app, user_1_admin.email
        )

        client.patch(
            f"/api/users/{user_2.username}",
            content_type="application/json",
            data=json.dumps(dict(new_email=self.random_string())),
            headers=dict(Authorization=f"Bearer {auth_token}"),
        )

        user_email_updated_to_new_address_mock.send.assert_not_called()

    def test_it_updates_user_email_to_confirm_when_email_sending_is_enabled(
        self, app: Flask, user_1_admin: User, user_2: User
    ) -> None:
        client, auth_token = self.get_test_client_and_auth_token(
            app, user_1_admin.email
        )
<<<<<<< HEAD
        new_email = f'new.{user_2.email}'
=======
        new_email = "new." + user_2.email
>>>>>>> b224e171
        user_2_email = user_2.email
        user_2_confirmation_token = user_2.confirmation_token

        response = client.patch(
            f"/api/users/{user_2.username}",
            content_type="application/json",
            data=json.dumps(dict(new_email=new_email)),
            headers=dict(Authorization=f"Bearer {auth_token}"),
        )

        assert response.status_code == 200
        assert user_2.email == user_2_email
        assert user_2.email_to_confirm == new_email
        assert user_2.confirmation_token != user_2_confirmation_token

    def test_it_updates_user_email_when_email_sending_is_disabled(
        self, app_wo_email_activation: Flask, user_1_admin: User, user_2: User
    ) -> None:
        client, auth_token = self.get_test_client_and_auth_token(
            app_wo_email_activation, user_1_admin.email
        )
<<<<<<< HEAD
        new_email = f'new.{user_2.email}'
=======
        new_email = "new." + user_2.email
>>>>>>> b224e171

        response = client.patch(
            f"/api/users/{user_2.username}",
            content_type="application/json",
            data=json.dumps(dict(new_email=new_email)),
            headers=dict(Authorization=f"Bearer {auth_token}"),
        )

        assert response.status_code == 200
        assert user_2.email == new_email
        assert user_2.email_to_confirm is None
        assert user_2.confirmation_token is None

    def test_it_calls_email_updated_to_new_address_when_password_reset_is_successful(  # noqa
        self,
        app: Flask,
        user_1_admin: User,
        user_2: User,
        user_email_updated_to_new_address_mock: MagicMock,
    ) -> None:
        client, auth_token = self.get_test_client_and_auth_token(
            app, user_1_admin.email
        )
<<<<<<< HEAD
        new_email = f'new.{user_2.email}'
=======
        new_email = "new." + user_2.email
>>>>>>> b224e171
        expected_token = self.random_string()

        with patch("secrets.token_urlsafe", return_value=expected_token):
            response = client.patch(
                f"/api/users/{user_2.username}",
                content_type="application/json",
                data=json.dumps(dict(new_email=new_email)),
                headers=dict(Authorization=f"Bearer {auth_token}"),
            )

        assert response.status_code == 200
        user_email_updated_to_new_address_mock.send.assert_called_once_with(
            {
                "language": "en",
                "email": new_email,
            },
            {
                "username": user_2.username,
                "fittrackee_url": app.config["UI_URL"],
                "email_confirmation_url": (
                    f"{app.config['UI_URL']}/email-update"
                    f"?token={expected_token}"
                ),
            },
        )

    def test_it_does_not_call_email_updated_to_new_address_when_email_sending_is_disabled(  # noqa
        self,
        app_wo_email_activation: Flask,
        user_1_admin: User,
        user_2: User,
        user_email_updated_to_new_address_mock: MagicMock,
    ) -> None:
        client, auth_token = self.get_test_client_and_auth_token(
            app_wo_email_activation, user_1_admin.email
        )
<<<<<<< HEAD
        new_email = f'new.{user_2.email}'
=======
        new_email = "new." + user_2.email
>>>>>>> b224e171

        response = client.patch(
            f"/api/users/{user_2.username}",
            content_type="application/json",
            data=json.dumps(dict(new_email=new_email)),
            headers=dict(Authorization=f"Bearer {auth_token}"),
        )

        assert response.status_code == 200
        user_email_updated_to_new_address_mock.send.assert_not_called()

    def test_it_activates_user_account(
        self, app: Flask, user_1_admin: User, inactive_user: User
    ) -> None:
        client, auth_token = self.get_test_client_and_auth_token(
            app, user_1_admin.email
        )

        response = client.patch(
            f"/api/users/{inactive_user.username}",
            content_type="application/json",
            data=json.dumps(dict(activate=True)),
            headers=dict(Authorization=f"Bearer {auth_token}"),
        )

        assert response.status_code == 200
        data = json.loads(response.data.decode())
        assert "success" in data["status"]
        assert len(data["data"]["users"]) == 1
        user = data["data"]["users"][0]
        assert user["email"] == inactive_user.email
        assert user["is_active"] is True
        assert inactive_user.confirmation_token is None

    def test_it_deactivates_user_account(
        self, app: Flask, user_1_admin: User, user_2: User
    ) -> None:
        client, auth_token = self.get_test_client_and_auth_token(
            app, user_1_admin.email
        )

        response = client.patch(
            f"/api/users/{user_2.username}",
            content_type="application/json",
            data=json.dumps(dict(activate=False)),
            headers=dict(Authorization=f"Bearer {auth_token}"),
        )

        assert response.status_code == 200
        data = json.loads(response.data.decode())
        assert "success" in data["status"]
        assert len(data["data"]["users"]) == 1
        user = data["data"]["users"][0]
        assert user["email"] == user_2.email
        assert user["is_active"] is False

    def test_a_user_can_not_deactivate_his_own_user_account(
        self, app: Flask, user_1_admin: User
    ) -> None:
        client, auth_token = self.get_test_client_and_auth_token(
            app, user_1_admin.email
        )

        response = client.patch(
            f"/api/users/{user_1_admin.username}",
            content_type="application/json",
            data=json.dumps(dict(activate=False)),
            headers=dict(Authorization=f"Bearer {auth_token}"),
        )

        self.assert_403(response)

    @pytest.mark.parametrize(
        "client_scope, can_access",
        {**OAUTH_SCOPES, "users:write": True}.items(),
    )
    def test_expected_scopes_are_defined(
        self,
        app: Flask,
        user_1_admin: User,
        user_2: User,
        client_scope: str,
        can_access: bool,
    ) -> None:
        (
            client,
            oauth_client,
            access_token,
            _,
        ) = self.create_oauth2_client_and_issue_token(
            app, user_1_admin, scope=client_scope
        )

        response = client.patch(
            f"/api/users/{user_2.username}",
            content_type="application/json",
            headers=dict(Authorization=f"Bearer {access_token}"),
        )

        self.assert_response_scope(response, can_access)


class TestDeleteUser(ReportMixin, ApiTestCaseMixin):
    def test_user_can_delete_its_own_account(
        self, app: Flask, user_1: User
    ) -> None:
        client, auth_token = self.get_test_client_and_auth_token(
            app, user_1.email
        )

        response = client.delete(
            f"/api/users/{user_1.username}",
            headers=dict(Authorization=f"Bearer {auth_token}"),
        )

        assert response.status_code == 204
        assert User.query.first() is None

    def test_suspended_user_can_delete_its_own_account(
        self, app: Flask, suspended_user: User
    ) -> None:
        client, auth_token = self.get_test_client_and_auth_token(
            app, suspended_user.email
        )

        response = client.delete(
            f"/api/users/{suspended_user.username}",
            headers=dict(Authorization=f"Bearer {auth_token}"),
        )

        assert response.status_code == 204

    def test_user_with_workout_can_delete_its_own_account(
        self, app: Flask, user_1: User, sport_1_cycling: Sport, gpx_file: str
    ) -> None:
        client, auth_token = self.get_test_client_and_auth_token(
            app, user_1.email
        )
        client.post(
            "/api/workouts",
            data=dict(
                file=(BytesIO(str.encode(gpx_file)), "example.gpx"),
                data='{"sport_id": 1}',
            ),
            headers=dict(
                content_type="multipart/form-data",
                Authorization=f"Bearer {auth_token}",
            ),
        )

        response = client.delete(
            f"/api/users/{user_1.username}",
            headers=dict(Authorization=f"Bearer {auth_token}"),
        )

        assert response.status_code == 204
        assert User.query.first() is None

    def test_user_with_equipment_can_delete_its_own_account(
        self,
        app: Flask,
        user_1: User,
        sport_1_cycling: Sport,
        workout_w_shoes_equipment: Workout,
    ) -> None:
        client, auth_token = self.get_test_client_and_auth_token(
            app, user_1.email
        )

        response = client.delete(
            f"/api/users/{user_1.username}",
            headers=dict(Authorization=f"Bearer {auth_token}"),
        )

        assert response.status_code == 204
        assert User.query.first() is None

    def test_user_with_preferences_can_delete_its_own_account(
        self,
        app: Flask,
        user_1: User,
        sport_1_cycling: Sport,
        user_1_sport_1_preference: UserSportPreference,
    ) -> None:
        client, auth_token = self.get_test_client_and_auth_token(
            app, user_1.email
        )

        response = client.delete(
            f"/api/users/{user_1.username}",
            headers=dict(Authorization=f"Bearer {auth_token}"),
        )

        assert response.status_code == 204
        assert User.query.first() is None

    def test_user_with_default_equipment_can_delete_its_own_account(
        self,
        app: Flask,
        user_1: User,
        sport_1_cycling: Sport,
        user_1_sport_1_preference: UserSportPreference,
        equipment_bike_user_1: Equipment,
    ) -> None:
        db.session.execute(
            insert(UserSportPreferenceEquipment).values(
                [
                    {
                        "equipment_id": equipment_bike_user_1.id,
                        "sport_id": user_1_sport_1_preference.sport_id,
                        "user_id": user_1_sport_1_preference.user_id,
                    }
                ]
            )
        )
        db.session.commit()
        client, auth_token = self.get_test_client_and_auth_token(
            app, user_1.email
        )

        response = client.delete(
            f"/api/users/{user_1.username}",
            headers=dict(Authorization=f"Bearer {auth_token}"),
        )

        assert response.status_code == 204
        assert User.query.first() is None

    def test_user_with_picture_can_delete_its_own_account(
        self, app: Flask, user_1: User, sport_1_cycling: Sport, gpx_file: str
    ) -> None:
        client, auth_token = self.get_test_client_and_auth_token(
            app, user_1.email
        )
        client.post(
            "/api/auth/picture",
            data=dict(file=(BytesIO(b"avatar"), "avatar.png")),
            headers=dict(
                content_type="multipart/form-data",
                Authorization=f"Bearer {auth_token}",
            ),
        )

        response = client.delete(
            f"/api/users/{user_1.username}",
            headers=dict(Authorization=f"Bearer {auth_token}"),
        )

        assert response.status_code == 204
        assert User.query.first() is None

    def test_user_with_export_request_can_delete_its_own_account(
        self, app: Flask, user_1: User, sport_1_cycling: Sport, gpx_file: str
    ) -> None:
        db.session.add(UserDataExport(user_id=user_1.id))
        db.session.commit()
        client, auth_token = self.get_test_client_and_auth_token(
            app, user_1.email
        )
        client.post(
            "/api/auth/picture",
            data=dict(file=(BytesIO(b"avatar"), "avatar.png")),
            headers=dict(
                content_type="multipart/form-data",
                Authorization=f"Bearer {auth_token}",
            ),
        )

        response = client.delete(
            f"/api/users/{user_1.username}",
            headers=dict(Authorization=f"Bearer {auth_token}"),
        )

        assert response.status_code == 204
        assert User.query.first() is None

    def test_user_with_notifications_can_delete_its_own_account(
        self,
        app: Flask,
        user_1: User,
        user_2: User,
        follow_request_from_user_2_to_user_1: FollowRequest,
    ) -> None:
        client, auth_token = self.get_test_client_and_auth_token(
            app, user_1.email
        )
        client.post(
            "/api/auth/picture",
            data=dict(file=(BytesIO(b"avatar"), "avatar.png")),
            headers=dict(
                content_type="multipart/form-data",
                Authorization=f"Bearer {auth_token}",
            ),
        )

        response = client.delete(
            f"/api/users/{user_1.username}",
            headers=dict(Authorization=f"Bearer {auth_token}"),
        )

        assert response.status_code == 204
        assert (
            FollowRequest.query.filter_by(followed_user_id=user_1.id).first()
            is None
        )
        assert Notification.query.first() is None

    def test_user_with_reports_can_delete_its_own_account(
        self,
        app: Flask,
        user_1: User,
        user_2_admin: User,
        user_3: User,
        user_4: User,
    ) -> None:
        report_from_user_3 = self.create_report(
            reporter=user_3, reported_object=user_1
        )
        report_from_user_1 = self.create_report(
            reporter=user_1, reported_object=user_4
        )
        client, auth_token = self.get_test_client_and_auth_token(
            app, user_1.email
        )
        client.post(
            "/api/auth/picture",
            data=dict(file=(BytesIO(b"avatar"), "avatar.png")),
            headers=dict(
                content_type="multipart/form-data",
                Authorization=f"Bearer {auth_token}",
            ),
        )

        response = client.delete(
            f"/api/users/{user_1.username}",
            headers=dict(Authorization=f"Bearer {auth_token}"),
        )

        assert response.status_code == 204
        assert (
            FollowRequest.query.filter_by(followed_user_id=user_1.id).first()
            is None
        )
        assert set(Report.query.all()) == {
            report_from_user_3,
            report_from_user_1,
        }
        assert (
            Notification.query.filter_by(to_user_id=user_2_admin.id).first()
            is not None
        )

    def test_user_can_not_delete_another_user_account(
        self, app: Flask, user_1: User, user_2: User
    ) -> None:
        client, auth_token = self.get_test_client_and_auth_token(
            app, user_1.email
        )

        response = client.delete(
            f"/api/users/{user_2.username}",
            headers=dict(Authorization=f"Bearer {auth_token}"),
        )

        self.assert_403(response)

    def test_moderator_can_not_delete_another_user_account(
        self, app: Flask, user_1_moderator: User, user_2: User
    ) -> None:
        client, auth_token = self.get_test_client_and_auth_token(
            app, user_1_moderator.email
        )

        response = client.delete(
            f"/api/users/{user_2.username}",
            headers=dict(Authorization=f"Bearer {auth_token}"),
        )

        self.assert_403(response)

    def test_it_returns_error_when_deleting_non_existing_user(
        self, app: Flask, user_1: User
    ) -> None:
        client, auth_token = self.get_test_client_and_auth_token(
            app, user_1.email
        )

        response = client.delete(
            "/api/users/not_existing",
            headers=dict(Authorization=f"Bearer {auth_token}"),
        )

        self.assert_404_with_entity(response, "user")

    def test_admin_can_delete_another_user_account(
        self, app: Flask, user_1_admin: User, user_2: User
    ) -> None:
        client, auth_token = self.get_test_client_and_auth_token(
            app, user_1_admin.email
        )
        deleted_user_id = user_2.id

        response = client.delete(
            f"/api/users/{user_2.username}",
            headers=dict(Authorization=f"Bearer {auth_token}"),
        )

        assert response.status_code == 204
        assert User.query.filter_by(id=deleted_user_id).first() is None

    def test_admin_can_delete_its_own_account(
        self, app: Flask, user_1_admin: User, user_2_admin: User
    ) -> None:
        client, auth_token = self.get_test_client_and_auth_token(
            app, user_1_admin.email
        )
        deleted_user_id = user_1_admin.id

        response = client.delete(
            f"/api/users/{user_1_admin.username}",
            headers=dict(Authorization=f"Bearer {auth_token}"),
        )

        assert response.status_code == 204
        assert User.query.filter_by(id=deleted_user_id).first() is None

    def test_admin_can_not_delete_owner_account(
        self,
        app: Flask,
        user_1_owner: User,
        user_2_admin: User,
        user_3_admin: User,
    ) -> None:
        client, auth_token = self.get_test_client_and_auth_token(
            app, user_2_admin.email
        )

        response = client.delete(
            f"/api/users/{user_1_owner.username}",
            headers=dict(Authorization=f"Bearer {auth_token}"),
        )

        self.assert_403(
            response,
            "you can not delete owner account",
        )

    def test_admin_can_not_delete_its_own_account_if_no_other_user_with_admin_rights(  # noqa
        self, app: Flask, user_1_admin: User, user_2: User
    ) -> None:
        client, auth_token = self.get_test_client_and_auth_token(
            app, user_1_admin.email
        )

        response = client.delete(
            f"/api/users/{user_1_admin.username}",
            headers=dict(Authorization=f"Bearer {auth_token}"),
        )

        self.assert_403(
            response,
            "you can not delete your account, no other user has admin rights",
        )

    def test_owner_can_delete_his_own_account(
        self, app: Flask, user_1_owner: User, user_2_admin: User
    ) -> None:
        client, auth_token = self.get_test_client_and_auth_token(
            app, user_1_owner.email
        )

        response = client.delete(
            f"/api/users/{user_1_owner.username}",
            headers=dict(Authorization=f"Bearer {auth_token}"),
        )

        assert response.status_code == 204
        assert User.query.filter_by(id=user_1_owner.id).first() is None

    def test_owner_can_not_delete_his_own_account_if_no_other_user_with_admin_rights(  # noqa
        self, app: Flask, user_1_owner: User, user_2: User
    ) -> None:
        client, auth_token = self.get_test_client_and_auth_token(
            app, user_1_owner.email
        )

        response = client.delete(
            f"/api/users/{user_1_owner.username}",
            headers=dict(Authorization=f"Bearer {auth_token}"),
        )

        self.assert_403(
            response,
            "you can not delete your account, no other user has admin rights",
        )

    def test_it_enables_registration_after_user_delete_when_users_count_is_below_limit(  # noqa
        self,
        app_with_3_users_max: Flask,
        user_1_admin: User,
        user_2: User,
        user_3: User,
    ) -> None:
        client, auth_token = self.get_test_client_and_auth_token(
            app_with_3_users_max, user_1_admin.email
        )
        client.delete(
            f"/api/users/{user_2.username}",
            headers=dict(Authorization=f"Bearer {auth_token}"),
        )

        response = client.post(
            "/api/auth/register",
            data=json.dumps(
                dict(
                    username=self.random_string(),
                    email=self.random_email(),
                    password=self.random_string(),
                    accepted_policy=True,
                )
            ),
            content_type="application/json",
        )

        assert response.status_code == 200

    def test_it_does_not_enable_registration_on_user_delete_when_users_count_is_not_below_limit(  # noqa
        self,
        app_with_3_users_max: Flask,
        user_1_admin: User,
        user_2: User,
        user_3: User,
        user_1_paris: User,
    ) -> None:
        client, auth_token = self.get_test_client_and_auth_token(
            app_with_3_users_max, user_1_admin.email
        )

        client.delete(
            f"/api/users/{user_2.username}",
            headers=dict(Authorization=f"Bearer {auth_token}"),
        )
        response = client.post(
            "/api/auth/register",
            data=json.dumps(
                dict(
                    username="justatest",
                    email="test@test.com",
                    password="12345678",
                    password_conf="12345678",
                    accepted_policy=True,
                )
            ),
            content_type="application/json",
        )

        self.assert_403(response, "error, registration is disabled")

    def test_it_deletes_actor_when_deleting_user(
        self, app: Flask, user_1_admin: User, user_2: User
    ) -> None:
        actor_id = user_2.actor_id
        client, auth_token = self.get_test_client_and_auth_token(
            app, user_1_admin.email
        )

        client.delete(
            f'/api/users/{user_2.username}',
            headers=dict(Authorization=f'Bearer {auth_token}'),
        )

        assert Actor.query.filter_by(id=actor_id).first() is None

    @pytest.mark.parametrize(
        "client_scope, can_access",
        {**OAUTH_SCOPES, "users:write": True}.items(),
    )
    def test_expected_scopes_are_defined(
        self,
        app: Flask,
        user_1_admin: User,
        user_2: User,
        client_scope: str,
        can_access: bool,
    ) -> None:
        (
            client,
            oauth_client,
            access_token,
            _,
        ) = self.create_oauth2_client_and_issue_token(
            app, user_1_admin, scope=client_scope
        )

        response = client.delete(
            f"/api/users/{user_2.username}",
            content_type="application/json",
            headers=dict(Authorization=f"Bearer {access_token}"),
        )

        self.assert_response_scope(response, can_access)


class TestBlockUser(ApiTestCaseMixin):
    route = "/api/users/{username}/block"

    def test_it_returns_error_if_user_is_not_authenticated(
        self, app: Flask, user_1: User
    ) -> None:
        client = app.test_client()

        response = client.post(
            self.route.format(username=user_1.username),
            content_type="application/json",
        )

        self.assert_401(response)

    def test_it_returns_error_when_user_does_not_exist(
        self, app: Flask, user_1: User
    ) -> None:
        client, auth_token = self.get_test_client_and_auth_token(
            app, user_1.email
        )

        response = client.post(
            self.route.format(username=self.random_string()),
            headers=dict(Authorization=f"Bearer {auth_token}"),
        )

        self.assert_404_with_entity(response, "user")

    def test_it_returns_error_when_user_is_suspended(
        self, app: Flask, user_1: User, suspended_user: User
    ) -> None:
        client, auth_token = self.get_test_client_and_auth_token(
            app, suspended_user.email
        )

        response = client.post(
            self.route.format(username=user_1.username),
            headers=dict(Authorization=f"Bearer {auth_token}"),
        )

        self.assert_403(response)

    def test_it_blocks_user(
        self, app: Flask, user_1: User, user_2: User
    ) -> None:
        client, auth_token = self.get_test_client_and_auth_token(
            app, user_1.email
        )

        response = client.post(
            self.route.format(username=user_2.username),
            headers=dict(Authorization=f"Bearer {auth_token}"),
        )

        assert response.status_code == 200
        data = json.loads(response.data.decode())
        assert data["status"] == "success"
        assert user_2.is_blocked_by(user_1)

    def test_it_removes_follow_request_if_exists(
        self,
        app: Flask,
        user_1: User,
        user_2: User,
        follow_request_from_user_2_to_user_1: FollowRequest,
    ) -> None:
        user_1.approves_follow_request_from(user_2)
        client, auth_token = self.get_test_client_and_auth_token(
            app, user_1.email
        )

        response = client.post(
            self.route.format(username=user_2.username),
            headers=dict(Authorization=f"Bearer {auth_token}"),
        )

        assert response.status_code == 200
        data = json.loads(response.data.decode())
        assert data["status"] == "success"
        assert user_1.is_followed_by(user_2) == "false"

    def test_user_can_not_block_itself(self, app: Flask, user_1: User) -> None:
        client, auth_token = self.get_test_client_and_auth_token(
            app, user_1.email
        )

        response = client.post(
            self.route.format(username=user_1.username),
            headers=dict(Authorization=f"Bearer {auth_token}"),
        )

        self.assert_400(response)

    @pytest.mark.parametrize(
        "client_scope, can_access",
        {**OAUTH_SCOPES, "users:write": True}.items(),
    )
    def test_expected_scopes_are_defined(
        self,
        app: Flask,
        user_1_admin: User,
        user_2: User,
        client_scope: str,
        can_access: bool,
    ) -> None:
        (
            client,
            oauth_client,
            access_token,
            _,
        ) = self.create_oauth2_client_and_issue_token(
            app, user_1_admin, scope=client_scope
        )

        response = client.delete(
            f"/api/users/{user_2.username}",
            content_type="application/json",
            headers=dict(Authorization=f"Bearer {access_token}"),
        )

        self.assert_response_scope(response, can_access)


class TestUnBlockUser(ApiTestCaseMixin):
    route = "/api/users/{username}/unblock"

    def test_it_returns_error_if_user_is_not_authenticated(
        self, app: Flask, user_1: User
    ) -> None:
        client = app.test_client()

        response = client.post(
            self.route.format(username=user_1.username),
            content_type="application/json",
        )

        self.assert_401(response)

    def test_it_returns_error_when_user_does_not_exist(
        self, app: Flask, user_1: User
    ) -> None:
        client, auth_token = self.get_test_client_and_auth_token(
            app, user_1.email
        )

        response = client.post(
            self.route.format(username=self.random_string()),
            headers=dict(Authorization=f"Bearer {auth_token}"),
        )

        self.assert_404_with_entity(response, "user")

    def test_it_returns_error_when_user_is_suspended(
        self, app: Flask, user_1: User, suspended_user: User
    ) -> None:
        client, auth_token = self.get_test_client_and_auth_token(
            app, suspended_user.email
        )

        response = client.post(
            self.route.format(username=user_1.username),
            headers=dict(Authorization=f"Bearer {auth_token}"),
        )

        self.assert_403(response)

    def test_it_unblocks_user(
        self, app: Flask, user_1: User, user_2: User
    ) -> None:
        user_1.blocks_user(user_2)
        client, auth_token = self.get_test_client_and_auth_token(
            app, user_1.email
        )

        response = client.post(
            self.route.format(username=user_2.username),
            headers=dict(Authorization=f"Bearer {auth_token}"),
        )

        assert response.status_code == 200
        data = json.loads(response.data.decode())
        assert data["status"] == "success"
        assert user_2.is_blocked_by(user_1) is False

    def test_it_does_not_return_error_if_user_is_not_block(
        self, app: Flask, user_1: User, user_2: User
    ) -> None:
        client, auth_token = self.get_test_client_and_auth_token(
            app, user_1.email
        )

        response = client.post(
            self.route.format(username=user_2.username),
            headers=dict(Authorization=f"Bearer {auth_token}"),
        )

        assert response.status_code == 200
        data = json.loads(response.data.decode())
        assert data["status"] == "success"
        assert user_2.is_blocked_by(user_1) is False

    @pytest.mark.parametrize(
        "client_scope, can_access",
        {**OAUTH_SCOPES, "users:write": True}.items(),
    )
    def test_expected_scopes_are_defined(
        self,
        app: Flask,
        user_1_admin: User,
        user_2: User,
        client_scope: str,
        can_access: bool,
    ) -> None:
        (
            client,
            oauth_client,
            access_token,
            _,
        ) = self.create_oauth2_client_and_issue_token(
            app, user_1_admin, scope=client_scope
        )

        response = client.delete(
            f"/api/users/{user_2.username}",
            content_type="application/json",
            headers=dict(Authorization=f"Bearer {access_token}"),
        )

        self.assert_response_scope(response, can_access)


class TestGetUserSanctions(ApiTestCaseMixin, ReportMixin, CommentMixin):
    route = "/api/users/{username}/sanctions"

    def create_report_actions(
        self, *, admin: User, auth_user: User, workout: Workout
    ) -> Tuple[ReportAction, ReportAction, ReportAction]:
        user_action = self.create_report_user_action(
            admin, auth_user, action_type="user_warning"
        )
        workout_action = self.create_report_workout_action(
            admin, auth_user, workout
        )
        comment = self.create_comment(auth_user, workout)
        comment_action = self.create_report_comment_action(
            admin, auth_user, comment
        )
        return user_action, workout_action, comment_action

    def test_it_returns_error_if_user_is_not_authenticated(
        self, app: Flask, user_1: User
    ) -> None:
        client = app.test_client()

        response = client.get(
            self.route.format(username=user_1.username),
            content_type="application/json",
        )

        self.assert_401(response)

    def test_it_returns_error_when_user_does_not_exist(
        self, app: Flask, user_1: User
    ) -> None:
        client, auth_token = self.get_test_client_and_auth_token(
            app, user_1.email
        )

        response = client.get(
            self.route.format(username=self.random_string()),
            headers=dict(Authorization=f"Bearer {auth_token}"),
        )

        self.assert_404_with_entity(response, "user")

    def test_it_returns_error_when_user_is_not_authenticated_user(
        self, app: Flask, user_1: User, user_2: User
    ) -> None:
        client, auth_token = self.get_test_client_and_auth_token(
            app, user_1.email
        )

        response = client.get(
            self.route.format(username=user_2.username),
            headers=dict(Authorization=f"Bearer {auth_token}"),
        )

        self.assert_403(response)

    def test_it_returns_empty_list_when_no_report_actions(
        self, app: Flask, user_1: User, user_2_admin: User, user_3: User
    ) -> None:
        self.create_report_user_action(
            user_2_admin, user_3, action_type="user_warning"
        )
        client, auth_token = self.get_test_client_and_auth_token(
            app, user_1.email
        )

        response = client.get(
            self.route.format(username=user_1.username),
            headers=dict(Authorization=f"Bearer {auth_token}"),
        )

        assert response.status_code == 200
        data = json.loads(response.data.decode())
        assert "success" in data["status"]
        assert len(data["data"]["sanctions"]) == 0
        assert data["pagination"] == {
            "has_next": False,
            "has_prev": False,
            "page": 1,
            "pages": 0,
            "total": 0,
        }

    def test_it_does_not_return_error_when_user_is_suspended(
        self, app: Flask, user_1: User, user_2_admin: User
    ) -> None:
        self.create_report_user_action(user_2_admin, user_1)
        client, auth_token = self.get_test_client_and_auth_token(
            app, user_1.email
        )

        response = client.get(
            self.route.format(username=user_1.username),
            headers=dict(Authorization=f"Bearer {auth_token}"),
        )

        assert response.status_code == 200
        data = json.loads(response.data.decode())
        assert "success" in data["status"]
        assert len(data["data"]["sanctions"]) == 1
        assert data["pagination"] == {
            "has_next": False,
            "has_prev": False,
            "page": 1,
            "pages": 1,
            "total": 1,
        }

    @patch("fittrackee.users.users.ACTIONS_PER_PAGE", 2)
    @pytest.mark.parametrize("input_params", ["", "?page=1"])
    def test_it_returns_report_actions_first_page(
        self,
        app: Flask,
        user_1: User,
        user_2_admin: User,
        sport_1_cycling: Sport,
        workout_cycling_user_1: Workout,
        input_params: str,
    ) -> None:
        _, workout_action, comment_action = self.create_report_actions(
            admin=user_2_admin,
            auth_user=user_1,
            workout=workout_cycling_user_1,
        )
        client, auth_token = self.get_test_client_and_auth_token(
            app, user_1.email
        )

        response = client.get(
            self.route.format(username=user_1.username) + input_params,
            headers=dict(Authorization=f"Bearer {auth_token}"),
        )

        assert response.status_code == 200
        data = json.loads(response.data.decode())
        assert "success" in data["status"]
        assert data["data"]["sanctions"] == [
            jsonify_dict(
                comment_action.serialize(current_user=user_1, full=False)
            ),
            jsonify_dict(
                workout_action.serialize(current_user=user_1, full=False)
            ),
        ]
        assert data["pagination"] == {
            "has_next": True,
            "has_prev": False,
            "page": 1,
            "pages": 2,
            "total": 3,
        }

    @patch("fittrackee.users.users.ACTIONS_PER_PAGE", 2)
    def test_it_returns_report_actions_page_2(
        self,
        app: Flask,
        user_1: User,
        user_2_admin: User,
        sport_1_cycling: Sport,
        workout_cycling_user_1: Workout,
    ) -> None:
        user_action, _, _ = self.create_report_actions(
            admin=user_2_admin,
            auth_user=user_1,
            workout=workout_cycling_user_1,
        )
        client, auth_token = self.get_test_client_and_auth_token(
            app, user_1.email
        )

        response = client.get(
            self.route.format(username=user_1.username) + "?page=2",
            headers=dict(Authorization=f"Bearer {auth_token}"),
        )

        assert response.status_code == 200
        data = json.loads(response.data.decode())
        assert "success" in data["status"]
        assert data["data"]["sanctions"] == [
            jsonify_dict(
                user_action.serialize(current_user=user_1, full=False)
            ),
        ]
        assert data["pagination"] == {
            "has_next": False,
            "has_prev": True,
            "page": 2,
            "pages": 2,
            "total": 3,
        }

    def test_it_returns_report_actions_when_author_is_moderator(
        self,
        app: Flask,
        user_1_moderator: User,
        user_2: User,
    ) -> None:
        action = self.create_report_user_action(user_1_moderator, user_2)
        client, auth_token = self.get_test_client_and_auth_token(
            app, user_1_moderator.email
        )

        response = client.get(
            self.route.format(username=user_2.username),
            headers=dict(Authorization=f"Bearer {auth_token}"),
        )

        assert response.status_code == 200
        data = json.loads(response.data.decode())
        assert "success" in data["status"]
        assert data["data"]["sanctions"] == [
            jsonify_dict(
                action.serialize(current_user=user_1_moderator, full=False)
            ),
        ]
        assert data["pagination"] == {
            "has_next": False,
            "has_prev": False,
            "page": 1,
            "pages": 1,
            "total": 1,
        }

    @pytest.mark.parametrize(
        "input_action_type", ["report_reopening", "report_resolution"]
    )
    def test_it_does_not_return_report_related_action(
        self,
        app: Flask,
        user_1: User,
        user_2_admin: User,
        input_action_type: str,
    ) -> None:
        report = self.create_report(
            reporter=user_2_admin, reported_object=user_1
        )
        self.create_report_action(
            moderator=user_2_admin,
            user=user_1,
            action_type=input_action_type,
            report_id=report.id,
        )
        client, auth_token = self.get_test_client_and_auth_token(
            app, user_1.email
        )

        response = client.get(
            self.route.format(username=user_1.username),
            headers=dict(Authorization=f"Bearer {auth_token}"),
        )

        assert response.status_code == 200
        data = json.loads(response.data.decode())
        assert "success" in data["status"]
        assert len(data["data"]["sanctions"]) == 0

    @pytest.mark.parametrize(
        "input_action_type", ["user_unsuspension", "user_warning_lifting"]
    )
    def test_it_does_not_return_user_report_action_that_is_not_a_sanction(
        self,
        app: Flask,
        user_1: User,
        user_2_admin: User,
        input_action_type: str,
    ) -> None:
        self.create_report_user_action(
            user_2_admin, user_1, action_type=input_action_type
        )
        client, auth_token = self.get_test_client_and_auth_token(
            app, user_1.email
        )

        response = client.get(
            self.route.format(username=user_1.username),
            headers=dict(Authorization=f"Bearer {auth_token}"),
        )

        assert response.status_code == 200
        data = json.loads(response.data.decode())
        assert "success" in data["status"]
        assert len(data["data"]["sanctions"]) == 0

    def test_it_does_not_return_workout_unsuspension(
        self,
        app: Flask,
        user_1: User,
        user_2_admin: User,
        sport_1_cycling: Sport,
        workout_cycling_user_1: Workout,
    ) -> None:
        self.create_report_workout_action(
            user_2_admin,
            user_1,
            workout_cycling_user_1,
            "workout_unsuspension",
        )
        client, auth_token = self.get_test_client_and_auth_token(
            app, user_1.email
        )

        response = client.get(
            self.route.format(username=user_1.username),
            headers=dict(Authorization=f"Bearer {auth_token}"),
        )

        assert response.status_code == 200
        data = json.loads(response.data.decode())
        assert "success" in data["status"]
        assert len(data["data"]["sanctions"]) == 0

    def test_it_does_not_return_comment_unsuspension(
        self,
        app: Flask,
        user_1: User,
        user_2_admin: User,
        sport_1_cycling: Sport,
        workout_cycling_user_1: Workout,
    ) -> None:
        comment = self.create_comment(user_1, workout_cycling_user_1)
        self.create_report_comment_action(
            user_2_admin, user_1, comment, "comment_unsuspension"
        )
        client, auth_token = self.get_test_client_and_auth_token(
            app, user_1.email
        )

        response = client.get(
            self.route.format(username=user_1.username),
            headers=dict(Authorization=f"Bearer {auth_token}"),
        )

        assert response.status_code == 200
        data = json.loads(response.data.decode())
        assert "success" in data["status"]
        assert len(data["data"]["sanctions"]) == 0


class TestGetUserLatestWorkouts(ApiTestCaseMixin, ReportMixin, CommentMixin):
    route = "/api/users/{username}/workouts"

    def test_it_returns_error_when_user_does_not_exist(
        self, app: Flask, user_1: User
    ) -> None:
        client, auth_token = self.get_test_client_and_auth_token(
            app, user_1.email
        )

        response = client.get(
            self.route.format(username=self.random_string()),
            headers=dict(Authorization=f"Bearer {auth_token}"),
        )

        self.assert_404_with_entity(response, "user")

    def test_it_returns_empty_list_when_user_has_no_workout(
        self, app: Flask, user_1: User, user_2: User
    ) -> None:
        client, auth_token = self.get_test_client_and_auth_token(
            app, user_1.email
        )

        response = client.get(
            self.route.format(username=user_2.username),
            headers=dict(Authorization=f"Bearer {auth_token}"),
        )

        assert response.status_code == 200
        data = json.loads(response.data.decode())
        assert "success" in data["status"]
        assert data["data"]["workouts"] == []

    def test_it_returns_empty_list_when_user_is_suspended(
        self,
        app: Flask,
        user_1: User,
        user_2: User,
        sport_1_cycling: Sport,
        workout_cycling_user_2: Workout,
    ) -> None:
        workout_cycling_user_2.workout_visibility = VisibilityLevel.PUBLIC
        user_2.suspended_at = datetime.now(timezone.utc)
        db.session.commit()
        client, auth_token = self.get_test_client_and_auth_token(
            app, user_1.email
        )

        response = client.get(
            self.route.format(username=user_2.username),
            headers=dict(Authorization=f"Bearer {auth_token}"),
        )

        assert response.status_code == 200
        data = json.loads(response.data.decode())
        assert "success" in data["status"]
        assert data["data"]["workouts"] == []

    def test_it_returns_only_public_workout_when_user_is_not_authenticated(
        self,
        app: Flask,
        user_1: User,
        sport_1_cycling: Sport,
        seven_workouts_user_1: List[Workout],
    ) -> None:
        seven_workouts_user_1[1].workout_visibility = VisibilityLevel.PUBLIC
        seven_workouts_user_1[4].workout_visibility = VisibilityLevel.FOLLOWERS
        db.session.commit()
        client = app.test_client()

        response = client.get(self.route.format(username=user_1.username))

        assert response.status_code == 200
        data = json.loads(response.data.decode())
        assert "success" in data["status"]
        assert data["data"]["workouts"] == [
            jsonify_dict(seven_workouts_user_1[1].serialize())
        ]

    def test_it_returns_workouts_visible_to_authenticated_user(
        self,
        app: Flask,
        user_1: User,
        user_2: User,
        sport_1_cycling: Sport,
        seven_workouts_user_1: List[Workout],
        workout_cycling_user_2: Workout,
    ) -> None:
        seven_workouts_user_1[1].workout_visibility = VisibilityLevel.PUBLIC
        seven_workouts_user_1[4].workout_visibility = VisibilityLevel.FOLLOWERS
        db.session.commit()
        client, auth_token = self.get_test_client_and_auth_token(
            app, user_2.email
        )

        response = client.get(
            self.route.format(username=user_1.username),
            headers=dict(Authorization=f"Bearer {auth_token}"),
        )

        assert response.status_code == 200
        data = json.loads(response.data.decode())
        assert "success" in data["status"]
        assert data["data"]["workouts"] == [
            jsonify_dict(seven_workouts_user_1[1].serialize(user=user_2))
        ]

    def test_it_returns_workouts_visible_to_follower(
        self,
        app: Flask,
        user_1: User,
        user_2: User,
        sport_1_cycling: Sport,
        seven_workouts_user_1: List[Workout],
        workout_cycling_user_2: Workout,
    ) -> None:
        seven_workouts_user_1[1].workout_visibility = VisibilityLevel.PUBLIC
        seven_workouts_user_1[4].workout_visibility = VisibilityLevel.FOLLOWERS
        user_2.send_follow_request_to(user_1)
        user_1.approves_follow_request_from(user_2)
        client, auth_token = self.get_test_client_and_auth_token(
            app, user_2.email
        )

        response = client.get(
            self.route.format(username=user_1.username),
            headers=dict(Authorization=f"Bearer {auth_token}"),
        )

        assert response.status_code == 200
        data = json.loads(response.data.decode())
        assert "success" in data["status"]
        assert data["data"]["workouts"] == [
            jsonify_dict(seven_workouts_user_1[4].serialize(user=user_2)),
            jsonify_dict(seven_workouts_user_1[1].serialize(user=user_2)),
        ]

    def test_it_returns_last_five_workouts_visible_to_workout_owner(
        self,
        app: Flask,
        user_1: User,
        user_2: User,
        sport_1_cycling: Sport,
        seven_workouts_user_1: List[Workout],
        workout_cycling_user_2: Workout,
    ) -> None:
        seven_workouts_user_1[1].workout_visibility = VisibilityLevel.PUBLIC
        seven_workouts_user_1[4].workout_visibility = VisibilityLevel.FOLLOWERS
        db.session.commit()
        client, auth_token = self.get_test_client_and_auth_token(
            app, user_1.email
        )

        response = client.get(
            self.route.format(username=user_1.username),
            headers=dict(Authorization=f"Bearer {auth_token}"),
        )

        assert response.status_code == 200
        data = json.loads(response.data.decode())
        assert "success" in data["status"]
        assert data["data"]["workouts"] == [
            jsonify_dict(seven_workouts_user_1[6].serialize(user=user_1)),
            jsonify_dict(seven_workouts_user_1[5].serialize(user=user_1)),
            jsonify_dict(seven_workouts_user_1[3].serialize(user=user_1)),
            jsonify_dict(seven_workouts_user_1[4].serialize(user=user_1)),
            jsonify_dict(seven_workouts_user_1[2].serialize(user=user_1)),
        ]

    def test_it_does_not_return_suspended_workouts(
        self,
        app: Flask,
        user_1: User,
        user_2: User,
        sport_1_cycling: Sport,
        workout_cycling_user_1: Workout,
        workout_cycling_user_2: Workout,
    ) -> None:
        workout_cycling_user_1.suspended_at = datetime.now(timezone.utc)
        db.session.commit()
        client, auth_token = self.get_test_client_and_auth_token(
            app, user_1.email
        )

        response = client.get(
            self.route.format(username=user_1.username),
            headers=dict(Authorization=f"Bearer {auth_token}"),
        )

        assert response.status_code == 200
        data = json.loads(response.data.decode())
        assert "success" in data["status"]
        assert data["data"]["workouts"] == []

    @pytest.mark.parametrize(
        "client_scope, can_access",
        {**OAUTH_SCOPES, "workouts:read": True}.items(),
    )
    def test_expected_scopes_are_defined(
        self,
        app: Flask,
        user_1: User,
        client_scope: str,
        can_access: bool,
    ) -> None:
        (
            client,
            oauth_client,
            access_token,
            _,
        ) = self.create_oauth2_client_and_issue_token(
            app, user_1, scope=client_scope
        )

        response = client.get(
            self.route.format(username=user_1.username),
            content_type="application/json",
            headers=dict(Authorization=f"Bearer {access_token}"),
        )

        self.assert_response_scope(response, can_access)<|MERGE_RESOLUTION|>--- conflicted
+++ resolved
@@ -1821,13 +1821,13 @@
         )
 
         response = client.get(
-            '/api/users/remote',
-            content_type='application/json',
-            headers=dict(Authorization=f'Bearer {auth_token}'),
+            "/api/users/remote",
+            content_type="application/json",
+            headers=dict(Authorization=f"Bearer {auth_token}"),
         )
 
         self.assert_403(
-            response, 'error, federation is disabled for this instance'
+            response, "error, federation is disabled for this instance"
         )
 
 
@@ -2261,11 +2261,7 @@
         client, auth_token = self.get_test_client_and_auth_token(
             app, user_1_admin.email
         )
-<<<<<<< HEAD
-        new_email = f'new.{user_2.email}'
-=======
-        new_email = "new." + user_2.email
->>>>>>> b224e171
+        new_email = f"new.{user_2.email}"
         user_2_email = user_2.email
         user_2_confirmation_token = user_2.confirmation_token
 
@@ -2287,11 +2283,7 @@
         client, auth_token = self.get_test_client_and_auth_token(
             app_wo_email_activation, user_1_admin.email
         )
-<<<<<<< HEAD
-        new_email = f'new.{user_2.email}'
-=======
-        new_email = "new." + user_2.email
->>>>>>> b224e171
+        new_email = f"new.{user_2.email}"
 
         response = client.patch(
             f"/api/users/{user_2.username}",
@@ -2315,11 +2307,7 @@
         client, auth_token = self.get_test_client_and_auth_token(
             app, user_1_admin.email
         )
-<<<<<<< HEAD
-        new_email = f'new.{user_2.email}'
-=======
-        new_email = "new." + user_2.email
->>>>>>> b224e171
+        new_email = f"new.{user_2.email}"
         expected_token = self.random_string()
 
         with patch("secrets.token_urlsafe", return_value=expected_token):
@@ -2356,11 +2344,7 @@
         client, auth_token = self.get_test_client_and_auth_token(
             app_wo_email_activation, user_1_admin.email
         )
-<<<<<<< HEAD
-        new_email = f'new.{user_2.email}'
-=======
-        new_email = "new." + user_2.email
->>>>>>> b224e171
+        new_email = f"new.{user_2.email}"
 
         response = client.patch(
             f"/api/users/{user_2.username}",
@@ -2928,8 +2912,8 @@
         )
 
         client.delete(
-            f'/api/users/{user_2.username}',
-            headers=dict(Authorization=f'Bearer {auth_token}'),
+            f"/api/users/{user_2.username}",
+            headers=dict(Authorization=f"Bearer {auth_token}"),
         )
 
         assert Actor.query.filter_by(id=actor_id).first() is None
