--- conflicted
+++ resolved
@@ -103,116 +103,6 @@
         assert len(data['data']['users']) == 1
         assert data['data']['users'][0] == jsonify_dict(
             user_1_admin.serialize(user_1_admin)
-        )
-
-    def test_it_gets_inactive_user(
-        self, app: Flask, user_1_admin: User, inactive_user: User
-    ) -> None:
-        client, auth_token = self.get_test_client_and_auth_token(
-            app, user_1_admin.email
-        )
-
-        response = client.get(
-            f'/api/users/{inactive_user.username}',
-            content_type='application/json',
-            headers=dict(Authorization=f'Bearer {auth_token}'),
-        )
-
-        data = json.loads(response.data.decode())
-        assert response.status_code == 200
-        assert data['status'] == 'success'
-        assert len(data['data']['users']) == 1
-        user = data['data']['users'][0]
-        assert user == jsonify_dict(inactive_user.serialize(user_1_admin))
-
-
-class TestGetUserAsUser(ApiTestCaseMixin):
-    def test_it_returns_error_if_user_does_not_exist(
-        self, app: Flask, user_1: User
-    ) -> None:
-        client, auth_token = self.get_test_client_and_auth_token(
-            app, user_1.email
-        )
-
-        response = client.get(
-            '/api/users/not_existing',
-            content_type='application/json',
-            headers=dict(Authorization=f'Bearer {auth_token}'),
-        )
-
-        assert response.status_code == 404
-        data = json.loads(response.data.decode())
-        assert 'not found' in data['status']
-        assert 'user does not exist' in data['message']
-
-    def test_it_gets_single_user_without_workouts(
-        self, app: Flask, user_1: User, user_2: User
-    ) -> None:
-        client, auth_token = self.get_test_client_and_auth_token(
-            app, user_1.email
-        )
-
-        response = client.get(
-            f'/api/users/{user_2.username}',
-            content_type='application/json',
-            headers=dict(Authorization=f'Bearer {auth_token}'),
-        )
-
-        assert response.status_code == 200
-        data = json.loads(response.data.decode())
-        assert data['status'] == 'success'
-        assert len(data['data']['users']) == 1
-        assert data['data']['users'][0] == jsonify_dict(
-            user_2.serialize(user_1)
-        )
-
-    def test_it_gets_single_user_with_workouts(
-        self,
-        app: Flask,
-        user_1: User,
-        user_2: User,
-        sport_1_cycling: Sport,
-        workout_cycling_user_2: Workout,
-    ) -> None:
-        client, auth_token = self.get_test_client_and_auth_token(
-            app, user_1.email
-        )
-
-        response = client.get(
-            f'/api/users/{user_2.username}',
-            content_type='application/json',
-            headers=dict(Authorization=f'Bearer {auth_token}'),
-        )
-
-        assert response.status_code == 200
-        data = json.loads(response.data.decode())
-        assert data['status'] == 'success'
-        assert len(data['data']['users']) == 1
-        assert data['data']['users'][0] == jsonify_dict(
-            user_2.serialize(user_1)
-        )
-
-    def test_it_gets_authenticated_user(
-        self,
-        app: Flask,
-        user_1: User,
-    ) -> None:
-        client, auth_token = self.get_test_client_and_auth_token(
-            app, user_1.email
-        )
-
-        response = client.get(
-            f'/api/users/{user_1.username}',
-            content_type='application/json',
-            headers=dict(Authorization=f'Bearer {auth_token}'),
-        )
-
-        assert response.status_code == 200
-        data = json.loads(response.data.decode())
-        assert data['status'] == 'success'
-        assert len(data['data']['users']) == 1
-        assert data['data']['users'][0] == jsonify_dict(
-            user_1.serialize(user_1)
         )
 
     def test_it_gets_inactive_user(
@@ -270,6 +160,116 @@
         )
 
         self.assert_response_scope(response, can_access)
+
+
+class TestGetUserAsUser(ApiTestCaseMixin):
+    def test_it_returns_error_if_user_does_not_exist(
+        self, app: Flask, user_1: User
+    ) -> None:
+        client, auth_token = self.get_test_client_and_auth_token(
+            app, user_1.email
+        )
+
+        response = client.get(
+            '/api/users/not_existing',
+            content_type='application/json',
+            headers=dict(Authorization=f'Bearer {auth_token}'),
+        )
+
+        assert response.status_code == 404
+        data = json.loads(response.data.decode())
+        assert 'not found' in data['status']
+        assert 'user does not exist' in data['message']
+
+    def test_it_gets_single_user_without_workouts(
+        self, app: Flask, user_1: User, user_2: User
+    ) -> None:
+        client, auth_token = self.get_test_client_and_auth_token(
+            app, user_1.email
+        )
+
+        response = client.get(
+            f'/api/users/{user_2.username}',
+            content_type='application/json',
+            headers=dict(Authorization=f'Bearer {auth_token}'),
+        )
+
+        assert response.status_code == 200
+        data = json.loads(response.data.decode())
+        assert data['status'] == 'success'
+        assert len(data['data']['users']) == 1
+        assert data['data']['users'][0] == jsonify_dict(
+            user_2.serialize(user_1)
+        )
+
+    def test_it_gets_single_user_with_workouts(
+        self,
+        app: Flask,
+        user_1: User,
+        user_2: User,
+        sport_1_cycling: Sport,
+        workout_cycling_user_2: Workout,
+    ) -> None:
+        client, auth_token = self.get_test_client_and_auth_token(
+            app, user_1.email
+        )
+
+        response = client.get(
+            f'/api/users/{user_2.username}',
+            content_type='application/json',
+            headers=dict(Authorization=f'Bearer {auth_token}'),
+        )
+
+        assert response.status_code == 200
+        data = json.loads(response.data.decode())
+        assert data['status'] == 'success'
+        assert len(data['data']['users']) == 1
+        assert data['data']['users'][0] == jsonify_dict(
+            user_2.serialize(user_1)
+        )
+
+    def test_it_gets_authenticated_user(
+        self,
+        app: Flask,
+        user_1: User,
+    ) -> None:
+        client, auth_token = self.get_test_client_and_auth_token(
+            app, user_1.email
+        )
+
+        response = client.get(
+            f'/api/users/{user_1.username}',
+            content_type='application/json',
+            headers=dict(Authorization=f'Bearer {auth_token}'),
+        )
+
+        assert response.status_code == 200
+        data = json.loads(response.data.decode())
+        assert data['status'] == 'success'
+        assert len(data['data']['users']) == 1
+        assert data['data']['users'][0] == jsonify_dict(
+            user_1.serialize(user_1)
+        )
+
+    def test_it_gets_inactive_user(
+        self, app: Flask, user_1_admin: User, inactive_user: User
+    ) -> None:
+        client, auth_token = self.get_test_client_and_auth_token(
+            app, user_1_admin.email
+        )
+
+        response = client.get(
+            f'/api/users/{inactive_user.username}',
+            content_type='application/json',
+            headers=dict(Authorization=f'Bearer {auth_token}'),
+        )
+
+        data = json.loads(response.data.decode())
+        assert response.status_code == 200
+        assert data['status'] == 'success'
+        assert len(data['data']['users']) == 1
+        user = data['data']['users'][0]
+        assert user == jsonify_dict(inactive_user.serialize(user_1_admin))
 
 
 class TestGetUserAsUnauthenticatedUser(ApiTestCaseMixin):
@@ -1956,7 +1956,6 @@
 
         self.assert_403(response, 'error, registration is disabled')
 
-<<<<<<< HEAD
     def test_it_deletes_actor_when_deleting_user(
         self, app: Flask, user_1_admin: User, user_2: User
     ) -> None:
@@ -1971,7 +1970,7 @@
         )
 
         assert Actor.query.filter_by(id=actor_id).first() is None
-=======
+
     @pytest.mark.parametrize(
         'client_scope, can_access',
         [
@@ -2007,5 +2006,4 @@
             headers=dict(Authorization=f'Bearer {access_token}'),
         )
 
-        self.assert_response_scope(response, can_access)
->>>>>>> 8b66ae66
+        self.assert_response_scope(response, can_access)