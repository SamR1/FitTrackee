import os
import secrets
from datetime import datetime, timedelta, timezone
from typing import Optional, Tuple
from unittest.mock import Mock, call, patch

from flask import Flask

from fittrackee import db
from fittrackee.equipments.models import Equipment
from fittrackee.tests.comments.mixins import CommentMixin
from fittrackee.users.export_data import (
    UserDataExporter,
    clean_user_data_export,
    export_user_data,
    generate_user_data_archives,
)
from fittrackee.users.models import User, UserDataExport
from fittrackee.visibility_levels import VisibilityLevel
from fittrackee.workouts.models import Sport, Workout

from ..utils import random_int, random_string
from ..workouts.utils import post_a_workout


class TestUserDataExporterGetUserInfos:
    def test_it_return_serialized_user_as_info_info(
        self, app: Flask, user_1: User
    ) -> None:
        exporter = UserDataExporter(user_1)

        user_data = exporter.get_user_info()

        assert user_data == user_1.serialize(current_user=user_1)


class TestUserDataExporterGetUserWorkoutsData:
    def test_it_returns_empty_list_when_user_has_no_workouts(
        self, app: Flask, user_1: User
    ) -> None:
        exporter = UserDataExporter(user_1)

        workouts_data = exporter.get_user_workouts_data()

        assert workouts_data == []

    def test_it_returns_data_for_workout_without_gpx(
        self,
        app: Flask,
        user_1: User,
        sport_1_cycling: Sport,
        workout_cycling_user_1: Workout,
    ) -> None:
        exporter = UserDataExporter(user_1)

        workouts_data = exporter.get_user_workouts_data()

        assert workouts_data == [
            {
                "id": workout_cycling_user_1.short_id,
                "sport_id": sport_1_cycling.id,
                "sport_label": sport_1_cycling.label,
                "title": workout_cycling_user_1.title,
                "creation_date": workout_cycling_user_1.creation_date,
                "modification_date": workout_cycling_user_1.modification_date,
                "workout_date": workout_cycling_user_1.workout_date,
                "duration": str(workout_cycling_user_1.duration),
                "pauses": None,
                "moving": str(workout_cycling_user_1.moving),
                "distance": workout_cycling_user_1.distance,
                "min_alt": None,
                "max_alt": None,
                "descent": None,
                "ascent": None,
                "max_speed": workout_cycling_user_1.max_speed,
                "ave_speed": workout_cycling_user_1.ave_speed,
                "gpx": None,
                "records": [
                    record.serialize()
                    for record in workout_cycling_user_1.records
                ],
                "segments": [],
                "weather_start": None,
                "weather_end": None,
                "notes": workout_cycling_user_1.notes,
                "equipments": [],
                "description": None,
                "liked": workout_cycling_user_1.liked_by(user_1),
                "likes_count": workout_cycling_user_1.likes.count(),
                "analysis_visibility": (
                    workout_cycling_user_1.calculated_analysis_visibility.value
                ),
                "map_visibility": (
                    workout_cycling_user_1.calculated_map_visibility.value
                ),
                "workout_visibility": (
                    workout_cycling_user_1.workout_visibility.value
                ),
            }
        ]

    def test_it_returns_data_for_workout_with_gpx(
        self,
        app: Flask,
        user_1: User,
        sport_1_cycling: Sport,
        gpx_file: str,
    ) -> None:
        _, workout_short_id = post_a_workout(app, gpx_file)
        workout = Workout.query.one()
        exporter = UserDataExporter(user_1)

        workouts_data = exporter.get_user_workouts_data()

        assert workouts_data == [
            {
                "id": workout.short_id,
                "sport_id": sport_1_cycling.id,
                "sport_label": sport_1_cycling.label,
                "title": workout.title,
                "creation_date": workout.creation_date,
                "modification_date": workout.modification_date,
                "workout_date": workout.workout_date,
                "duration": str(workout.duration),
                "pauses": None,
                "moving": str(workout.moving),
                "distance": float(workout.distance),
                "min_alt": float(workout.min_alt),
                "max_alt": float(workout.max_alt),
                "descent": float(workout.descent),
                "ascent": float(workout.ascent),
                "max_speed": float(workout.max_speed),
                "ave_speed": float(workout.ave_speed),
                "gpx": workout.gpx.split("/")[-1],
                "records": [record.serialize() for record in workout.records],
                "segments": [
                    segment.serialize() for segment in workout.segments
                ],
                "weather_start": None,
                "weather_end": None,
                "notes": workout.notes,
                "equipments": [],
                "description": None,
                "liked": workout.liked_by(user_1),
                "likes_count": workout.likes.count(),
                "analysis_visibility": (
                    workout.calculated_analysis_visibility.value
                ),
                "map_visibility": workout.calculated_map_visibility.value,
                "workout_visibility": workout.workout_visibility.value,
            }
        ]

    def test_it_stores_only_user_workouts(
        self,
        app: Flask,
        user_1: User,
        user_2: User,
        sport_1_cycling: Sport,
        workout_cycling_user_1: Workout,
        workout_cycling_user_2: Workout,
    ) -> None:
        exporter = UserDataExporter(user_1)

        workouts_data = exporter.get_user_workouts_data()

        assert [data["id"] for data in workouts_data] == [
            workout_cycling_user_1.short_id
        ]


class TestUserDataExporterGetUserEquipmentsData:
    def test_it_returns_empty_list_when_no_data_for_equipments(
        self,
        app: Flask,
        user_1: User,
        sport_1_cycling: Sport,
    ) -> None:
        exporter = UserDataExporter(user_1)

        equipments_data = exporter.get_user_equipments_data()

        assert equipments_data == []

    def test_it_returns_data_for_equipments(
        self,
        app: Flask,
        user_1: User,
        user_2: User,
        sport_1_cycling: Sport,
        equipment_bike_user_1: Equipment,
        equipment_shoes_user_2: Equipment,
    ) -> None:
        exporter = UserDataExporter(user_1)

        equipments_data = exporter.get_user_equipments_data()

        assert equipments_data == [equipment_bike_user_1.serialize()]


class TestUserDataExporterGetUserCommentsData(CommentMixin):
    def test_it_returns_empty_list_when_user_has_no_comments(
        self, app: Flask, user_1: User
    ) -> None:
        exporter = UserDataExporter(user_1)

        comments_data = exporter.get_user_comments_data()

        assert comments_data == []

    def test_it_returns_user_comment(
        self,
        app: Flask,
        user_1: User,
        user_2: User,
        sport_1_cycling: Sport,
        workout_cycling_user_1: Workout,
    ) -> None:
        workout_cycling_user_1.workout_visibility = VisibilityLevel.PUBLIC
        comment = self.create_comment(user_1, workout_cycling_user_1)
        self.create_comment(
            user_2,
            workout_cycling_user_1,
            text_visibility=VisibilityLevel.PUBLIC,
        )
        exporter = UserDataExporter(user_1)

        comments_data = exporter.get_user_comments_data()

        assert comments_data == [
            {
<<<<<<< HEAD
                'created_at': comment.created_at,
                'id': comment.short_id,
                'modification_date': comment.modification_date,
                'reply_to': None,
                'text': comment.text,
                'text_visibility': comment.text_visibility.value,
                'workout_id': workout_cycling_user_1.short_id,
            },
        ]

    def test_it_returns_user_reply(
        self,
        app: Flask,
        user_1: User,
        user_2: User,
        sport_1_cycling: Sport,
        workout_cycling_user_1: Workout,
    ) -> None:
        workout_cycling_user_1.workout_visibility = VisibilityLevel.PUBLIC
        parent_comment = self.create_comment(
            user_2,
            workout_cycling_user_1,
            text_visibility=VisibilityLevel.PUBLIC,
        )
        comment = self.create_comment(
            user_1,
            workout_cycling_user_1,
            text_visibility=VisibilityLevel.PUBLIC,
            parent_comment=parent_comment,
        )
        exporter = UserDataExporter(user_1)

        comments_data = exporter.get_user_comments_data()

        assert comments_data == [
            {
                'created_at': comment.created_at,
                'id': comment.short_id,
                'modification_date': comment.modification_date,
                'reply_to': parent_comment.short_id,
                'text': comment.text,
                'text_visibility': comment.text_visibility.value,
                'workout_id': workout_cycling_user_1.short_id,
=======
                "created_at": comment.created_at,
                "id": comment.short_id,
                "modification_date": comment.modification_date,
                "text": comment.text,
                "text_visibility": comment.text_visibility.value,
                "workout_id": workout_cycling_user_1.short_id,
>>>>>>> b224e171
            },
        ]

    def test_it_returns_user_comment_without_workout(
        self,
        app: Flask,
        user_1: User,
        sport_1_cycling: Sport,
        workout_cycling_user_1: Workout,
    ) -> None:
        comment = self.create_comment(user_1, workout_cycling_user_1)
        db.session.delete(workout_cycling_user_1)
        db.session.commit()
        exporter = UserDataExporter(user_1)

        comments_data = exporter.get_user_comments_data()

        assert comments_data == [
            {
<<<<<<< HEAD
                'created_at': comment.created_at,
                'id': comment.short_id,
                'modification_date': comment.modification_date,
                'reply_to': None,
                'text': comment.text,
                'text_visibility': comment.text_visibility.value,
                'workout_id': None,
=======
                "created_at": comment.created_at,
                "id": comment.short_id,
                "modification_date": comment.modification_date,
                "text": comment.text,
                "text_visibility": comment.text_visibility.value,
                "workout_id": None,
>>>>>>> b224e171
            },
        ]


class TestUserDataExporterExportData:
    def test_export_data_generates_json_file_in_user_directory(
        self,
        app: Flask,
        user_1: User,
    ) -> None:
        data = {"foo": "bar"}
        export = UserDataExporter(user_1)
        user_directory = os.path.join(
            app.config["UPLOAD_FOLDER"], "exports", str(user_1.id)
        )
        os.makedirs(user_directory, exist_ok=True)
        file_name = random_string()

        export.export_data(data, file_name)

        assert (
            os.path.isfile(os.path.join(user_directory, f"{file_name}.json"))
            is True
        )

    def test_it_returns_json_file_path(
        self,
        app: Flask,
        user_1: User,
    ) -> None:
        data = {"foo": "bar"}
        exporter = UserDataExporter(user_1)
        user_directory = os.path.join(
            app.config["UPLOAD_FOLDER"], "exports", str(user_1.id)
        )
        file_name = random_string()

        file_path = exporter.export_data(data, file_name)

        assert file_path == os.path.join(user_directory, f"{file_name}.json")


class TestUserDataExporterGenerateArchive:
    @patch.object(secrets, "token_urlsafe")
    @patch.object(UserDataExporter, "export_data")
    @patch("fittrackee.users.export_data.ZipFile")
    def test_it_gets_data_for_each_type(
        self,
        zipfile_mock: Mock,
        export_data: Mock,
        secrets_mock: Mock,
        app: Flask,
        user_1: User,
        user_2: User,
    ) -> None:
        exporter = UserDataExporter(user_1)

        exporter.generate_archive()

        export_data.assert_has_calls(
            [
                call(exporter.get_user_info(), "user_data"),
                call(exporter.get_user_workouts_data(), "workouts_data"),
                call(exporter.get_user_equipments_data(), "equipments_data"),
                call(exporter.get_user_comments_data(), "comments_data"),
            ]
        )

    @patch.object(secrets, "token_urlsafe")
    @patch.object(UserDataExporter, "export_data")
    @patch("fittrackee.users.export_data.ZipFile")
    def test_it_calls_zipfile_with_expected_patch(
        self,
        zipfile_mock: Mock,
        export_data: Mock,
        secrets_mock: Mock,
        app: Flask,
        user_1: User,
        user_2: User,
    ) -> None:
        exporter = UserDataExporter(user_1)
        token_urlsafe = random_string()
        secrets_mock.return_value = token_urlsafe
        expected_path = os.path.join(
            app.config["UPLOAD_FOLDER"],
            "exports",
            str(user_1.id),
            f"archive_{token_urlsafe}.zip",
        )

        exporter.generate_archive()

        zipfile_mock.assert_called_once_with(expected_path, "w")

    @patch.object(secrets, "token_urlsafe")
    @patch.object(UserDataExporter, "export_data")
    @patch("fittrackee.users.export_data.ZipFile")
    def test_it_calls_zipfile_for_each_json_file(
        self,
        zipfile_mock: Mock,
        export_data: Mock,
        secrets_mock: Mock,
        app: Flask,
        user_1: User,
        user_2: User,
    ) -> None:
        exporter = UserDataExporter(user_1)
        token_urlsafe = random_string()
        secrets_mock.return_value = token_urlsafe
        export_data.side_effect = [
            call("user_info"),
            call("workouts_data"),
            call("equipments_data"),
            call("comments_data"),
        ]

        exporter.generate_archive()

        # fmt: off
        zipfile_mock.return_value.__enter__\
            .return_value.write.assert_has_calls(
                [
                    call(call('user_info'), 'user_data.json'),
                    call(call('workouts_data'), 'user_workouts_data.json'),
                    call(call('equipments_data'), 'user_equipments_data.json'),
                    call(call('comments_data'), 'user_comments_data.json'),
                ]
            )
        # fmt: on

    @patch.object(secrets, "token_urlsafe")
    @patch.object(UserDataExporter, "export_data")
    @patch("fittrackee.users.export_data.ZipFile")
    def test_it_calls_zipfile_for_gpx_file(
        self,
        zipfile_mock: Mock,
        export_data: Mock,
        secrets_mock: Mock,
        app: Flask,
        user_1: User,
        user_2: User,
        sport_1_cycling: Sport,
        gpx_file: str,
    ) -> None:
        _, workout_short_id = post_a_workout(app, gpx_file)
        workout = Workout.query.one()
        expected_path = os.path.join(
            app.config["UPLOAD_FOLDER"],
            workout.gpx,
        )
        exporter = UserDataExporter(user_1)

        exporter.generate_archive()

        # fmt: off
        zipfile_mock.return_value.__enter__.\
            return_value.write.assert_has_calls(
                [
                    call(expected_path, f"gpx/{workout.gpx.split('/')[-1]}"),
                ]
            )
        # fmt: on

    @patch.object(secrets, "token_urlsafe")
    @patch.object(UserDataExporter, "export_data")
    @patch("fittrackee.users.export_data.ZipFile")
    def test_it_does_not_call_zipfile_for_another_user_gpx_file(
        self,
        zipfile_mock: Mock,
        export_data: Mock,
        secrets_mock: Mock,
        app: Flask,
        user_1: User,
        user_2: User,
        sport_1_cycling: Sport,
        gpx_file: str,
    ) -> None:
        _, workout_short_id = post_a_workout(app, gpx_file)
        workout = Workout.query.one()
        expected_path = os.path.join(
            app.config["UPLOAD_FOLDER"],
            workout.gpx,
        )
        exporter = UserDataExporter(user_2)

        exporter.generate_archive()

        # fmt: off
        assert (
            call(expected_path, f"gpx/{workout.gpx.split('/')[-1]}")
            not in zipfile_mock.return_value.__enter__.
            return_value.write.call_args_list
        )
        # fmt: on

    @patch.object(secrets, "token_urlsafe")
    @patch.object(UserDataExporter, "export_data")
    @patch("fittrackee.users.export_data.ZipFile")
    def test_it_calls_zipfile_for_profile_image_when_exists(
        self,
        zipfile_mock: Mock,
        export_data: Mock,
        secrets_mock: Mock,
        app: Flask,
        user_1: User,
        user_2: User,
        sport_1_cycling: Sport,
        gpx_file: str,
    ) -> None:
        user_1.picture = random_string()
        expected_path = os.path.join(
            app.config["UPLOAD_FOLDER"],
            user_1.picture,
        )
        exporter = UserDataExporter(user_1)

        with patch(
            "fittrackee.users.export_data.os.path.isfile", return_value=True
        ):
            exporter.generate_archive()

        # fmt: off
        zipfile_mock.return_value.__enter__.\
            return_value.write.assert_has_calls(
                [
                    call(expected_path, user_1.picture.split('/')[-1]),
                ]
            )
        # fmt: on

    @patch.object(secrets, "token_urlsafe")
    @patch.object(UserDataExporter, "export_data")
    @patch("fittrackee.users.export_data.ZipFile")
    def test_it_does_not_call_zipfile_for_another_user_profile_image(
        self,
        zipfile_mock: Mock,
        export_data: Mock,
        secrets_mock: Mock,
        app: Flask,
        user_1: User,
        user_2: User,
        sport_1_cycling: Sport,
        gpx_file: str,
    ) -> None:
        user_1.picture = random_string()
        expected_path = os.path.join(
            app.config["UPLOAD_FOLDER"],
            user_1.picture,
        )
        exporter = UserDataExporter(user_2)

        with patch(
            "fittrackee.users.export_data.os.path.isfile", return_value=True
        ):
            exporter.generate_archive()

        # fmt: off
        assert (
            call(expected_path, user_1.picture.split('/')[-1])
            not in zipfile_mock.return_value.__enter__.
            return_value.write.call_args_list
        )
        # fmt: on

    @patch.object(secrets, "token_urlsafe")
    def test_it_test_it_generates_a_zip_archive(
        self,
        secrets_mock: Mock,
        app: Flask,
        user_1: User,
    ) -> None:
        token_urlsafe = random_string()
        secrets_mock.return_value = token_urlsafe
        expected_path = os.path.join(
            app.config["UPLOAD_FOLDER"],
            "exports",
            str(user_1.id),
            f"archive_{token_urlsafe}.zip",
        )
        exporter = UserDataExporter(user_1)

        exporter.generate_archive()

        assert os.path.isfile(expected_path)


@patch("fittrackee.users.export_data.appLog")
@patch.object(UserDataExporter, "generate_archive")
class TestExportUserData:
    def test_it_logs_error_if_not_request_for_given_id(
        self,
        generate_archive: Mock,
        logger_mock: Mock,
        app: Flask,
    ) -> None:
        request_id = random_int()

        export_user_data(export_request_id=request_id)

        logger_mock.error.assert_called_once_with(
            f"No export to process for id '{request_id}'"
        )

    def test_it_logs_error_if_request_already_processed(
        self,
        generate_archive: Mock,
        logger_mock: Mock,
        app: Flask,
        user_1: User,
    ) -> None:
        export_request = UserDataExport(user_id=user_1.id)
        db.session.add(export_request)
        export_request.completed = True
        db.session.commit()

        export_user_data(export_request_id=export_request.id)

        logger_mock.info.assert_called_once_with(
            f"Export id '{export_request.id}' already processed"
        )

    def test_it_updates_export_request_when_export_is_successful(
        self,
        generate_archive_mock: Mock,
        logger_mock: Mock,
        data_export_email_mock: Mock,
        app: Flask,
        user_1: User,
    ) -> None:
        export_request = UserDataExport(user_id=user_1.id)
        db.session.add(export_request)
        db.session.commit()
        archive_name = random_string()
        generate_archive_mock.return_value = (random_string(), archive_name)
        archive_size = random_int()

        with patch(
            "fittrackee.users.export_data.os.path.getsize",
            return_value=archive_size,
        ):
            export_user_data(export_request_id=export_request.id)

        assert export_request.completed is True
        assert export_request.updated_at is not None
        assert export_request.file_name == archive_name
        assert export_request.file_size == archive_size

    def test_it_updates_export_request_when_export_fails(
        self,
        generate_archive_mock: Mock,
        logger_mock: Mock,
        app: Flask,
        user_1: User,
    ) -> None:
        export_request = UserDataExport(user_id=user_1.id)
        db.session.add(export_request)
        db.session.commit()
        generate_archive_mock.return_value = (None, None)

        export_user_data(export_request_id=export_request.id)

        assert export_request.completed is True
        assert export_request.updated_at is not None
        assert export_request.file_name is None
        assert export_request.file_size is None

    def test_it_does_not_call_data_export_email_when_export_failed(
        self,
        generate_archive_mock: Mock,
        logger_mock: Mock,
        data_export_email_mock: Mock,
        app: Flask,
        user_1: User,
    ) -> None:
        export_request = UserDataExport(user_id=user_1.id)
        db.session.add(export_request)
        db.session.commit()
        generate_archive_mock.return_value = (None, None)

        export_user_data(export_request_id=export_request.id)

        data_export_email_mock.send.assert_not_called()

    def test_it_calls_data_export_email_when_export_is_successful(
        self,
        generate_archive_mock: Mock,
        logger_mock: Mock,
        data_export_email_mock: Mock,
        app: Flask,
        user_1: User,
    ) -> None:
        export_request = UserDataExport(user_id=user_1.id)
        db.session.add(export_request)
        db.session.commit()
        archive_name = random_string()
        generate_archive_mock.return_value = (random_string(), archive_name)
        archive_size = random_int()

        with patch(
            "fittrackee.users.export_data.os.path.getsize",
            return_value=archive_size,
        ):
            export_user_data(export_request_id=export_request.id)

        data_export_email_mock.send.assert_called_once_with(
            {
                "language": "en",
                "email": user_1.email,
            },
            {
                "username": user_1.username,
                "account_url": "https://example.com/profile/edit/account",
                "fittrackee_url": "https://example.com",
            },
        )


class UserDataExportTestCase:
    @staticmethod
    def create_user_request(
        user: User, days: int = 0, completed: bool = True
    ) -> UserDataExport:
        user_data_export = UserDataExport(
            user_id=user.id,
            created_at=datetime.now(timezone.utc) - timedelta(days=days),
        )
        db.session.add(user_data_export)
        user_data_export.completed = completed
        db.session.commit()
        return user_data_export

    def generate_archive(
        self, user: User
    ) -> Tuple[UserDataExport, Optional[str]]:
        user_data_export = self.create_user_request(user, days=7)
        exporter = UserDataExporter(user)
        archive_path, archive_file_name = exporter.generate_archive()
        user_data_export.file_name = archive_file_name
        user_data_export.file_size = random_int()
        db.session.commit()
        return user_data_export, archive_path


class TestCleanUserDataExport(UserDataExportTestCase):
    def test_it_returns_0_when_no_export_requests(self, app: Flask) -> None:
        counts = clean_user_data_export(days=7)

        assert counts["deleted_requests"] == 0

    def test_it_returns_0_when_export_request_is_not_completed(
        self, app: Flask, user_1: User
    ) -> None:
        self.create_user_request(user_1, days=7, completed=False)

        counts = clean_user_data_export(days=7)

        assert counts["deleted_requests"] == 0

    def test_it_returns_0_when_export_request_created_less_than_given_days(
        self, app: Flask, user_1: User
    ) -> None:
        self.create_user_request(user_1, days=1)

        counts = clean_user_data_export(days=7)

        assert counts["deleted_requests"] == 0

    def test_it_returns_export_requests_created_more_than_given_days_count(
        self, app: Flask, user_1: User, user_2: User
    ) -> None:
        self.create_user_request(user_1, days=7)
        self.create_user_request(user_2, days=7)

        counts = clean_user_data_export(days=7)

        assert counts["deleted_requests"] == 2

    def test_it_returns_counts(
        self, app: Flask, user_1: User, user_2: User, user_3: User
    ) -> None:
        user_1_data_export, archive_path = self.generate_archive(user_1)
        user_2_data_export, archive_path = self.generate_archive(user_2)
        self.create_user_request(user_3, days=7)

        counts = clean_user_data_export(days=7)

        assert counts["deleted_requests"] == 3
        assert counts["deleted_archives"] == 2
        user_1_data_export_file_size = (
            user_1_data_export.file_size if user_1_data_export.file_size else 0
        )
        user_2_data_export_file_size = (
            user_2_data_export.file_size if user_2_data_export.file_size else 0
        )
        assert counts["freed_space"] == (
            user_1_data_export_file_size + user_2_data_export_file_size
        )

    def test_it_deletes_archive(
        self, app: Flask, user_1: User, user_2: User
    ) -> None:
        _, archive_path = self.generate_archive(user_1)

        clean_user_data_export(days=7)

        assert os.path.exists(archive_path) is False  # type: ignore

    def test_it_deletes_requests(
        self, app: Flask, user_1: User, user_2: User
    ) -> None:
        self.generate_archive(user_1)

        clean_user_data_export(days=7)

        assert (
            UserDataExport.query.filter_by(user_id=user_1.id).first() is None
        )


class TestGenerateUsersArchives(UserDataExportTestCase):
    def test_it_returns_0_when_no_request(self, app: Flask) -> None:
        count = generate_user_data_archives(max_count=1)

        assert count == 0

    def test_it_returns_0_when_request_request_completed(
        self, app: Flask, user_1: User
    ) -> None:
        self.create_user_request(user_1, completed=True)

        count = generate_user_data_archives(max_count=1)

        assert count == 0

    def test_it_returns_count_when_archive_is_generated_user_archive(
        self, app: Flask, user_1: User
    ) -> None:
        self.create_user_request(user_1, completed=False)

        count = generate_user_data_archives(max_count=1)

        assert count == 1

    @patch.object(secrets, "token_urlsafe")
    def test_it_generates_user_archive(
        self, secrets_mock: Mock, app: Flask, user_1: User
    ) -> None:
        token_urlsafe = random_string()
        secrets_mock.return_value = token_urlsafe
        archive_path = os.path.join(
            app.config["UPLOAD_FOLDER"],
            "exports",
            str(user_1.id),
            f"archive_{token_urlsafe}.zip",
        )
        self.create_user_request(user_1, completed=False)

        generate_user_data_archives(max_count=1)

        assert os.path.exists(archive_path) is True  # type: ignore

    def test_it_generates_max_count_of_archives(
        self, app: Flask, user_1: User, user_2: User, user_3: User
    ) -> None:
        self.create_user_request(user_3, completed=False)
        self.create_user_request(user_1, completed=False)
        self.create_user_request(user_2, completed=False)

        count = generate_user_data_archives(max_count=2)

        assert count == 2
        assert (
            UserDataExport.query.filter_by(user_id=user_1.id).one().completed
            is True
        )
        assert (
            UserDataExport.query.filter_by(user_id=user_2.id).one().completed
            is False
        )
        assert (
            UserDataExport.query.filter_by(user_id=user_3.id).one().completed
            is True
        )<|MERGE_RESOLUTION|>--- conflicted
+++ resolved
@@ -229,14 +229,13 @@
 
         assert comments_data == [
             {
-<<<<<<< HEAD
-                'created_at': comment.created_at,
-                'id': comment.short_id,
-                'modification_date': comment.modification_date,
-                'reply_to': None,
-                'text': comment.text,
-                'text_visibility': comment.text_visibility.value,
-                'workout_id': workout_cycling_user_1.short_id,
+                "created_at": comment.created_at,
+                "id": comment.short_id,
+                "modification_date": comment.modification_date,
+                "reply_to": None,
+                "text": comment.text,
+                "text_visibility": comment.text_visibility.value,
+                "workout_id": workout_cycling_user_1.short_id,
             },
         ]
 
@@ -266,21 +265,13 @@
 
         assert comments_data == [
             {
-                'created_at': comment.created_at,
-                'id': comment.short_id,
-                'modification_date': comment.modification_date,
-                'reply_to': parent_comment.short_id,
-                'text': comment.text,
-                'text_visibility': comment.text_visibility.value,
-                'workout_id': workout_cycling_user_1.short_id,
-=======
                 "created_at": comment.created_at,
                 "id": comment.short_id,
                 "modification_date": comment.modification_date,
+                "reply_to": parent_comment.short_id,
                 "text": comment.text,
                 "text_visibility": comment.text_visibility.value,
                 "workout_id": workout_cycling_user_1.short_id,
->>>>>>> b224e171
             },
         ]
 
@@ -300,22 +291,13 @@
 
         assert comments_data == [
             {
-<<<<<<< HEAD
-                'created_at': comment.created_at,
-                'id': comment.short_id,
-                'modification_date': comment.modification_date,
-                'reply_to': None,
-                'text': comment.text,
-                'text_visibility': comment.text_visibility.value,
-                'workout_id': None,
-=======
                 "created_at": comment.created_at,
                 "id": comment.short_id,
                 "modification_date": comment.modification_date,
+                "reply_to": None,
                 "text": comment.text,
                 "text_visibility": comment.text_visibility.value,
                 "workout_id": None,
->>>>>>> b224e171
             },
         ]
 
