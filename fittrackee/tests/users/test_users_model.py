--- conflicted
+++ resolved
@@ -554,7 +554,6 @@
         assert serialized_follow_request['from_user'] == user_1.serialize()
         assert serialized_follow_request['to_user'] == user_2.serialize()
 
-<<<<<<< HEAD
     def test_it_raises_error_if_getting_activity_object_when_federation_is_disabled(  # noqa
         self,
         app: Flask,
@@ -565,7 +564,7 @@
             match='Federation is disabled.',
         ):
             follow_request_from_user_1_to_user_2.get_activity()
-=======
+
     def test_it_deletes_follow_request_on_followed_user_delete(
         self,
         app: Flask,
@@ -603,7 +602,6 @@
             ).first()
             is None
         )
->>>>>>> c710aec7
 
 
 class TestUserFollowingModel:
@@ -832,7 +830,6 @@
         assert user_1.following.all() == [user_2]
 
 
-<<<<<<< HEAD
 class TestUserGetRecipientsSharedInbox:
     def test_it_raises_exception_if_federation_disabled(
         self, app: Flask, user_1: User
@@ -848,7 +845,8 @@
         user_1: User,
     ) -> None:
         assert user_1.fullname == user_1.actor.fullname
-=======
+
+
 class TestUserFollowRequestStatus(UserModelAssertMixin):
     def test_it_returns_user_1_and_user_2_dont_not_follow_each_other(
         self,
@@ -925,7 +923,6 @@
         assert serialized_user['following'] == 1
         assert serialized_user['follows'] == 'true'
         assert serialized_user['is_followed_by'] == 'false'
->>>>>>> c710aec7
 
 
 class TestUserLinkifyMention:
