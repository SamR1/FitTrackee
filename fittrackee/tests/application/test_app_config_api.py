--- conflicted
+++ resolved
@@ -7,12 +7,8 @@
 from fittrackee.application.models import AppConfig
 from fittrackee.users.models import User
 
-<<<<<<< HEAD
-from ..test_case_mixins import ApiTestCaseMixin
-=======
 from ..mixins import ApiTestCaseMixin
 from ..utils import jsonify_dict
->>>>>>> 8eb5028f
 
 
 class TestGetConfig(ApiTestCaseMixin):
@@ -24,14 +20,15 @@
 
         response = client.get('/api/config')
 
-        data = json.loads(response.data.decode())
-        assert response.status_code == 200
+        assert response.status_code == 200
+        data = json.loads(response.data.decode())
         assert 'success' in data['status']
         assert data['data'] == jsonify_dict(app_config.serialize())
 
     def test_it_gets_application_config(
         self, app: Flask, user_1: User
     ) -> None:
+        app_config = AppConfig.query.first()
         client, auth_token = self.get_test_client_and_auth_token(
             app, user_1.email
         )
@@ -41,9 +38,10 @@
             headers=dict(Authorization=f'Bearer {auth_token}'),
         )
 
-        data = json.loads(response.data.decode())
-        assert response.status_code == 200
-        assert 'success' in data['status']
+        assert response.status_code == 200
+        data = json.loads(response.data.decode())
+        assert 'success' in data['status']
+        assert data['data'] == jsonify_dict(app_config.serialize())
 
     def test_it_returns_error_if_application_has_no_config(
         self, app_no_config: Flask, user_1_admin: User
@@ -112,11 +110,8 @@
             content_type='application/json',
             data=json.dumps(
                 dict(
-<<<<<<< HEAD
+                    admin_contact=admin_email,
                     federation_enabled=True,
-=======
-                    admin_contact=admin_email,
->>>>>>> 8eb5028f
                     gpx_limit_import=20,
                     max_single_file_size=10000,
                     max_zip_file_size=25000,
@@ -129,11 +124,8 @@
         assert response.status_code == 200
         data = json.loads(response.data.decode())
         assert 'success' in data['status']
-<<<<<<< HEAD
+        assert data['data']['admin_contact'] == admin_email
         assert data['data']['federation_enabled'] is True
-=======
-        assert data['data']['admin_contact'] == admin_email
->>>>>>> 8eb5028f
         assert data['data']['gpx_limit_import'] == 20
         assert data['data']['is_registration_enabled'] is True
         assert data['data']['max_single_file_size'] == 10000
