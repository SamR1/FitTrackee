--- conflicted
+++ resolved
@@ -658,7 +658,13 @@
     def get_geojson_from_geom(geometry: "WKBElement") -> Dict:
         return json.loads(to_geojson(to_shape(geometry)))
 
-<<<<<<< HEAD
+    @staticmethod
+    def get_multilinestring_geojson_from_geom(
+        geometries: List["WKBElement"],
+    ) -> Dict:
+        line_strings = [to_shape(geometry) for geometry in geometries]
+        return json.loads(to_geojson(MultiLineString(line_strings)))
+
 
 class ResponseMockMixin:
     @staticmethod
@@ -667,12 +673,4 @@
         response_mock.raise_for_status = Mock()
         response_mock.json = Mock()
         response_mock.json.return_value = response
-        return response_mock
-=======
-    @staticmethod
-    def get_multilinestring_geojson_from_geom(
-        geometries: List["WKBElement"],
-    ) -> Dict:
-        line_strings = [to_shape(geometry) for geometry in geometries]
-        return json.loads(to_geojson(MultiLineString(line_strings)))
->>>>>>> d1b00f7d
+        return response_mock