--- conflicted
+++ resolved
@@ -2,8 +2,6 @@
 from typing import Iterator
 from unittest.mock import patch
 from uuid import uuid4
-
-import pytest
 
 import pytest
 from werkzeug.test import TestResponse
@@ -15,17 +13,18 @@
 
 pytest_plugins = [
     'fittrackee.tests.fixtures.fixtures_app',
-<<<<<<< HEAD
+    'fittrackee.tests.fixtures.fixtures_emails',
     'fittrackee.tests.fixtures.fixtures_federation',
     'fittrackee.tests.fixtures.fixtures_federation_users',
-=======
-    'fittrackee.tests.fixtures.fixtures_emails',
->>>>>>> 8eb5028f
     'fittrackee.tests.fixtures.fixtures_workouts',
     'fittrackee.tests.fixtures.fixtures_users',
 ]
 
-<<<<<<< HEAD
+pytest.register_assert_rewrite('fittrackee.tests.custom_asserts')
+
+# Prevent pytest from collecting TestResponse as test
+TestResponse.__test__ = False  # type: ignore
+
 
 @pytest.fixture(autouse=True)
 def default_generate_keys_fixture(
@@ -38,10 +37,4 @@
             'fittrackee.federation.models.generate_keys'
         ) as generate_keys_mock:
             generate_keys_mock.return_value = (uuid4().hex, uuid4().hex)
-            yield
-=======
-pytest.register_assert_rewrite('fittrackee.tests.custom_asserts')
-
-# Prevent pytest from collecting TestResponse as test
-TestResponse.__test__ = False  # type: ignore
->>>>>>> 8eb5028f
+            yield