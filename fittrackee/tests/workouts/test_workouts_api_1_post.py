--- conflicted
+++ resolved
@@ -13,13 +13,8 @@
 from fittrackee.users.models import User
 from fittrackee.workouts.models import Sport, Workout
 
-<<<<<<< HEAD
 from ..mixins import ApiTestCaseMixin, BaseTestMixin
-from ..utils import jsonify_dict
-=======
-from ..mixins import ApiTestCaseMixin, CallArgsMixin
-from ..utils import OAUTH_SCOPES
->>>>>>> edfe0233
+from ..utils import OAUTH_SCOPES, jsonify_dict
 
 
 def assert_workout_data_with_gpx(data: Dict, user: User) -> None:
@@ -1104,21 +1099,7 @@
 
     @pytest.mark.parametrize(
         'client_scope, can_access',
-<<<<<<< HEAD
-        [
-            ('application:write', False),
-            ('follow:read', False),
-            ('follow:write', False),
-            ('profile:read', False),
-            ('profile:write', False),
-            ('users:read', False),
-            ('users:write', False),
-            ('workouts:read', False),
-            ('workouts:write', True),
-        ],
-=======
         {**OAUTH_SCOPES, 'workouts:write': True}.items(),
->>>>>>> edfe0233
     )
     def test_expected_scopes_are_defined(
         self,
@@ -1541,21 +1522,7 @@
 
     @pytest.mark.parametrize(
         'client_scope, can_access',
-<<<<<<< HEAD
-        [
-            ('application:write', False),
-            ('follow:read', False),
-            ('follow:write', False),
-            ('profile:read', False),
-            ('profile:write', False),
-            ('users:read', False),
-            ('users:write', False),
-            ('workouts:read', False),
-            ('workouts:write', True),
-        ],
-=======
         {**OAUTH_SCOPES, 'workouts:write': True}.items(),
->>>>>>> edfe0233
     )
     def test_expected_scopes_are_defined(
         self,
