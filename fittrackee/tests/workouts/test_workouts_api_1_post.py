--- conflicted
+++ resolved
@@ -1449,7 +1449,7 @@
         )
 
     @pytest.mark.parametrize(
-        'input_map_visibility,input_workout_visibility',
+        "input_map_visibility,input_workout_visibility",
         [
             (VisibilityLevel.FOLLOWERS_AND_REMOTE, VisibilityLevel.FOLLOWERS),
             (VisibilityLevel.PRIVATE, VisibilityLevel.FOLLOWERS_AND_REMOTE),
@@ -1473,9 +1473,9 @@
         )
 
         response = client.post(
-            '/api/workouts',
-            data=dict(
-                file=(BytesIO(str.encode(gpx_file)), 'example.gpx'),
+            "/api/workouts",
+            data=dict(
+                file=(BytesIO(str.encode(gpx_file)), "example.gpx"),
                 data=(
                     f'{{"sport_id": 1, "map_visibility": '
                     f'"{input_map_visibility.value}", '
@@ -1484,8 +1484,8 @@
                 ),
             ),
             headers=dict(
-                content_type='multipart/form-data',
-                Authorization=f'Bearer {auth_token}',
+                content_type="multipart/form-data",
+                Authorization=f"Bearer {auth_token}",
             ),
         )
 
@@ -2865,18 +2865,18 @@
         )
 
         response = client.post(
-            '/api/workouts/no_gpx',
-            content_type='application/json',
+            "/api/workouts/no_gpx",
+            content_type="application/json",
             data=json.dumps(
                 dict(
                     sport_id=1,
                     duration=3600,
-                    workout_date='2018-05-15 14:05',
+                    workout_date="2018-05-15 14:05",
                     distance=10,
                     workout_visibility=VisibilityLevel.FOLLOWERS_AND_REMOTE.value,
                 )
             ),
-            headers=dict(Authorization=f'Bearer {auth_token}'),
+            headers=dict(Authorization=f"Bearer {auth_token}"),
         )
 
         self.assert_400(response)
@@ -2941,13 +2941,8 @@
             assert len(data["data"]["workouts"]) == 3
             assert "creation_date" in data["data"]["workouts"][0]
             assert (
-<<<<<<< HEAD
-                'Wed, 14 Mar 2018 12:44:45 GMT'
-                == data['data']['workouts'][0]['workout_date']
-=======
-                "Tue, 13 Mar 2018 12:44:45 GMT"
+                "Wed, 14 Mar 2018 12:44:45 GMT"
                 == data["data"]["workouts"][0]["workout_date"]
->>>>>>> b224e171
             )
             assert data["data"]["workouts"][0]["user"] == jsonify_dict(
                 user_1.serialize()
