import pytest
from flask import Flask

from fittrackee.privacy_levels import PrivacyLevel
from fittrackee.users.models import FollowRequest, User
from fittrackee.utils import decode_short_id
from fittrackee.workouts.models import Sport, Workout

from ..comments.utils import CommentMixin
from ..mixins import ApiTestCaseMixin
<<<<<<< HEAD
from .utils import post_a_workout
=======
from ..utils import OAUTH_SCOPES
from .utils import get_random_short_id, post_a_workout
>>>>>>> edfe0233


def get_gpx_filepath(workout_id: int) -> str:
    workout = Workout.query.filter_by(id=workout_id).first()
    return workout.gpx


class TestDeleteWorkoutWithGpx(CommentMixin, ApiTestCaseMixin):
    def test_it_deletes_a_workout_with_gpx(
        self, app: Flask, user_1: User, sport_1_cycling: Sport, gpx_file: str
    ) -> None:
        token, workout_short_id = post_a_workout(app, gpx_file)
        client = app.test_client()

        response = client.delete(
            f'/api/workouts/{workout_short_id}',
            headers=dict(Authorization=f'Bearer {token}'),
        )

        assert response.status_code == 204

    @pytest.mark.parametrize(
        'input_desc,input_workout_visibility,expected_status_code',
        [
            ('workout visibility: private', PrivacyLevel.PRIVATE, 404),
            (
                'workout visibility: followers_only',
                PrivacyLevel.FOLLOWERS,
                403,
            ),
            ('workout visibility: public', PrivacyLevel.PUBLIC, 403),
        ],
    )
    def test_it_returns_error_when_deleting_workout_from_followed_user_user(
        self,
        input_desc: str,
        input_workout_visibility: PrivacyLevel,
        expected_status_code: int,
        app: Flask,
        user_1: User,
        user_2: User,
        sport_1_cycling: Sport,
        gpx_file: str,
        follow_request_from_user_2_to_user_1: FollowRequest,
    ) -> None:
        user_1.approves_follow_request_from(user_2)
        _, workout_short_id = post_a_workout(
            app, gpx_file, workout_visibility=input_workout_visibility
        )
        client, auth_token = self.get_test_client_and_auth_token(
            app, user_2.email
        )

        response = client.delete(
            f'/api/workouts/{workout_short_id}',
            headers=dict(Authorization=f'Bearer {auth_token}'),
        )

        assert response.status_code == expected_status_code

    @pytest.mark.parametrize(
        'input_desc,input_workout_visibility,expected_status_code',
        [
            ('workout visibility: private', PrivacyLevel.PRIVATE, 404),
            (
                'workout visibility: followers_only',
                PrivacyLevel.FOLLOWERS,
                404,
            ),
            ('workout visibility: public', PrivacyLevel.PUBLIC, 403),
        ],
    )
    def test_it_returns_error_when_deleting_workout_from_different_user(
        self,
        input_desc: str,
        input_workout_visibility: PrivacyLevel,
        expected_status_code: int,
        app: Flask,
        user_1: User,
        user_2: User,
        sport_1_cycling: Sport,
        gpx_file: str,
    ) -> None:
        _, workout_short_id = post_a_workout(
            app, gpx_file, workout_visibility=input_workout_visibility
        )
        client, auth_token = self.get_test_client_and_auth_token(
            app, user_2.email
        )

        response = client.delete(
            f'/api/workouts/{workout_short_id}',
            headers=dict(Authorization=f'Bearer {auth_token}'),
        )

        assert response.status_code == expected_status_code

    @pytest.mark.parametrize(
        'input_desc,input_workout_visibility',
        [
            ('workout visibility: private', PrivacyLevel.PRIVATE),
            (
                'workout visibility: followers_only',
                PrivacyLevel.FOLLOWERS,
            ),
            ('workout visibility: public', PrivacyLevel.PUBLIC),
        ],
    )
    def test_it_returns_401_when_no_authenticated(
        self,
        input_desc: str,
        input_workout_visibility: PrivacyLevel,
        app: Flask,
        user_1: User,
        sport_1_cycling: Sport,
        gpx_file: str,
    ) -> None:
        _, workout_short_id = post_a_workout(
            app, gpx_file, workout_visibility=input_workout_visibility
        )
        client = app.test_client()

        response = client.delete(
            f'/api/workouts/{workout_short_id}',
        )

        assert response.status_code == 401

    def test_it_returns_404_if_workout_does_not_exist(
        self, app: Flask, user_1: User
    ) -> None:
        client, auth_token = self.get_test_client_and_auth_token(
            app, user_1.email
        )

        response = client.delete(
            f'/api/workouts/{self.random_short_id()}',
            headers=dict(Authorization=f'Bearer {auth_token}'),
        )

        data = self.assert_404(response)
        assert 'not found' in data['status']

    def test_a_workout_with_gpx_can_be_deleted_if_gpx_file_is_invalid(
        self,
        app: Flask,
        user_1: User,
        sport_1_cycling: Sport,
        workout_cycling_user_1: Workout,
    ) -> None:
        workout_cycling_user_1.gpx = self.random_string()
        client, auth_token = self.get_test_client_and_auth_token(
            app, user_1.email
        )

        response = client.delete(
            f'/api/workouts/{workout_cycling_user_1.short_id}',
            headers=dict(Authorization=f'Bearer {auth_token}'),
        )

        assert response.status_code == 204

    def test_it_deletes_a_workout_with_comment(
        self,
        app: Flask,
        user_1: User,
        user_2: User,
        sport_1_cycling: Sport,
        gpx_file: str,
    ) -> None:
        token, workout_short_id = post_a_workout(app, gpx_file)
        workout = Workout.query.filter_by(
            uuid=decode_short_id(workout_short_id)
        ).first()
        workout.workout_visibility = PrivacyLevel.PUBLIC
        comment = self.create_comment(
            user_2, workout, text_visibility=PrivacyLevel.PUBLIC
        )
        client = app.test_client()

        response = client.delete(
            f'/api/workouts/{workout_short_id}',
            headers=dict(Authorization=f'Bearer {token}'),
        )
        assert response.status_code == 204
        assert Workout.query.first() is None
        assert comment.workout_id is None

    def test_a_workout_with_gpx_can_be_deleted_if_map_file_is_invalid(
        self,
        app: Flask,
        user_1: User,
        sport_1_cycling: Sport,
        workout_cycling_user_1: Workout,
    ) -> None:
        map_ip = self.random_string()
        workout_cycling_user_1.map = self.random_string()
        workout_cycling_user_1.map_id = map_ip
        client, auth_token = self.get_test_client_and_auth_token(
            app, user_1.email
        )

        response = client.delete(
            f'/api/workouts/{workout_cycling_user_1.short_id}',
            headers=dict(Authorization=f'Bearer {auth_token}'),
        )

        assert response.status_code == 204

    @pytest.mark.parametrize(
        'client_scope, can_access',
<<<<<<< HEAD
        [
            ('application:write', False),
            ('follow:read', False),
            ('follow:write', False),
            ('profile:read', False),
            ('profile:write', False),
            ('users:read', False),
            ('users:write', False),
            ('workouts:read', False),
            ('workouts:write', True),
        ],
=======
        {**OAUTH_SCOPES, 'workouts:write': True}.items(),
>>>>>>> edfe0233
    )
    def test_expected_scopes_are_defined(
        self,
        app: Flask,
        user_1: User,
        sport_1_cycling: Sport,
        workout_cycling_user_1: Workout,
        client_scope: str,
        can_access: bool,
    ) -> None:
        (
            client,
            oauth_client,
            access_token,
            _,
        ) = self.create_oauth2_client_and_issue_token(
            app, user_1, scope=client_scope
        )

        response = client.delete(
            f'/api/workouts/{workout_cycling_user_1.short_id}',
            data=dict(),
            content_type='application/json',
            headers=dict(Authorization=f'Bearer {access_token}'),
        )

        self.assert_response_scope(response, can_access)


class TestDeleteWorkoutWithoutGpx(CommentMixin, ApiTestCaseMixin):
    def test_it_deletes_a_workout_wo_gpx(
        self,
        app: Flask,
        user_1: User,
        sport_1_cycling: Sport,
        workout_cycling_user_1: Workout,
    ) -> None:
        client, auth_token = self.get_test_client_and_auth_token(
            app, user_1.email
        )
        response = client.delete(
            f'/api/workouts/{workout_cycling_user_1.short_id}',
            headers=dict(Authorization=f'Bearer {auth_token}'),
        )
        assert response.status_code == 204
        assert Workout.query.first() is None

    def test_it_deletes_a_workout_with_comment(
        self,
        app: Flask,
        user_1: User,
        user_2: User,
        sport_1_cycling: Sport,
        workout_cycling_user_1: Workout,
    ) -> None:
        workout_cycling_user_1.workout_visibility = PrivacyLevel.PUBLIC
        comment = self.create_comment(
            user_2, workout_cycling_user_1, text_visibility=PrivacyLevel.PUBLIC
        )
        client, auth_token = self.get_test_client_and_auth_token(
            app, user_1.email
        )
        response = client.delete(
            f'/api/workouts/{workout_cycling_user_1.short_id}',
            headers=dict(Authorization=f'Bearer {auth_token}'),
        )
        assert response.status_code == 204
        assert Workout.query.first() is None
        assert comment.workout_id is None

    @pytest.mark.parametrize(
        'input_desc,input_workout_visibility,expected_status_code',
        [
            ('workout visibility: private', PrivacyLevel.PRIVATE, 404),
            (
                'workout visibility: followers_only',
                PrivacyLevel.FOLLOWERS,
                403,
            ),
            ('workout visibility: public', PrivacyLevel.PUBLIC, 403),
        ],
    )
    def test_it_returns_error_when_deleting_workout_from_followed_user_user(
        self,
        input_desc: str,
        input_workout_visibility: PrivacyLevel,
        expected_status_code: int,
        app: Flask,
        user_1: User,
        user_2: User,
        sport_1_cycling: Sport,
        workout_cycling_user_1: Workout,
        follow_request_from_user_2_to_user_1: FollowRequest,
    ) -> None:
        user_1.approves_follow_request_from(user_2)
        workout_cycling_user_1.workout_visibility = input_workout_visibility
        client, auth_token = self.get_test_client_and_auth_token(
            app, user_2.email
        )

        response = client.delete(
            f'/api/workouts/{workout_cycling_user_1.short_id}',
            headers=dict(Authorization=f'Bearer {auth_token}'),
        )

        assert response.status_code == expected_status_code

    @pytest.mark.parametrize(
        'input_desc,input_workout_visibility,expected_status_code',
        [
            ('workout visibility: private', PrivacyLevel.PRIVATE, 404),
            (
                'workout visibility: followers_only',
                PrivacyLevel.FOLLOWERS,
                404,
            ),
            ('workout visibility: public', PrivacyLevel.PUBLIC, 403),
        ],
    )
    def test_it_returns_error_when_deleting_workout_from_different_user(
        self,
        input_desc: str,
        input_workout_visibility: PrivacyLevel,
        expected_status_code: int,
        app: Flask,
        user_1: User,
        user_2: User,
        sport_1_cycling: Sport,
        workout_cycling_user_1: Workout,
    ) -> None:
        workout_cycling_user_1.workout_visibility = input_workout_visibility
        client, auth_token = self.get_test_client_and_auth_token(
            app, user_2.email
        )

        response = client.delete(
            f'/api/workouts/{workout_cycling_user_1.short_id}',
            headers=dict(Authorization=f'Bearer {auth_token}'),
        )

        assert response.status_code == expected_status_code

    @pytest.mark.parametrize(
        'input_desc,input_workout_visibility',
        [
            ('workout visibility: private', PrivacyLevel.PRIVATE),
            (
                'workout visibility: followers_only',
                PrivacyLevel.FOLLOWERS,
            ),
            ('workout visibility: public', PrivacyLevel.PUBLIC),
        ],
    )
    def test_it_returns_401_when_no_authenticated(
        self,
        input_desc: str,
        input_workout_visibility: PrivacyLevel,
        app: Flask,
        user_1: User,
        sport_1_cycling: Sport,
        workout_cycling_user_1: Workout,
    ) -> None:
        client = app.test_client()

        response = client.delete(
            f'/api/workouts/{workout_cycling_user_1.short_id}',
        )

        assert response.status_code == 401<|MERGE_RESOLUTION|>--- conflicted
+++ resolved
@@ -8,12 +8,8 @@
 
 from ..comments.utils import CommentMixin
 from ..mixins import ApiTestCaseMixin
-<<<<<<< HEAD
+from ..utils import OAUTH_SCOPES
 from .utils import post_a_workout
-=======
-from ..utils import OAUTH_SCOPES
-from .utils import get_random_short_id, post_a_workout
->>>>>>> edfe0233
 
 
 def get_gpx_filepath(workout_id: int) -> str:
@@ -225,21 +221,7 @@
 
     @pytest.mark.parametrize(
         'client_scope, can_access',
-<<<<<<< HEAD
-        [
-            ('application:write', False),
-            ('follow:read', False),
-            ('follow:write', False),
-            ('profile:read', False),
-            ('profile:write', False),
-            ('users:read', False),
-            ('users:write', False),
-            ('workouts:read', False),
-            ('workouts:write', True),
-        ],
-=======
         {**OAUTH_SCOPES, 'workouts:write': True}.items(),
->>>>>>> edfe0233
     )
     def test_expected_scopes_are_defined(
         self,
