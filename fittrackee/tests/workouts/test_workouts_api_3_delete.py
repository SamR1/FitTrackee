--- conflicted
+++ resolved
@@ -8,13 +8,8 @@
 from fittrackee.users.models import FollowRequest, User
 from fittrackee.workouts.models import Sport, Workout
 
-<<<<<<< HEAD
-from ..test_case_mixins import ApiTestCaseMixin
+from ..mixins import ApiTestCaseMixin
 from .utils import get_random_short_id, post_a_workout
-=======
-from ..mixins import ApiTestCaseMixin
-from .utils import get_random_short_id, post_an_workout
->>>>>>> 8eb5028f
 
 
 def get_gpx_filepath(workout_id: int) -> str:
@@ -60,30 +55,19 @@
         gpx_file: str,
         follow_request_from_user_2_to_user_1: FollowRequest,
     ) -> None:
-<<<<<<< HEAD
         user_1.approves_follow_request_from(user_2)
-
         _, workout_short_id = post_a_workout(
             app, gpx_file, workout_visibility=input_workout_visibility
         )
-        client = app.test_client()
-        resp_login = client.post(
-            '/api/auth/login',
-            data=json.dumps(dict(email=user_2.email, password='87654321')),
-            content_type='application/json',
-=======
-        _, workout_short_id = post_an_workout(app, gpx_file)
-        client, auth_token = self.get_test_client_and_auth_token(
-            app, user_2.email
->>>>>>> 8eb5028f
-        )
-
-        response = client.delete(
-            f'/api/workouts/{workout_short_id}',
-            headers=dict(Authorization=f'Bearer {auth_token}'),
-        )
-
-<<<<<<< HEAD
+        client, auth_token = self.get_test_client_and_auth_token(
+            app, user_2.email
+        )
+
+        response = client.delete(
+            f'/api/workouts/{workout_short_id}',
+            headers=dict(Authorization=f'Bearer {auth_token}'),
+        )
+
         assert response.status_code == expected_status_code
 
     @pytest.mark.parametrize(
@@ -112,19 +96,13 @@
         _, workout_short_id = post_a_workout(
             app, gpx_file, workout_visibility=input_workout_visibility
         )
-        client = app.test_client()
-        resp_login = client.post(
-            '/api/auth/login',
-            data=json.dumps(dict(email=user_2.email, password='87654321')),
-            content_type='application/json',
-        )
-
-        response = client.delete(
-            f'/api/workouts/{workout_short_id}',
-            headers=dict(
-                Authorization='Bearer '
-                + json.loads(resp_login.data.decode())['auth_token']
-            ),
+        client, auth_token = self.get_test_client_and_auth_token(
+            app, user_2.email
+        )
+
+        response = client.delete(
+            f'/api/workouts/{workout_short_id}',
+            headers=dict(Authorization=f'Bearer {auth_token}'),
         )
 
         assert response.status_code == expected_status_code
@@ -159,9 +137,6 @@
         )
 
         assert response.status_code == 401
-=======
-        self.assert_403(response)
->>>>>>> 8eb5028f
 
     def test_it_returns_404_if_workout_does_not_exist(
         self, app: Flask, user_1: User
@@ -169,10 +144,7 @@
         client, auth_token = self.get_test_client_and_auth_token(
             app, user_1.email
         )
-<<<<<<< HEAD
-=======
-
->>>>>>> 8eb5028f
+
         response = client.delete(
             f'/api/workouts/{get_random_short_id()}',
             headers=dict(Authorization=f'Bearer {auth_token}'),
@@ -239,26 +211,17 @@
         workout_cycling_user_1: Workout,
         follow_request_from_user_2_to_user_1: FollowRequest,
     ) -> None:
-<<<<<<< HEAD
         user_1.approves_follow_request_from(user_2)
         workout_cycling_user_1.workout_visibility = input_workout_visibility
-        client = app.test_client()
-        resp_login = client.post(
-            '/api/auth/login',
-            data=json.dumps(dict(email=user_2.email, password='87654321')),
-            content_type='application/json',
-=======
-        client, auth_token = self.get_test_client_and_auth_token(
-            app, user_2.email
->>>>>>> 8eb5028f
-        )
-
-        response = client.delete(
-            f'/api/workouts/{workout_cycling_user_1.short_id}',
-            headers=dict(Authorization=f'Bearer {auth_token}'),
-        )
-
-<<<<<<< HEAD
+        client, auth_token = self.get_test_client_and_auth_token(
+            app, user_2.email
+        )
+
+        response = client.delete(
+            f'/api/workouts/{workout_cycling_user_1.short_id}',
+            headers=dict(Authorization=f'Bearer {auth_token}'),
+        )
+
         assert response.status_code == expected_status_code
 
     @pytest.mark.parametrize(
@@ -285,18 +248,13 @@
         workout_cycling_user_1: Workout,
     ) -> None:
         workout_cycling_user_1.workout_visibility = input_workout_visibility
-        client = app.test_client()
-        resp_login = client.post(
-            '/api/auth/login',
-            data=json.dumps(dict(email=user_2.email, password='87654321')),
-            content_type='application/json',
-        )
-        response = client.delete(
-            f'/api/workouts/{workout_cycling_user_1.short_id}',
-            headers=dict(
-                Authorization='Bearer '
-                + json.loads(resp_login.data.decode())['auth_token']
-            ),
+        client, auth_token = self.get_test_client_and_auth_token(
+            app, user_2.email
+        )
+
+        response = client.delete(
+            f'/api/workouts/{workout_cycling_user_1.short_id}',
+            headers=dict(Authorization=f'Bearer {auth_token}'),
         )
 
         assert response.status_code == expected_status_code
@@ -327,7 +285,4 @@
             f'/api/workouts/{workout_cycling_user_1.short_id}',
         )
 
-        assert response.status_code == 401
-=======
-        self.assert_403(response)
->>>>>>> 8eb5028f
+        assert response.status_code == 401