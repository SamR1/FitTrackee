--- conflicted
+++ resolved
@@ -418,6 +418,53 @@
             "workout_id": workout.short_id,
         }
 
+    @staticmethod
+    def assert_workout_without_elevation() -> None:
+        # workout
+        workout = Workout.query.one()
+        assert workout.duration == timedelta(minutes=4, seconds=10)
+        assert workout.ascent is None
+        assert float(workout.ave_speed) == 4.57
+        assert workout.descent is None
+        assert float(workout.distance) == 0.317
+        assert workout.max_alt is None
+        assert float(workout.max_speed) == 5.1
+        assert workout.min_alt is None
+        assert workout.moving == timedelta(minutes=4, seconds=10)
+        assert workout.pauses == timedelta(seconds=0)
+        # workout segment
+        workout_segment = WorkoutSegment.query.one()
+        assert workout_segment.duration == timedelta(minutes=4, seconds=10)
+        assert workout_segment.ascent is None
+        assert float(workout_segment.ave_speed) == 4.57
+        assert workout_segment.descent is None
+        assert float(workout_segment.distance) == 0.317
+        assert workout_segment.max_alt is None
+        assert float(workout_segment.max_speed) == 5.1
+        assert workout_segment.min_alt is None
+        assert workout_segment.moving == timedelta(minutes=4, seconds=10)
+        assert workout_segment.pauses == timedelta(seconds=0)
+        assert workout_segment.points[0] == {
+            "distance": 0.0,
+            "duration": 0,
+            "elevation": None,
+            "latitude": 44.68095,
+            "longitude": 6.07367,
+            "pace": None,
+            "speed": 0.0,
+            "time": "2018-03-13 12:44:45+00:00",
+        }
+        assert workout_segment.points[-1] == {
+            "distance": 317.15294405358054,
+            "duration": 250,
+            "elevation": None,
+            "latitude": 44.67822,
+            "longitude": 6.07442,
+            "pace": 0.8530805687,
+            "speed": 4.22,
+            "time": "2018-03-13 12:48:55+00:00",
+        }
+
     def init_service_with_gpx(
         self,
         user: "User",
@@ -957,9 +1004,6 @@
             "time": "2018-03-13 12:48:55+00:00",
         }
 
-<<<<<<< HEAD
-    def test_it_creates_workout_and_segment_when_gpx_file_has_no_elevation_and_open_elevation_api_is_set(  # noqa
-=======
     def test_it_creates_workout_and_segment_when_gpx_file_has_invalid_elevation(  # noqa
         self,
         app: "Flask",
@@ -979,63 +1023,56 @@
 
     def test_it_creates_workout_for_sport_without_elevation_when_file_contains_elevation(  # noqa
         self,
-        app: "Flask",
+        app_with_open_elevation_url: "Flask",
         sport_5_outdoor_tennis: Sport,
         user_1: "User",
         gpx_file: str,  # file w/ elevation
     ) -> None:
+        user_1.missing_elevations_processing = (
+            MissingElevationsProcessing.OPEN_ELEVATION
+        )
         service = self.init_service_with_gpx(
             user_1, sport_5_outdoor_tennis, gpx_file
         )
 
-        service.process_workout()
-        db.session.commit()
-
-        # workout
-        workout = Workout.query.one()
-        assert workout.duration == timedelta(minutes=4, seconds=10)
-        assert workout.ascent is None
-        assert float(workout.ave_speed) == 4.57
-        assert workout.descent is None
-        assert float(workout.distance) == 0.317
-        assert workout.max_alt is None
-        assert float(workout.max_speed) == 5.1
-        assert workout.min_alt is None
-        assert workout.moving == timedelta(minutes=4, seconds=10)
-        assert workout.pauses == timedelta(seconds=0)
-        # workout segment
-        workout_segment = WorkoutSegment.query.one()
-        assert workout_segment.duration == timedelta(minutes=4, seconds=10)
-        assert workout_segment.ascent is None
-        assert float(workout_segment.ave_speed) == 4.57
-        assert workout_segment.descent is None
-        assert float(workout_segment.distance) == 0.317
-        assert workout_segment.max_alt is None
-        assert float(workout_segment.max_speed) == 5.1
-        assert workout_segment.min_alt is None
-        assert workout_segment.moving == timedelta(minutes=4, seconds=10)
-        assert workout_segment.pauses == timedelta(seconds=0)
-        assert workout_segment.points[0] == {
-            "distance": 0.0,
-            "duration": 0,
-            "elevation": None,
-            "latitude": 44.68095,
-            "longitude": 6.07367,
-            "speed": 0.0,
-            "time": "2018-03-13 12:44:45+00:00",
-        }
-        assert workout_segment.points[-1] == {
-            "distance": 317.15294405358054,
-            "duration": 250,
-            "elevation": None,
-            "latitude": 44.67822,
-            "longitude": 6.07442,
-            "speed": 4.22,
-            "time": "2018-03-13 12:48:55+00:00",
-        }
-
-    def test_it_creates_workout_and_segments_when_gpx_file_contains_3_segments(
->>>>>>> 3b53e2fc
+        with (
+            patch.object(
+                requests,
+                "post",
+                return_value=self.get_response(OPEN_ELEVATION_RESPONSE),
+            ),
+        ):
+            service.process_workout()
+        db.session.commit()
+
+        self.assert_workout_without_elevation()
+
+    def test_it_creates_workout_for_sport_without_elevation_when_file_does_not_contain_elevation(  # noqa
+        self,
+        app_with_open_elevation_url: "Flask",
+        sport_5_outdoor_tennis: Sport,
+        user_1: "User",
+        gpx_file_without_elevation: str,
+    ) -> None:
+        user_1.missing_elevations_processing = (
+            MissingElevationsProcessing.OPEN_ELEVATION
+        )
+        service = self.init_service_with_gpx(
+            user_1, sport_5_outdoor_tennis, gpx_file_without_elevation
+        )
+
+        with patch.object(
+            requests,
+            "post",
+            return_value=self.get_response(OPEN_ELEVATION_RESPONSE),
+        ) as requests_post_mock:
+            service.process_workout()
+        db.session.commit()
+
+        requests_post_mock.assert_not_called()
+        self.assert_workout_without_elevation()
+
+    def test_it_creates_workout_and_segment_when_gpx_file_has_no_elevation_and_open_elevation_api_is_set(  # noqa
         self,
         app_with_open_elevation_url: "Flask",
         sport_1_cycling: Sport,
@@ -1184,28 +1221,7 @@
             service.process_workout()
         db.session.commit()
 
-        workout = Workout.query.one()
-        workout_segment = workout.segments[0]
-        assert workout_segment.points[0] == {
-            "distance": 0.0,
-            "duration": 0,
-            "elevation": None,
-            "latitude": 44.68095,
-            "longitude": 6.07367,
-            "pace": None,
-            "speed": 0.0,
-            "time": "2018-03-13 12:44:45+00:00",
-        }
-        assert workout_segment.points[-1] == {
-            "distance": 317.15294405358054,
-            "duration": 250,
-            "elevation": None,
-            "latitude": 44.67822,
-            "longitude": 6.07442,
-            "pace": 0.8530805687,
-            "speed": 4.22,
-            "time": "2018-03-13 12:48:55+00:00",
-        }
+        self.assert_workout_without_elevation()
 
     def test_it_calls_open_elevation_for_each_segment(
         self,
