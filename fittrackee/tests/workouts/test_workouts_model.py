import datetime
from datetime import timedelta
from typing import List, Optional

import pytest
from flask import Flask

from fittrackee import db
<<<<<<< HEAD
from fittrackee.privacy_levels import PrivacyLevel
from fittrackee.users.models import User
from fittrackee.utils import encode_uuid
from fittrackee.workouts.exceptions import WorkoutForbiddenException
from fittrackee.workouts.models import Sport, Workout, WorkoutLike
=======
from fittrackee.equipments.models import Equipment
from fittrackee.users.models import User
from fittrackee.utils import encode_uuid
from fittrackee.workouts.models import Sport, Workout
>>>>>>> d984a7c5

from ..utils import random_string
from .utils import add_follower


class WorkoutModelTestCase:
    @staticmethod
    def update_workout(
        workout: Workout,
        map_id: Optional[str] = None,
        gpx_path: Optional[str] = None,
        bounds: Optional[List[float]] = None,
    ) -> Workout:
        workout.map_id = map_id
        workout.map = random_string() if map_id is None else map_id
        workout.gpx = random_string() if gpx_path is None else gpx_path
        workout.bounds = [1.0, 2.0, 3.0, 4.0] if bounds is None else bounds
        workout.pauses = timedelta(minutes=15)
        return workout


class TestWorkoutModelForOwner(WorkoutModelTestCase):
    def test_sport_label_and_date_are_in_string_value(
        self,
        app: Flask,
        sport_1_cycling: Sport,
        user_1: User,
        workout_cycling_user_1: Workout,
    ) -> None:
        workout_cycling_user_1.title = 'Test'
        db.session.commit()
        assert (
            f'<Workout \'{sport_1_cycling.label}\' - 2018-01-01 00:00:00>'
            == str(workout_cycling_user_1)
        )

    def test_short_id_returns_encoded_workout_uuid(
        self,
        app: Flask,
        sport_1_cycling: Sport,
        user_1: User,
        workout_cycling_user_1: Workout,
    ) -> None:
        assert workout_cycling_user_1.short_id == encode_uuid(
            workout_cycling_user_1.uuid
        )

    def test_serialize_for_workout_without_gpx(
        self,
        app: Flask,
        sport_1_cycling: Sport,
        user_1: User,
        workout_cycling_user_1: Workout,
    ) -> None:
        workout = workout_cycling_user_1

        serialized_workout = workout.serialize(user_1)
        assert serialized_workout['ascent'] is None
        assert serialized_workout['ave_speed'] == float(workout.ave_speed)
        assert serialized_workout['bounds'] == []
        assert 'creation_date' in serialized_workout
        assert serialized_workout['descent'] is None
        assert serialized_workout['distance'] == float(workout.distance)
        assert serialized_workout['duration'] == str(workout.duration)
        assert serialized_workout['id'] == workout.short_id
<<<<<<< HEAD
        assert serialized_workout['likes_count'] == 0
        assert serialized_workout['liked'] is False
=======
        assert serialized_workout['equipments'] == []
>>>>>>> d984a7c5
        assert serialized_workout['map'] is None
        assert serialized_workout['max_alt'] is None
        assert serialized_workout['max_speed'] == float(workout.max_speed)
        assert serialized_workout['min_alt'] is None
        assert serialized_workout['suspended_at'] is None
        assert serialized_workout['modification_date'] is None
        assert serialized_workout['moving'] == str(workout.moving)
        assert serialized_workout['next_workout'] is None
        assert serialized_workout['notes'] is None
        assert serialized_workout['pauses'] is None
        assert serialized_workout['previous_workout'] is None
        assert serialized_workout['records'] == [
            record.serialize() for record in workout.records
        ]
        assert serialized_workout['segments'] == []
        assert serialized_workout['sport_id'] == workout.sport_id
        assert serialized_workout['title'] == workout.title
        assert serialized_workout['user'] == user_1.serialize()
        assert serialized_workout['weather_end'] is None
        assert serialized_workout['weather_start'] is None
        assert serialized_workout['with_gpx'] is False
        assert str(serialized_workout['workout_date']) == '2018-01-01 00:00:00'

    def test_serialize_for_workout_without_gpx_and_with_ascent_and_descent(
        self,
        app: Flask,
        sport_1_cycling: Sport,
        user_1: User,
        workout_cycling_user_1: Workout,
    ) -> None:
        workout = workout_cycling_user_1
        workout.ascent = 0
        workout.descent = 10

        serialized_workout = workout.serialize(user_1)
        assert serialized_workout['ascent'] == workout.ascent
        assert serialized_workout['ave_speed'] == float(workout.ave_speed)
        assert serialized_workout['bounds'] == []
        assert 'creation_date' in serialized_workout
        assert serialized_workout['descent'] == workout.descent
        assert serialized_workout['distance'] == float(workout.distance)
        assert serialized_workout['duration'] == str(workout.duration)
        assert serialized_workout['equipments'] == []
        assert serialized_workout['id'] == workout.short_id
        assert serialized_workout['map'] is None
        assert serialized_workout['max_alt'] is None
        assert serialized_workout['max_speed'] == float(workout.max_speed)
        assert serialized_workout['min_alt'] is None
        assert serialized_workout['suspended_at'] is None
        assert serialized_workout['modification_date'] is not None
        assert serialized_workout['moving'] == str(workout.moving)
        assert serialized_workout['next_workout'] is None
        assert serialized_workout['notes'] is None
        assert serialized_workout['pauses'] is None
        assert serialized_workout['previous_workout'] is None
        assert serialized_workout['records'] == [
            record.serialize() for record in workout.records
        ]
        assert serialized_workout['segments'] == []
        assert serialized_workout['sport_id'] == workout.sport_id
        assert serialized_workout['title'] == workout.title
        assert serialized_workout['user'] == user_1.serialize()
        assert serialized_workout['weather_end'] is None
        assert serialized_workout['weather_start'] is None
        assert serialized_workout['with_gpx'] is False
        assert str(serialized_workout['workout_date']) == '2018-01-01 00:00:00'

    def test_serialize_for_workout_with_gpx(
        self,
        app: Flask,
        sport_1_cycling: Sport,
        user_1: User,
        workout_cycling_user_1: Workout,
        workout_cycling_user_1_segment: Workout,
    ) -> None:
        workout = self.update_workout(workout_cycling_user_1)

        serialized_workout = workout.serialize(user_1)
        assert serialized_workout['ascent'] is None
        assert serialized_workout['ave_speed'] == float(workout.ave_speed)
        assert serialized_workout['bounds'] == [
            float(bound) for bound in workout.bounds
        ]
        assert 'creation_date' in serialized_workout
        assert serialized_workout['descent'] is None
        assert serialized_workout['distance'] == float(workout.distance)
        assert serialized_workout['duration'] == str(workout.duration)
        assert serialized_workout['equipments'] == []
        assert serialized_workout['id'] == workout.short_id
        assert serialized_workout['map'] is None
        assert serialized_workout['max_alt'] is None
        assert serialized_workout['max_speed'] == float(workout.max_speed)
        assert serialized_workout['min_alt'] is None
        assert serialized_workout['suspended_at'] is None
        assert serialized_workout['modification_date'] is not None
        assert serialized_workout['moving'] == str(workout.moving)
        assert serialized_workout['next_workout'] is None
        assert serialized_workout['notes'] is None
        assert serialized_workout['pauses'] == str(workout.pauses)
        assert serialized_workout['previous_workout'] is None
        assert serialized_workout['records'] == [
            record.serialize() for record in workout.records
        ]
        assert serialized_workout['segments'] == [
            segment.serialize() for segment in workout.segments
        ]
        assert serialized_workout['sport_id'] == workout.sport_id
        assert serialized_workout['title'] == workout.title
        assert serialized_workout['user'] == user_1.serialize()
        assert serialized_workout['weather_end'] is None
        assert serialized_workout['weather_start'] is None
        assert serialized_workout['with_gpx'] is True
        assert str(serialized_workout['workout_date']) == '2018-01-01 00:00:00'

    def test_serializer_returns_map_related_data(
        self,
        app: Flask,
        sport_1_cycling: Sport,
        user_1: User,
        workout_cycling_user_1: Workout,
    ) -> None:
        workout = self.update_workout(
            workout_cycling_user_1, map_id=random_string()
        )

        serialized_workout = workout.serialize(user_1)

        assert serialized_workout['map'] == workout.map
        assert serialized_workout['bounds'] == workout.bounds
        assert serialized_workout['with_gpx'] is True

    @pytest.mark.parametrize(
        'input_map_visibility,input_workout_visibility,'
        'expected_map_visibility',
        [
            (
                PrivacyLevel.PRIVATE,
                PrivacyLevel.PRIVATE,
                PrivacyLevel.PRIVATE,
            ),
            (
                PrivacyLevel.FOLLOWERS,
                PrivacyLevel.FOLLOWERS,
                PrivacyLevel.FOLLOWERS,
            ),
            (
                PrivacyLevel.PUBLIC,
                PrivacyLevel.PUBLIC,
                PrivacyLevel.PUBLIC,
            ),
            (
                PrivacyLevel.PUBLIC,
                PrivacyLevel.PRIVATE,
                PrivacyLevel.PRIVATE,
            ),
            (
                PrivacyLevel.FOLLOWERS,
                PrivacyLevel.PRIVATE,
                PrivacyLevel.PRIVATE,
            ),
            (
                PrivacyLevel.PUBLIC,
                PrivacyLevel.FOLLOWERS,
                PrivacyLevel.FOLLOWERS,
            ),
            (
                PrivacyLevel.FOLLOWERS,
                PrivacyLevel.PUBLIC,
                PrivacyLevel.FOLLOWERS,
            ),
            (
                PrivacyLevel.PRIVATE,
                PrivacyLevel.FOLLOWERS,
                PrivacyLevel.PRIVATE,
            ),
            (
                PrivacyLevel.PRIVATE,
                PrivacyLevel.PUBLIC,
                PrivacyLevel.PRIVATE,
            ),
        ],
    )
    def test_workout_visibility_overrides_map_visibility_when_stricter(
        self,
        input_map_visibility: PrivacyLevel,
        input_workout_visibility: PrivacyLevel,
        expected_map_visibility: PrivacyLevel,
        app: Flask,
        sport_1_cycling: Sport,
        user_1: User,
        workout_cycling_user_1: Workout,
    ) -> None:
        workout_cycling_user_1.map_visibility = input_map_visibility
        workout_cycling_user_1.workout_visibility = input_workout_visibility

        assert (
            workout_cycling_user_1.calculated_map_visibility
            == expected_map_visibility
        )
        serialized_workout = workout_cycling_user_1.serialize(user_1)
        assert (
            serialized_workout['map_visibility']
            == expected_map_visibility.value
        )

    @pytest.mark.parametrize(
        "input_workout_visibility",
        [PrivacyLevel.PRIVATE, PrivacyLevel.FOLLOWERS, PrivacyLevel.PUBLIC],
    )
    def test_it_serializes_suspended_workout(
        self,
        app: Flask,
        sport_1_cycling: Sport,
        user_1: User,
        workout_cycling_user_1: Workout,
        input_workout_visibility: PrivacyLevel,
    ) -> None:
        workout_cycling_user_1.workout_visibility = input_workout_visibility
        workout_cycling_user_1.suspended_at = datetime.datetime.utcnow()

        serialized_workout = workout_cycling_user_1.serialize(user_1)

        assert (
            serialized_workout["suspended_at"]
            == workout_cycling_user_1.suspended_at
        )

    def test_workout_segment_model(
        self,
        app: Flask,
        sport_1_cycling: Sport,
        user_1: User,
        workout_cycling_user_1: Workout,
        workout_cycling_user_1_segment: Workout,
    ) -> None:
        assert (
            f'<Segment \'{workout_cycling_user_1_segment.segment_id}\' '
            f'for workout \'{workout_cycling_user_1.short_id}\'>'
            == str(workout_cycling_user_1_segment)
        )

    def test_it_returns_previous_workout(
        self,
        app: Flask,
        sport_1_cycling: Sport,
        sport_2_running: Sport,
        user_1: User,
        workout_cycling_user_1: Workout,
        workout_running_user_1: Workout,
    ) -> None:
        serialized_workout = workout_running_user_1.serialize(user_1)

        assert (
            serialized_workout['previous_workout']
            == workout_cycling_user_1.short_id
        )

    def test_it_returns_next_workout(
        self,
        app: Flask,
        sport_1_cycling: Sport,
        sport_2_running: Sport,
        user_1: User,
        workout_cycling_user_1: Workout,
        workout_running_user_1: Workout,
    ) -> None:
        serialized_workout = workout_cycling_user_1.serialize(user_1)

        assert (
            serialized_workout['next_workout']
            == workout_running_user_1.short_id
        )

<<<<<<< HEAD
    def test_it_returns_likes_count(
=======
    def test_it_returns_equipments(
>>>>>>> d984a7c5
        self,
        app: Flask,
        sport_1_cycling: Sport,
        user_1: User,
<<<<<<< HEAD
        user_2: User,
        user_3: User,
        workout_cycling_user_1: Workout,
    ) -> None:
        for user in [user_2, user_3]:
            like = WorkoutLike(
                user_id=user.id, workout_id=workout_cycling_user_1.id
            )
            db.session.add(like)
        db.session.commit()

        serialized_workout = workout_cycling_user_1.serialize(user_1)

        assert serialized_workout['likes_count'] == 2

    def test_it_returns_if_workout_is_not_liked_by_user(
        self,
        app: Flask,
        user_1: User,
        user_2: User,
        sport_1_cycling: Sport,
        workout_cycling_user_1: Workout,
    ) -> None:
        like = WorkoutLike(
            user_id=user_2.id, workout_id=workout_cycling_user_1.id
        )
        db.session.add(like)
        db.session.commit()

        serialized_workout = workout_cycling_user_1.serialize(user_1)

        assert serialized_workout['liked'] is False

    def test_it_returns_if_workout_is_liked_by_user(
=======
        workout_cycling_user_1: Workout,
        equipment_bike_user_1: Equipment,
    ) -> None:
        workout_cycling_user_1.equipments = [equipment_bike_user_1]

        serialized_workout = workout_cycling_user_1.serialize()

        assert serialized_workout['equipments'] == [
            equipment_bike_user_1.serialize()
        ]

    def test_it_raises_exception_when_workout_is_deleted_before_removing_equipment(  # noqa
        self,
        app: Flask,
        sport_1_cycling: Sport,
        user_1: User,
        workout_cycling_user_1: Workout,
        equipment_bike_user_1: Equipment,
    ) -> None:
        workout_cycling_user_1.equipments = [equipment_bike_user_1]
        db.session.commit()

        db.session.delete(workout_cycling_user_1)
        with pytest.raises(
            Exception, match="equipments exists, remove them first"
        ):
            db.session.commit()

        equipment_bike_user_1.total_workouts = 1

    def test_it_updates_equipments_totals(
>>>>>>> d984a7c5
        self,
        app: Flask,
        sport_1_cycling: Sport,
        sport_2_running: Sport,
        user_1: User,
        workout_cycling_user_1: Workout,
        workout_running_user_1: Workout,
<<<<<<< HEAD
    ) -> None:
        like = WorkoutLike(
            user_id=user_1.id, workout_id=workout_cycling_user_1.id
        )
        db.session.add(like)
        db.session.commit()

        serialized_workout = workout_cycling_user_1.serialize(user_1)

        assert serialized_workout['liked'] is True


class TestWorkoutModelAsFollower(WorkoutModelTestCase):
    def test_it_raises_exception_when_workout_visibility_is_private(
        self,
        app: Flask,
        sport_1_cycling: Sport,
        user_1: User,
        user_2: User,
        workout_cycling_user_1: Workout,
    ) -> None:
        workout_cycling_user_1.workout_visibility = PrivacyLevel.PRIVATE
        add_follower(user_1, user_2)

        with pytest.raises(WorkoutForbiddenException):
            workout_cycling_user_1.serialize(user_2)

    def test_serializer_does_not_return_notes(
        self,
        app: Flask,
        sport_1_cycling: Sport,
        user_1: User,
        user_2: User,
        workout_cycling_user_1: Workout,
    ) -> None:
        workout_cycling_user_1.notes = random_string()
        workout_cycling_user_1.workout_visibility = PrivacyLevel.FOLLOWERS
        add_follower(user_1, user_2)
        serialized_workout = workout_cycling_user_1.serialize(user_2)

        assert serialized_workout['notes'] is None

    @pytest.mark.parametrize(
        'input_map_visibility,input_workout_visibility',
        [
            (
                PrivacyLevel.FOLLOWERS,
                PrivacyLevel.FOLLOWERS,
            ),
            (
                PrivacyLevel.FOLLOWERS,
                PrivacyLevel.PUBLIC,
            ),
            (
                PrivacyLevel.PUBLIC,
                PrivacyLevel.PUBLIC,
            ),
        ],
    )
    def test_serializer_returns_map_related_data(
        self,
        input_map_visibility: PrivacyLevel,
        input_workout_visibility: PrivacyLevel,
        app: Flask,
        sport_1_cycling: Sport,
        user_1: User,
        user_2: User,
        workout_cycling_user_1: Workout,
    ) -> None:
        workout_cycling_user_1.workout_visibility = input_workout_visibility
        workout_cycling_user_1.map_visibility = input_map_visibility
        add_follower(user_1, user_2)
        workout = self.update_workout(
            workout_cycling_user_1, map_id=random_string()
        )

        serialized_workout = workout.serialize(user_2)

        assert serialized_workout['map'] == workout.map
        assert serialized_workout['bounds'] == workout.bounds
        assert serialized_workout['with_gpx'] is True
        assert serialized_workout['map_visibility'] == input_map_visibility
        assert (
            serialized_workout['workout_visibility']
            == input_workout_visibility
        )
        assert serialized_workout['segments'] == []

    @pytest.mark.parametrize(
        'input_map_visibility,input_workout_visibility',
        [
            (
                PrivacyLevel.PRIVATE,
                PrivacyLevel.FOLLOWERS,
            ),
            (
                PrivacyLevel.PRIVATE,
                PrivacyLevel.PUBLIC,
            ),
        ],
    )
    def test_serializer_does_not_return_map_related_data(
        self,
        input_map_visibility: PrivacyLevel,
        input_workout_visibility: PrivacyLevel,
        app: Flask,
        sport_1_cycling: Sport,
        user_1: User,
        user_2: User,
        workout_cycling_user_1: Workout,
    ) -> None:
        workout_cycling_user_1.workout_visibility = input_workout_visibility
        workout_cycling_user_1.map_visibility = input_map_visibility
        add_follower(user_1, user_2)
        workout = self.update_workout(workout_cycling_user_1)

        serialized_workout = workout.serialize(user_2)

        assert serialized_workout['map'] is None
        assert serialized_workout['bounds'] == []
        assert serialized_workout['with_gpx'] is False
        assert serialized_workout['map_visibility'] == input_map_visibility
        assert (
            serialized_workout['workout_visibility']
            == input_workout_visibility
        )
        assert serialized_workout['segments'] == []

    def test_serializer_does_not_return_next_workout(
        self,
        app: Flask,
        sport_1_cycling: Sport,
        sport_2_running: Sport,
        user_1: User,
        workout_cycling_user_1: Workout,
        workout_running_user_1: Workout,
        user_2: User,
    ) -> None:
        workout_cycling_user_1.workout_visibility = PrivacyLevel.FOLLOWERS
        add_follower(user_1, user_2)
        serialized_workout = workout_cycling_user_1.serialize(user_2)

        assert serialized_workout['next_workout'] is None

    def test_serializer_does_not_return_previous_workout(
        self,
        app: Flask,
        sport_1_cycling: Sport,
        sport_2_running: Sport,
        user_1: User,
        user_2: User,
        workout_cycling_user_1: Workout,
        workout_running_user_1: Workout,
    ) -> None:
        workout_running_user_1.workout_visibility = PrivacyLevel.FOLLOWERS
        add_follower(user_1, user_2)

        serialized_workout = workout_running_user_1.serialize(user_2)

        assert serialized_workout['previous_workout'] is None

    def test_serializer_does_not_return_suspended_at(
        self,
        app: Flask,
        sport_1_cycling: Sport,
        user_1: User,
        user_2: User,
        workout_cycling_user_1: Workout,
    ) -> None:
        workout_cycling_user_1.workout_visibility = PrivacyLevel.FOLLOWERS
        add_follower(user_1, user_2)

        serialized_workout = workout_cycling_user_1.serialize(user_2)

        assert 'suspended_at' not in serialized_workout

    @pytest.mark.parametrize(
        "input_workout_visibility",
        [PrivacyLevel.FOLLOWERS, PrivacyLevel.PUBLIC],
    )
    def test_it_raises_exception_when_workout_is_suspended(
        self,
        app: Flask,
        sport_1_cycling: Sport,
        user_1: User,
        user_2: User,
        workout_cycling_user_1: Workout,
        input_workout_visibility: PrivacyLevel,
    ) -> None:
        workout_cycling_user_1.workout_visibility = input_workout_visibility
        add_follower(user_1, user_2)
        workout_cycling_user_1.suspended_at = datetime.datetime.utcnow()

        with pytest.raises(WorkoutForbiddenException):
            workout_cycling_user_1.serialize(user_2)


class TestWorkoutModelAsUser(WorkoutModelTestCase):
    @pytest.mark.parametrize(
        'input_desc, input_workout_visibility',
        [
            ('visibility: follower', PrivacyLevel.FOLLOWERS),
            ('visibility: private', PrivacyLevel.PRIVATE),
        ],
    )
    def test_it_raises_exception_when_workout_visibility_is_not_public(
        self,
        input_desc: str,
        input_workout_visibility: PrivacyLevel,
        app: Flask,
        sport_1_cycling: Sport,
        user_1: User,
        user_2: User,
        workout_cycling_user_1: Workout,
    ) -> None:
        workout_cycling_user_1.workout_visibility = input_workout_visibility

        with pytest.raises(WorkoutForbiddenException):
            workout_cycling_user_1.serialize(user_2)

    def test_serializer_does_not_return_notes(
        self,
        app: Flask,
        sport_1_cycling: Sport,
        user_1: User,
        user_2: User,
        workout_cycling_user_1: Workout,
    ) -> None:
        workout_cycling_user_1.notes = random_string()
        workout_cycling_user_1.workout_visibility = PrivacyLevel.PUBLIC

        serialized_workout = workout_cycling_user_1.serialize(user_2)

        assert serialized_workout['notes'] is None

    def test_serializer_returns_map_related_data_when_visibility_is_public(
        self,
        app: Flask,
        sport_1_cycling: Sport,
        user_1: User,
        user_2: User,
        workout_cycling_user_1: Workout,
    ) -> None:
        workout_cycling_user_1.workout_visibility = PrivacyLevel.PUBLIC
        workout_cycling_user_1.map_visibility = PrivacyLevel.PUBLIC
        workout = self.update_workout(
            workout_cycling_user_1, map_id=random_string()
        )

        serialized_workout = workout.serialize(user_2)

        assert serialized_workout['map'] == workout.map
        assert serialized_workout['bounds'] == workout.bounds
        assert serialized_workout['with_gpx'] is True
        assert serialized_workout['map_visibility'] == PrivacyLevel.PUBLIC
        assert serialized_workout['workout_visibility'] == PrivacyLevel.PUBLIC
        assert serialized_workout['segments'] == []

    @pytest.mark.parametrize(
        'input_map_visibility,input_workout_visibility',
        [
            (
                PrivacyLevel.PRIVATE,
                PrivacyLevel.PUBLIC,
            ),
            (
                PrivacyLevel.FOLLOWERS,
                PrivacyLevel.PUBLIC,
            ),
        ],
    )
    def test_serializer_does_not_return_map_related_data(
        self,
        input_map_visibility: PrivacyLevel,
        input_workout_visibility: PrivacyLevel,
        app: Flask,
        sport_1_cycling: Sport,
        user_1: User,
        user_2: User,
        workout_cycling_user_1: Workout,
    ) -> None:
        workout_cycling_user_1.workout_visibility = input_workout_visibility
        workout_cycling_user_1.map_visibility = input_map_visibility
        workout = self.update_workout(workout_cycling_user_1)

        serialized_workout = workout.serialize(user_2)

        assert serialized_workout['map'] is None
        assert serialized_workout['bounds'] == []
        assert serialized_workout['with_gpx'] is False
        assert serialized_workout['map_visibility'] == input_map_visibility
        assert (
            serialized_workout['workout_visibility']
            == input_workout_visibility
        )
        assert serialized_workout['segments'] == []

    def test_serializer_does_not_return_next_workout(
        self,
        app: Flask,
        sport_1_cycling: Sport,
        sport_2_running: Sport,
        user_1: User,
        user_2: User,
        workout_cycling_user_1: Workout,
        workout_running_user_1: Workout,
    ) -> None:
        workout_cycling_user_1.workout_visibility = PrivacyLevel.PUBLIC

        serialized_workout = workout_cycling_user_1.serialize(user_2)

        assert serialized_workout['next_workout'] is None

    def test_serializer_does_not_return_previous_workout(
        self,
        app: Flask,
        sport_1_cycling: Sport,
        sport_2_running: Sport,
        user_1: User,
        user_2: User,
        workout_cycling_user_1: Workout,
        workout_running_user_1: Workout,
    ) -> None:
        workout_running_user_1.workout_visibility = PrivacyLevel.PUBLIC

        serialized_workout = workout_running_user_1.serialize(user_2)

        assert serialized_workout['previous_workout'] is None

    def test_serializer_does_not_return_suspended_at(
        self,
        app: Flask,
        sport_1_cycling: Sport,
        user_1: User,
        user_2: User,
        workout_cycling_user_1: Workout,
    ) -> None:
        workout_cycling_user_1.workout_visibility = PrivacyLevel.PUBLIC

        serialized_workout = workout_cycling_user_1.serialize(user_2)

        assert 'suspended_at' not in serialized_workout

    def test_it_raises_exception_when_workout_is_suspended(
        self,
        app: Flask,
        sport_1_cycling: Sport,
        user_1: User,
        user_2: User,
        workout_cycling_user_1: Workout,
    ) -> None:
        workout_cycling_user_1.workout_visibility = PrivacyLevel.PUBLIC
        workout_cycling_user_1.suspended_at = datetime.datetime.utcnow()

        with pytest.raises(WorkoutForbiddenException):
            workout_cycling_user_1.serialize(user_2)


class TestWorkoutModelAsUnauthenticatedUser(WorkoutModelTestCase):
    @pytest.mark.parametrize(
        'input_desc, input_workout_visibility',
        [
            ('visibility: follower', PrivacyLevel.FOLLOWERS),
            ('visibility: private', PrivacyLevel.PRIVATE),
        ],
    )
    def test_it_raises_exception_when_workout_visibility_is_not_public(
        self,
        input_desc: str,
        input_workout_visibility: PrivacyLevel,
        app: Flask,
        sport_1_cycling: Sport,
        user_1: User,
        workout_cycling_user_1: Workout,
    ) -> None:
        workout_cycling_user_1.workout_visibility = input_workout_visibility

        with pytest.raises(WorkoutForbiddenException):
            workout_cycling_user_1.serialize()

    def test_serializer_does_not_return_notes(
        self,
        app: Flask,
        sport_1_cycling: Sport,
        user_1: User,
        workout_cycling_user_1: Workout,
    ) -> None:
        workout_cycling_user_1.notes = random_string()
        workout_cycling_user_1.workout_visibility = PrivacyLevel.PUBLIC

        serialized_workout = workout_cycling_user_1.serialize()

        assert serialized_workout['notes'] is None

    def test_serializer_returns_map_related_data_when_visibility_is_public(
        self,
        app: Flask,
        sport_1_cycling: Sport,
        user_1: User,
        workout_cycling_user_1: Workout,
    ) -> None:
        workout_cycling_user_1.workout_visibility = PrivacyLevel.PUBLIC
        workout_cycling_user_1.map_visibility = PrivacyLevel.PUBLIC
        workout = self.update_workout(
            workout_cycling_user_1, map_id=random_string()
        )

        serialized_workout = workout.serialize()

        assert serialized_workout['map'] == workout.map
        assert serialized_workout['bounds'] == workout.bounds
        assert serialized_workout['with_gpx'] is True
        assert serialized_workout['map_visibility'] == PrivacyLevel.PUBLIC
        assert serialized_workout['workout_visibility'] == PrivacyLevel.PUBLIC
        assert serialized_workout['segments'] == []

    @pytest.mark.parametrize(
        'input_map_visibility,input_workout_visibility',
        [
            (
                PrivacyLevel.PRIVATE,
                PrivacyLevel.PUBLIC,
            ),
            (
                PrivacyLevel.FOLLOWERS,
                PrivacyLevel.PUBLIC,
            ),
        ],
    )
    def test_serializer_does_not_return_map_related_data(
        self,
        input_map_visibility: PrivacyLevel,
        input_workout_visibility: PrivacyLevel,
        app: Flask,
        sport_1_cycling: Sport,
        user_1: User,
        workout_cycling_user_1: Workout,
    ) -> None:
        workout_cycling_user_1.workout_visibility = input_workout_visibility
        workout_cycling_user_1.map_visibility = input_map_visibility
        workout = self.update_workout(workout_cycling_user_1)

        serialized_workout = workout.serialize()

        assert serialized_workout['map'] is None
        assert serialized_workout['bounds'] == []
        assert serialized_workout['with_gpx'] is False
        assert serialized_workout['map_visibility'] == input_map_visibility
        assert (
            serialized_workout['workout_visibility']
            == input_workout_visibility
        )
        assert serialized_workout['segments'] == []

    def test_serializer_does_not_return_next_workout(
        self,
        app: Flask,
        sport_1_cycling: Sport,
        sport_2_running: Sport,
        user_1: User,
        workout_cycling_user_1: Workout,
        workout_running_user_1: Workout,
    ) -> None:
        workout_cycling_user_1.workout_visibility = PrivacyLevel.PUBLIC

        serialized_workout = workout_cycling_user_1.serialize()

        assert serialized_workout['next_workout'] is None

    def test_serializer_does_not_return_previous_workout(
        self,
        app: Flask,
        sport_1_cycling: Sport,
        sport_2_running: Sport,
        user_1: User,
        workout_cycling_user_1: Workout,
        workout_running_user_1: Workout,
    ) -> None:
        workout_running_user_1.workout_visibility = PrivacyLevel.PUBLIC

        serialized_workout = workout_running_user_1.serialize()

        assert serialized_workout['previous_workout'] is None

    def test_it_returns_likes_count(
        self,
        app: Flask,
        user_1: User,
        user_2: User,
        sport_1_cycling: Sport,
        workout_cycling_user_1: Workout,
    ) -> None:
        workout_cycling_user_1.workout_visibility = PrivacyLevel.PUBLIC
        like = WorkoutLike(
            user_id=user_2.id, workout_id=workout_cycling_user_1.id
        )
        db.session.add(like)
        db.session.commit()

        serialized_workout = workout_cycling_user_1.serialize()

        assert serialized_workout['liked'] is False
        assert serialized_workout['likes_count'] == 1

    def test_serializer_does_not_return_suspended_at(
        self,
        app: Flask,
        sport_1_cycling: Sport,
        user_1: User,
        workout_cycling_user_1: Workout,
    ) -> None:
        workout_cycling_user_1.workout_visibility = PrivacyLevel.PUBLIC

        serialized_workout = workout_cycling_user_1.serialize()

        assert 'suspended_at' not in serialized_workout

    def test_it_raises_exception_when_workout_is_suspended(
        self,
        app: Flask,
        sport_1_cycling: Sport,
        user_1: User,
        user_2: User,
        workout_cycling_user_1: Workout,
    ) -> None:
        workout_cycling_user_1.workout_visibility = PrivacyLevel.PUBLIC
        workout_cycling_user_1.suspended_at = datetime.datetime.utcnow()

        with pytest.raises(WorkoutForbiddenException):
            workout_cycling_user_1.serialize()


class TestWorkoutModelAsAdmin(WorkoutModelTestCase):
    @pytest.mark.parametrize(
        'input_desc, input_workout_visibility',
        [
            ('visibility: follower', PrivacyLevel.FOLLOWERS),
            ('visibility: private', PrivacyLevel.PRIVATE),
        ],
    )
    def test_it_raises_exception_when_workout_is_not_visible(
        self,
        input_desc: str,
        input_workout_visibility: PrivacyLevel,
        app: Flask,
        sport_1_cycling: Sport,
        user_1_admin: User,
        user_2: User,
        workout_cycling_user_2: Workout,
    ) -> None:
        workout_cycling_user_2.workout_visibility = input_workout_visibility

        with pytest.raises(WorkoutForbiddenException):
            workout_cycling_user_2.serialize(user_1_admin)

    @pytest.mark.parametrize(
        'input_desc, input_workout_visibility',
        [
            ('visibility: follower', PrivacyLevel.FOLLOWERS),
            ('visibility: private', PrivacyLevel.PRIVATE),
        ],
    )
    def test_it_returns_workout_when_report_flag_is_true(
        self,
        input_desc: str,
        input_workout_visibility: PrivacyLevel,
        app: Flask,
        sport_1_cycling: Sport,
        user_1_admin: User,
        user_2: User,
        workout_cycling_user_2: Workout,
    ) -> None:
        workout_cycling_user_2.workout_visibility = input_workout_visibility

        serialized_workout = workout_cycling_user_2.serialize(
            user_1_admin, for_report=True
        )

        assert serialized_workout['ascent'] == workout_cycling_user_2.ascent
        assert serialized_workout['ave_speed'] == float(
            workout_cycling_user_2.ave_speed
        )
        assert serialized_workout['bounds'] == []
        assert 'creation_date' in serialized_workout
        assert serialized_workout['descent'] == workout_cycling_user_2.descent
        assert serialized_workout['distance'] == float(
            workout_cycling_user_2.distance
        )
        assert serialized_workout['duration'] == str(
            workout_cycling_user_2.duration
        )
        assert serialized_workout['id'] == workout_cycling_user_2.short_id
        assert serialized_workout['map'] is None
        assert serialized_workout['max_alt'] is None
        assert serialized_workout['max_speed'] == float(
            workout_cycling_user_2.max_speed
        )
        assert serialized_workout['min_alt'] is None
        assert serialized_workout['modification_date'] is not None
        assert serialized_workout['moving'] == str(
            workout_cycling_user_2.moving
        )
        assert serialized_workout['next_workout'] is None
        assert serialized_workout['notes'] is None
        assert serialized_workout['pauses'] is None
        assert serialized_workout['previous_workout'] is None
        assert serialized_workout['records'] == []
        assert serialized_workout['segments'] == []
        assert (
            serialized_workout['sport_id'] == workout_cycling_user_2.sport_id
        )
        assert serialized_workout['title'] == workout_cycling_user_2.title
        assert serialized_workout['user'] == user_2.serialize()
        assert serialized_workout['weather_end'] is None
        assert serialized_workout['weather_start'] is None
        assert serialized_workout['with_gpx'] is False
        assert str(serialized_workout['workout_date']) == '2018-01-23 00:00:00'

    @pytest.mark.parametrize(
        'input_desc, input_workout_visibility',
        [
            ('visibility: follower', PrivacyLevel.FOLLOWERS),
            ('visibility: private', PrivacyLevel.PRIVATE),
        ],
    )
    def test_it_returns_workout_with_map_when_report_flag_is_true(
        self,
        input_desc: str,
        input_workout_visibility: PrivacyLevel,
        app: Flask,
        sport_1_cycling: Sport,
        user_1_admin: User,
        user_2: User,
        workout_cycling_user_2: Workout,
    ) -> None:
        workout_cycling_user_2.map_visibility = input_workout_visibility
        workout_cycling_user_2.workout_visibility = input_workout_visibility
        map_id = random_string()
        workout_cycling_user_2 = self.update_workout(
            workout_cycling_user_2, map_id=map_id
        )

        serialized_workout = workout_cycling_user_2.serialize(
            user_1_admin, for_report=True
        )

        assert serialized_workout['ascent'] == workout_cycling_user_2.ascent
        assert serialized_workout['ave_speed'] == float(
            workout_cycling_user_2.ave_speed
        )
        assert serialized_workout['bounds'] == workout_cycling_user_2.bounds
        assert 'creation_date' in serialized_workout
        assert serialized_workout['descent'] == workout_cycling_user_2.descent
        assert serialized_workout['distance'] == float(
            workout_cycling_user_2.distance
        )
        assert serialized_workout['duration'] == str(
            workout_cycling_user_2.duration
        )
        assert serialized_workout['id'] == workout_cycling_user_2.short_id
        assert serialized_workout['map'] == map_id
        assert serialized_workout['max_alt'] is None
        assert serialized_workout['max_speed'] == float(
            workout_cycling_user_2.max_speed
        )
        assert serialized_workout['min_alt'] is None
        assert serialized_workout['suspended_at'] is None
        assert serialized_workout['modification_date'] is not None
        assert serialized_workout['moving'] == str(
            workout_cycling_user_2.moving
        )
        assert serialized_workout['next_workout'] is None
        assert serialized_workout['notes'] is None
        assert serialized_workout['pauses'] == '0:15:00'
        assert serialized_workout['previous_workout'] is None
        assert serialized_workout['records'] == []
        assert serialized_workout['segments'] == []
        assert (
            serialized_workout['sport_id'] == workout_cycling_user_2.sport_id
        )
        assert serialized_workout['title'] == workout_cycling_user_2.title
        assert serialized_workout['user'] == user_2.serialize()
        assert serialized_workout['weather_end'] is None
        assert serialized_workout['weather_start'] is None
        assert serialized_workout['with_gpx'] is True
        assert str(serialized_workout['workout_date']) == '2018-01-23 00:00:00'

    @pytest.mark.parametrize(
        "input_workout_visibility",
        [PrivacyLevel.PRIVATE, PrivacyLevel.FOLLOWERS, PrivacyLevel.PUBLIC],
    )
    def test_it_raises_exception_when_workout_is_suspended(
        self,
        app: Flask,
        sport_1_cycling: Sport,
        user_1_admin: User,
        user_2: User,
        workout_cycling_user_2: Workout,
        input_workout_visibility: PrivacyLevel,
    ) -> None:
        workout_cycling_user_2.workout_visibility = input_workout_visibility
        workout_cycling_user_2.suspended_at = datetime.datetime.utcnow()

        with pytest.raises(WorkoutForbiddenException):
            workout_cycling_user_2.serialize(user_1_admin)

    @pytest.mark.parametrize(
        "input_workout_visibility",
        [PrivacyLevel.PRIVATE, PrivacyLevel.FOLLOWERS, PrivacyLevel.PUBLIC],
    )
    def test_it_serializes_suspended_workout_for_report(
        self,
        app: Flask,
        sport_1_cycling: Sport,
        user_1_admin: User,
        user_2: User,
        workout_cycling_user_2: Workout,
        input_workout_visibility: PrivacyLevel,
    ) -> None:
        workout_cycling_user_2.workout_visibility = input_workout_visibility
        workout_cycling_user_2.suspended_at = datetime.datetime.utcnow()

        serialized_workout = workout_cycling_user_2.serialize(
            user_1_admin, for_report=True
        )

        assert (
            serialized_workout["suspended_at"]
            == workout_cycling_user_2.suspended_at
        )
=======
        equipment_bike_user_1: Equipment,
        equipment_shoes_user_1: Equipment,
    ) -> None:
        workout_running_user_1.equipments = [equipment_shoes_user_1]
        db.session.commit()

        assert equipment_bike_user_1.total_distance == 0.0
        assert equipment_bike_user_1.total_duration == timedelta()
        assert equipment_bike_user_1.total_moving == timedelta()
        assert equipment_bike_user_1.total_workouts == 0
        assert (
            equipment_shoes_user_1.total_distance
            == workout_running_user_1.distance
        )
        assert (
            equipment_shoes_user_1.total_duration
            == workout_running_user_1.duration
        )
        assert (
            equipment_shoes_user_1.total_moving
            == workout_running_user_1.moving
        )
        assert equipment_shoes_user_1.total_workouts == 1

        all_equipments = [equipment_bike_user_1, equipment_shoes_user_1]
        workout_cycling_user_1.equipments = all_equipments
        db.session.commit()

        assert (
            equipment_bike_user_1.total_distance
            == workout_cycling_user_1.distance
        )
        assert (
            equipment_bike_user_1.total_duration
            == workout_cycling_user_1.duration
        )
        assert (
            equipment_bike_user_1.total_moving == workout_cycling_user_1.moving
        )
        assert equipment_bike_user_1.total_workouts == 1
        assert equipment_shoes_user_1.total_distance == (
            workout_running_user_1.distance + workout_cycling_user_1.distance
        )
        assert equipment_shoes_user_1.total_duration == (
            workout_running_user_1.duration + workout_cycling_user_1.duration
        )
        assert equipment_shoes_user_1.total_moving == (
            workout_running_user_1.moving + workout_cycling_user_1.moving
        )
        assert equipment_shoes_user_1.total_workouts == 2

        workout_running_user_1.equipments = []
        db.session.commit()

        for equipment in all_equipments:
            assert equipment.total_distance == workout_cycling_user_1.distance
            assert equipment.total_duration == workout_cycling_user_1.duration
            assert equipment.total_moving == workout_cycling_user_1.moving
            assert equipment.total_workouts == 1

        workout_cycling_user_1.equipments = []
        db.session.commit()

        for equipment in all_equipments:
            assert equipment.total_distance == 0.0
            assert equipment.total_duration == timedelta()
            assert equipment.total_moving == timedelta()
            assert equipment.total_workouts == 0
>>>>>>> d984a7c5
<|MERGE_RESOLUTION|>--- conflicted
+++ resolved
@@ -6,18 +6,12 @@
 from flask import Flask
 
 from fittrackee import db
-<<<<<<< HEAD
+from fittrackee.equipments.models import Equipment
 from fittrackee.privacy_levels import PrivacyLevel
 from fittrackee.users.models import User
 from fittrackee.utils import encode_uuid
 from fittrackee.workouts.exceptions import WorkoutForbiddenException
 from fittrackee.workouts.models import Sport, Workout, WorkoutLike
-=======
-from fittrackee.equipments.models import Equipment
-from fittrackee.users.models import User
-from fittrackee.utils import encode_uuid
-from fittrackee.workouts.models import Sport, Workout
->>>>>>> d984a7c5
 
 from ..utils import random_string
 from .utils import add_follower
@@ -83,12 +77,9 @@
         assert serialized_workout['distance'] == float(workout.distance)
         assert serialized_workout['duration'] == str(workout.duration)
         assert serialized_workout['id'] == workout.short_id
-<<<<<<< HEAD
+        assert serialized_workout['equipments'] == []
         assert serialized_workout['likes_count'] == 0
         assert serialized_workout['liked'] is False
-=======
-        assert serialized_workout['equipments'] == []
->>>>>>> d984a7c5
         assert serialized_workout['map'] is None
         assert serialized_workout['max_alt'] is None
         assert serialized_workout['max_speed'] == float(workout.max_speed)
@@ -362,16 +353,123 @@
             == workout_running_user_1.short_id
         )
 
-<<<<<<< HEAD
+    def test_it_returns_equipments(
+        self,
+        app: Flask,
+        sport_1_cycling: Sport,
+        user_1: User,
+        workout_cycling_user_1: Workout,
+        equipment_bike_user_1: Equipment,
+    ) -> None:
+        workout_cycling_user_1.equipments = [equipment_bike_user_1]
+
+        serialized_workout = workout_cycling_user_1.serialize(user_1)
+
+        assert serialized_workout['equipments'] == [
+            equipment_bike_user_1.serialize()
+        ]
+
+    def test_it_raises_exception_when_workout_is_deleted_before_removing_equipment(  # noqa
+        self,
+        app: Flask,
+        sport_1_cycling: Sport,
+        user_1: User,
+        workout_cycling_user_1: Workout,
+        equipment_bike_user_1: Equipment,
+    ) -> None:
+        workout_cycling_user_1.equipments = [equipment_bike_user_1]
+        db.session.commit()
+
+        db.session.delete(workout_cycling_user_1)
+        with pytest.raises(
+            Exception, match="equipments exists, remove them first"
+        ):
+            db.session.commit()
+
+        equipment_bike_user_1.total_workouts = 1
+
+    def test_it_updates_equipments_totals(
+        self,
+        app: Flask,
+        sport_1_cycling: Sport,
+        sport_2_running: Sport,
+        user_1: User,
+        workout_cycling_user_1: Workout,
+        workout_running_user_1: Workout,
+        equipment_bike_user_1: Equipment,
+        equipment_shoes_user_1: Equipment,
+    ) -> None:
+        workout_running_user_1.equipments = [equipment_shoes_user_1]
+        db.session.commit()
+
+        assert equipment_bike_user_1.total_distance == 0.0
+        assert equipment_bike_user_1.total_duration == timedelta()
+        assert equipment_bike_user_1.total_moving == timedelta()
+        assert equipment_bike_user_1.total_workouts == 0
+        assert (
+            equipment_shoes_user_1.total_distance
+            == workout_running_user_1.distance
+        )
+        assert (
+            equipment_shoes_user_1.total_duration
+            == workout_running_user_1.duration
+        )
+        assert (
+            equipment_shoes_user_1.total_moving
+            == workout_running_user_1.moving
+        )
+        assert equipment_shoes_user_1.total_workouts == 1
+
+        all_equipments = [equipment_bike_user_1, equipment_shoes_user_1]
+        workout_cycling_user_1.equipments = all_equipments
+        db.session.commit()
+
+        assert (
+            equipment_bike_user_1.total_distance
+            == workout_cycling_user_1.distance
+        )
+        assert (
+            equipment_bike_user_1.total_duration
+            == workout_cycling_user_1.duration
+        )
+        assert (
+            equipment_bike_user_1.total_moving == workout_cycling_user_1.moving
+        )
+        assert equipment_bike_user_1.total_workouts == 1
+        assert equipment_shoes_user_1.total_distance == (
+            workout_running_user_1.distance + workout_cycling_user_1.distance
+        )
+        assert equipment_shoes_user_1.total_duration == (
+            workout_running_user_1.duration + workout_cycling_user_1.duration
+        )
+        assert equipment_shoes_user_1.total_moving == (
+            workout_running_user_1.moving + workout_cycling_user_1.moving
+        )
+        assert equipment_shoes_user_1.total_workouts == 2
+
+        workout_running_user_1.equipments = []
+        db.session.commit()
+
+        for equipment in all_equipments:
+            assert equipment.total_distance == workout_cycling_user_1.distance
+            assert equipment.total_duration == workout_cycling_user_1.duration
+            assert equipment.total_moving == workout_cycling_user_1.moving
+            assert equipment.total_workouts == 1
+
+        workout_cycling_user_1.equipments = []
+        db.session.commit()
+
+        for equipment in all_equipments:
+            assert equipment.total_distance == 0.0
+            assert equipment.total_duration == timedelta()
+            assert equipment.total_moving == timedelta()
+            assert equipment.total_workouts == 0
+
     def test_it_returns_likes_count(
-=======
-    def test_it_returns_equipments(
->>>>>>> d984a7c5
-        self,
-        app: Flask,
-        sport_1_cycling: Sport,
-        user_1: User,
-<<<<<<< HEAD
+        self,
+        app: Flask,
+        sport_1_cycling: Sport,
+        user_1: User,
         user_2: User,
         user_3: User,
         workout_cycling_user_1: Workout,
@@ -406,39 +504,6 @@
         assert serialized_workout['liked'] is False
 
     def test_it_returns_if_workout_is_liked_by_user(
-=======
-        workout_cycling_user_1: Workout,
-        equipment_bike_user_1: Equipment,
-    ) -> None:
-        workout_cycling_user_1.equipments = [equipment_bike_user_1]
-
-        serialized_workout = workout_cycling_user_1.serialize()
-
-        assert serialized_workout['equipments'] == [
-            equipment_bike_user_1.serialize()
-        ]
-
-    def test_it_raises_exception_when_workout_is_deleted_before_removing_equipment(  # noqa
-        self,
-        app: Flask,
-        sport_1_cycling: Sport,
-        user_1: User,
-        workout_cycling_user_1: Workout,
-        equipment_bike_user_1: Equipment,
-    ) -> None:
-        workout_cycling_user_1.equipments = [equipment_bike_user_1]
-        db.session.commit()
-
-        db.session.delete(workout_cycling_user_1)
-        with pytest.raises(
-            Exception, match="equipments exists, remove them first"
-        ):
-            db.session.commit()
-
-        equipment_bike_user_1.total_workouts = 1
-
-    def test_it_updates_equipments_totals(
->>>>>>> d984a7c5
         self,
         app: Flask,
         sport_1_cycling: Sport,
@@ -446,7 +511,6 @@
         user_1: User,
         workout_cycling_user_1: Workout,
         workout_running_user_1: Workout,
-<<<<<<< HEAD
     ) -> None:
         like = WorkoutLike(
             user_id=user_1.id, workout_id=workout_cycling_user_1.id
@@ -1176,74 +1240,4 @@
         assert (
             serialized_workout["suspended_at"]
             == workout_cycling_user_2.suspended_at
-        )
-=======
-        equipment_bike_user_1: Equipment,
-        equipment_shoes_user_1: Equipment,
-    ) -> None:
-        workout_running_user_1.equipments = [equipment_shoes_user_1]
-        db.session.commit()
-
-        assert equipment_bike_user_1.total_distance == 0.0
-        assert equipment_bike_user_1.total_duration == timedelta()
-        assert equipment_bike_user_1.total_moving == timedelta()
-        assert equipment_bike_user_1.total_workouts == 0
-        assert (
-            equipment_shoes_user_1.total_distance
-            == workout_running_user_1.distance
-        )
-        assert (
-            equipment_shoes_user_1.total_duration
-            == workout_running_user_1.duration
-        )
-        assert (
-            equipment_shoes_user_1.total_moving
-            == workout_running_user_1.moving
-        )
-        assert equipment_shoes_user_1.total_workouts == 1
-
-        all_equipments = [equipment_bike_user_1, equipment_shoes_user_1]
-        workout_cycling_user_1.equipments = all_equipments
-        db.session.commit()
-
-        assert (
-            equipment_bike_user_1.total_distance
-            == workout_cycling_user_1.distance
-        )
-        assert (
-            equipment_bike_user_1.total_duration
-            == workout_cycling_user_1.duration
-        )
-        assert (
-            equipment_bike_user_1.total_moving == workout_cycling_user_1.moving
-        )
-        assert equipment_bike_user_1.total_workouts == 1
-        assert equipment_shoes_user_1.total_distance == (
-            workout_running_user_1.distance + workout_cycling_user_1.distance
-        )
-        assert equipment_shoes_user_1.total_duration == (
-            workout_running_user_1.duration + workout_cycling_user_1.duration
-        )
-        assert equipment_shoes_user_1.total_moving == (
-            workout_running_user_1.moving + workout_cycling_user_1.moving
-        )
-        assert equipment_shoes_user_1.total_workouts == 2
-
-        workout_running_user_1.equipments = []
-        db.session.commit()
-
-        for equipment in all_equipments:
-            assert equipment.total_distance == workout_cycling_user_1.distance
-            assert equipment.total_duration == workout_cycling_user_1.duration
-            assert equipment.total_moving == workout_cycling_user_1.moving
-            assert equipment.total_workouts == 1
-
-        workout_cycling_user_1.equipments = []
-        db.session.commit()
-
-        for equipment in all_equipments:
-            assert equipment.total_distance == 0.0
-            assert equipment.total_duration == timedelta()
-            assert equipment.total_moving == timedelta()
-            assert equipment.total_workouts == 0
->>>>>>> d984a7c5
+        )