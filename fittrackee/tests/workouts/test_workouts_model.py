from datetime import datetime, timedelta, timezone
from typing import Dict, List, Optional

import pytest
from flask import Flask

from fittrackee import db
from fittrackee.equipments.models import Equipment
from fittrackee.federation.exceptions import FederationDisabledException
from fittrackee.tests.comments.mixins import CommentMixin
from fittrackee.users.models import User
from fittrackee.utils import encode_uuid
from fittrackee.visibility_levels import VisibilityLevel
from fittrackee.workouts.exceptions import WorkoutForbiddenException
from fittrackee.workouts.models import (
    Sport,
    Workout,
    WorkoutLike,
    WorkoutSegment,
)

from ..mixins import ReportMixin
from ..utils import random_string
from .utils import add_follower


@pytest.mark.disable_autouse_update_records_patch
class WorkoutModelTestCase(ReportMixin):
    @staticmethod
    def update_workout_with_gpx_data(
        workout: Workout,
        map_id: Optional[str] = None,
        gpx_path: Optional[str] = None,
        bounds: Optional[List[float]] = None,
        ascent: Optional[int] = 26,
        descent: Optional[int] = 12,
        max_alt: Optional[int] = 260,
        min_alt: Optional[int] = 236,
    ) -> Workout:
        workout.map_id = map_id
        workout.map = random_string() if map_id is None else map_id
        workout.gpx = random_string() if gpx_path is None else gpx_path
        workout.bounds = [1.0, 2.0, 3.0, 4.0] if bounds is None else bounds
        workout.pauses = timedelta(minutes=15)
        workout.ascent = ascent
        workout.descent = descent
        workout.max_alt = max_alt
        workout.min_alt = min_alt
        return workout


class TestWorkoutModelForOwner(WorkoutModelTestCase):
    def test_sport_label_and_date_are_in_string_value(
        self,
        app: Flask,
        sport_1_cycling: Sport,
        user_1: User,
        workout_cycling_user_1: Workout,
    ) -> None:
        workout_cycling_user_1.title = "Test"
        db.session.commit()
        assert (
            f"<Workout '{sport_1_cycling.label}' - 2018-01-01 00:00:00+00:00>"
        ) == str(workout_cycling_user_1)

    def test_short_id_returns_encoded_workout_uuid(
        self,
        app: Flask,
        sport_1_cycling: Sport,
        user_1: User,
        workout_cycling_user_1: Workout,
    ) -> None:
        assert workout_cycling_user_1.short_id == encode_uuid(
            workout_cycling_user_1.uuid
        )

    def test_suspension_action_is_none_when_no_suspension(
        self,
        app: Flask,
        user_1: User,
        user_2: User,
        sport_1_cycling: Sport,
        workout_cycling_user_1: Workout,
    ) -> None:
        assert workout_cycling_user_1.suspension_action is None

    def test_suspension_action_is_last_suspension_action_when_comment_is_suspended(  # noqa
        self,
        app: Flask,
        user_1_admin: User,
        user_2: User,
        sport_1_cycling: Sport,
        workout_cycling_user_2: Workout,
    ) -> None:
        expected_report_action = self.create_report_workout_action(
            user_1_admin, user_2, workout_cycling_user_2
        )
        workout_cycling_user_2.suspended_at = datetime.now(timezone.utc)

        assert (
            workout_cycling_user_2.suspension_action == expected_report_action
        )

    def test_suspension_action_is_none_when_comment_is_unsuspended(
        self,
        app: Flask,
        user_1_admin: User,
        user_2: User,
        sport_1_cycling: Sport,
        workout_cycling_user_2: Workout,
    ) -> None:
        self.create_report_workout_action(
            user_1_admin, user_2, workout_cycling_user_2
        )
        workout_cycling_user_2.suspended_at = None

        assert workout_cycling_user_2.suspension_action is None

    def test_it_serializes_workout_without_gpx(
        self,
        app: Flask,
        sport_1_cycling: Sport,
        user_1: User,
        workout_cycling_user_1: Workout,
    ) -> None:
        workout = workout_cycling_user_1

        serialized_workout = workout.serialize(user=user_1, light=False)

        assert serialized_workout == {
            "analysis_visibility": workout.analysis_visibility.value,
            "ascent": None,
            "ave_speed": workout.ave_speed,
            "bounds": [],
            "creation_date": workout.creation_date,
            "descent": None,
            "description": None,
            "distance": workout.distance,
            "duration": str(workout.duration),
            "id": workout.short_id,
            "equipments": [],
            "liked": False,
            "likes_count": 0,
            "map": None,
            "map_visibility": workout.map_visibility.value,
            "max_alt": None,
            "max_speed": workout.max_speed,
            "min_alt": None,
            "modification_date": None,
            "moving": str(workout.moving),
            "next_workout": None,
            "notes": None,
            "pauses": None,
            "previous_workout": None,
            "records": [record.serialize() for record in workout.records],
            "segments": [],
            "sport_id": workout.sport_id,
            "suspended": False,
            "suspended_at": None,
            "title": None,
            "user": user_1.serialize(),
            "weather_end": None,
            "weather_start": None,
            "workout_date": workout.workout_date,
            "workout_visibility": workout.workout_visibility.value,
            "with_analysis": False,
            "with_gpx": False,
        }

    def test_it_serializes_workout_without_gpx_and_with_ascent_and_descent(
        self,
        app: Flask,
        sport_1_cycling: Sport,
        user_1: User,
        workout_cycling_user_1: Workout,
    ) -> None:
        workout = workout_cycling_user_1
        workout.ascent = 0
        workout.descent = 10

        serialized_workout = workout.serialize(user=user_1, light=False)

        assert serialized_workout == {
            "analysis_visibility": workout.analysis_visibility.value,
            "ascent": workout.ascent,
            "ave_speed": workout.ave_speed,
            "bounds": [],
            "creation_date": workout.creation_date,
            "descent": workout.descent,
            "description": None,
            "distance": workout.distance,
            "duration": str(workout.duration),
            "id": workout.short_id,
            "equipments": [],
            "liked": False,
            "likes_count": 0,
            "map": None,
            "map_visibility": workout.map_visibility.value,
            "max_alt": None,
            "max_speed": workout.max_speed,
            "min_alt": None,
            "modification_date": workout.modification_date,
            "moving": str(workout.moving),
            "next_workout": None,
            "notes": None,
            "pauses": None,
            "previous_workout": None,
            "records": [record.serialize() for record in workout.records],
            "segments": [],
            "sport_id": workout.sport_id,
            "suspended": False,
            "suspended_at": None,
            "title": None,
            "user": user_1.serialize(),
            "weather_end": None,
            "weather_start": None,
            "workout_date": workout.workout_date,
            "workout_visibility": workout.workout_visibility.value,
            "with_analysis": False,
            "with_gpx": False,
        }

    def test_it_serializes_workout_with_gpx(
        self,
        app: Flask,
        sport_1_cycling: Sport,
        user_1: User,
        workout_cycling_user_1: Workout,
        workout_cycling_user_1_segment: Workout,
    ) -> None:
        workout = self.update_workout_with_gpx_data(workout_cycling_user_1)

        serialized_workout = workout.serialize(user=user_1, light=False)

        assert serialized_workout == {
            "analysis_visibility": workout.analysis_visibility.value,
            "ascent": workout.ascent,
            "ave_speed": workout.ave_speed,
            "bounds": workout.bounds,
            "creation_date": workout.creation_date,
            "descent": workout.descent,
            "description": None,
            "distance": workout.distance,
            "duration": str(workout.duration),
            "id": workout.short_id,
            "equipments": [],
            "liked": False,
            "likes_count": 0,
            "map": None,
            "map_visibility": workout.map_visibility.value,
            "max_alt": workout.max_alt,
            "max_speed": workout.max_speed,
            "min_alt": workout.min_alt,
            "modification_date": workout.modification_date,
            "moving": str(workout.moving),
            "next_workout": None,
            "notes": None,
            "pauses": str(workout.pauses),
            "previous_workout": None,
            "records": [record.serialize() for record in workout.records],
            "segments": [segment.serialize() for segment in workout.segments],
            "sport_id": workout.sport_id,
            "suspended": False,
            "suspended_at": None,
            "title": None,
            "user": user_1.serialize(),
            "weather_end": None,
            "weather_start": None,
            "workout_date": workout.workout_date,
            "workout_visibility": workout.workout_visibility.value,
            "with_analysis": True,
            "with_gpx": True,
        }

    @pytest.mark.parametrize(
        "input_map_visibility,input_analysis_visibility,"
        "expected_map_visibility",
        [
            (
                VisibilityLevel.PRIVATE,
                VisibilityLevel.PRIVATE,
                VisibilityLevel.PRIVATE,
            ),
            (
                VisibilityLevel.FOLLOWERS,
                VisibilityLevel.FOLLOWERS,
                VisibilityLevel.FOLLOWERS,
            ),
            (
                VisibilityLevel.PUBLIC,
                VisibilityLevel.PUBLIC,
                VisibilityLevel.PUBLIC,
            ),
            (
                VisibilityLevel.PUBLIC,
                VisibilityLevel.PRIVATE,
                VisibilityLevel.PRIVATE,
            ),
            (
                VisibilityLevel.FOLLOWERS,
                VisibilityLevel.PRIVATE,
                VisibilityLevel.PRIVATE,
            ),
            (
                VisibilityLevel.PUBLIC,
                VisibilityLevel.FOLLOWERS,
                VisibilityLevel.FOLLOWERS,
            ),
            (
                VisibilityLevel.FOLLOWERS,
                VisibilityLevel.PUBLIC,
                VisibilityLevel.FOLLOWERS,
            ),
            (
                VisibilityLevel.PRIVATE,
                VisibilityLevel.FOLLOWERS,
                VisibilityLevel.PRIVATE,
            ),
            (
                VisibilityLevel.PRIVATE,
                VisibilityLevel.PUBLIC,
                VisibilityLevel.PRIVATE,
            ),
        ],
    )
    def test_workout_visibility_overrides_map_visibility_when_stricter(
        self,
        input_map_visibility: VisibilityLevel,
        input_analysis_visibility: VisibilityLevel,
        expected_map_visibility: VisibilityLevel,
        app: Flask,
        sport_1_cycling: Sport,
        user_1: User,
        workout_cycling_user_1: Workout,
    ) -> None:
        workout_cycling_user_1.workout_visibility = VisibilityLevel.PUBLIC
        workout_cycling_user_1.analysis_visibility = input_analysis_visibility
        workout_cycling_user_1.map_visibility = input_map_visibility

        assert (
            workout_cycling_user_1.calculated_map_visibility
            == expected_map_visibility
        )
        serialized_workout = workout_cycling_user_1.serialize(
            user=user_1, light=False
        )

        assert (
            serialized_workout["map_visibility"]
            == expected_map_visibility.value
        )

    @pytest.mark.parametrize(
        "input_workout_visibility",
        [
            VisibilityLevel.PRIVATE,
            VisibilityLevel.FOLLOWERS,
            VisibilityLevel.PUBLIC,
        ],
    )
    def test_it_serializes_suspended_workout(
        self,
        app: Flask,
        sport_1_cycling: Sport,
        user_1: User,
        user_2_admin: User,
        workout_cycling_user_1: Workout,
        input_workout_visibility: VisibilityLevel,
    ) -> None:
        workout_cycling_user_1.workout_visibility = input_workout_visibility
        workout_cycling_user_1.suspended_at = datetime.now(timezone.utc)
        expected_report_action = self.create_report_workout_action(
            user_2_admin, user_1, workout_cycling_user_1
        )

        serialized_workout = workout_cycling_user_1.serialize(
            user=user_1, light=False
        )

        assert serialized_workout == {
            "analysis_visibility": (
                workout_cycling_user_1.analysis_visibility.value
            ),
            "ascent": None,
            "ave_speed": workout_cycling_user_1.ave_speed,
            "bounds": [],
            "creation_date": workout_cycling_user_1.creation_date,
            "descent": None,
            "description": None,
            "distance": workout_cycling_user_1.distance,
            "duration": str(workout_cycling_user_1.duration),
            "id": workout_cycling_user_1.short_id,
            "equipments": [],
            "liked": False,
            "likes_count": 0,
            "map": None,
            "map_visibility": workout_cycling_user_1.map_visibility.value,
            "max_alt": None,
            "max_speed": workout_cycling_user_1.max_speed,
            "min_alt": None,
            "modification_date": workout_cycling_user_1.modification_date,
            "moving": str(workout_cycling_user_1.moving),
            "next_workout": None,
            "notes": None,
            "pauses": None,
            "previous_workout": None,
            "records": [
                record.serialize() for record in workout_cycling_user_1.records
            ],
            "segments": [],
            "sport_id": workout_cycling_user_1.sport_id,
            "suspended": True,
            "suspended_at": workout_cycling_user_1.suspended_at,
            "suspension": expected_report_action.serialize(user_1, full=False),
            "title": None,
            "user": user_1.serialize(),
            "weather_end": None,
            "weather_start": None,
            "workout_date": workout_cycling_user_1.workout_date,
            "workout_visibility": (
                workout_cycling_user_1.workout_visibility.value
            ),
            "with_analysis": False,
            "with_gpx": False,
        }

    def test_it_serializes_minimal_workout(
        self,
        app: Flask,
        sport_1_cycling: Sport,
        user_1: User,
        workout_cycling_user_1: Workout,
    ) -> None:
        serialized_workout = workout_cycling_user_1.serialize(
            user=user_1, light=True
        )

        assert serialized_workout == {
            "analysis_visibility": (
                workout_cycling_user_1.analysis_visibility.value
            ),
            "ascent": None,
            "ave_speed": workout_cycling_user_1.ave_speed,
            "bounds": [],
            "creation_date": None,
            "descent": None,
            "distance": workout_cycling_user_1.distance,
            "duration": str(workout_cycling_user_1.duration),
            "id": workout_cycling_user_1.short_id,
            "equipments": [],
            "liked": False,
            "likes_count": 0,
            "map": None,
            "map_visibility": workout_cycling_user_1.map_visibility.value,
            "max_alt": None,
            "max_speed": workout_cycling_user_1.max_speed,
            "min_alt": None,
            "modification_date": workout_cycling_user_1.modification_date,
            "moving": str(workout_cycling_user_1.moving),
            "next_workout": None,
            "notes": "",
            "pauses": None,
            "previous_workout": None,
            "records": [],
            "segments": [],
            "sport_id": workout_cycling_user_1.sport_id,
            "suspended": False,
            "suspended_at": None,
            "title": None,
            "user": user_1.serialize(),
            "weather_end": None,
            "weather_start": None,
            "workout_date": workout_cycling_user_1.workout_date,
            "workout_visibility": (
                workout_cycling_user_1.workout_visibility.value
            ),
            "with_analysis": False,
            "with_gpx": False,
        }

    def test_it_serializes_minimal_workout_with_gpx(
        self,
        app: Flask,
        sport_1_cycling: Sport,
        user_1: User,
        workout_cycling_user_1: Workout,
    ) -> None:
        workout_cycling_user_1 = self.update_workout_with_gpx_data(
            workout_cycling_user_1
        )

        serialized_workout = workout_cycling_user_1.serialize(
            user=user_1, light=True
        )

        assert serialized_workout == {
            "analysis_visibility": (
                workout_cycling_user_1.analysis_visibility.value
            ),
            "ascent": workout_cycling_user_1.ascent,
            "ave_speed": workout_cycling_user_1.ave_speed,
            "bounds": [],
            "creation_date": None,
            "descent": workout_cycling_user_1.descent,
            "distance": workout_cycling_user_1.distance,
            "duration": str(workout_cycling_user_1.duration),
            "id": workout_cycling_user_1.short_id,
            "equipments": [],
            "liked": False,
            "likes_count": 0,
            "map": None,
            "map_visibility": workout_cycling_user_1.map_visibility.value,
            "max_alt": workout_cycling_user_1.max_alt,
            "max_speed": workout_cycling_user_1.max_speed,
            "min_alt": workout_cycling_user_1.min_alt,
            "modification_date": None,
            "moving": str(workout_cycling_user_1.moving),
            "next_workout": None,
            "notes": "",
            "pauses": None,
            "previous_workout": None,
            "records": [],
            "segments": [],
            "sport_id": workout_cycling_user_1.sport_id,
            "suspended": False,
            "suspended_at": None,
            "title": None,
            "user": user_1.serialize(),
            "weather_end": None,
            "weather_start": None,
            "workout_date": workout_cycling_user_1.workout_date,
            "workout_visibility": (
                workout_cycling_user_1.workout_visibility.value
            ),
            "with_analysis": True,
            "with_gpx": True,
        }

    def test_it_serializes_minimal_suspended_workout(
        self,
        app: Flask,
        sport_1_cycling: Sport,
        user_1: User,
        user_2_admin: User,
        workout_cycling_user_1: Workout,
    ) -> None:
        workout_cycling_user_1.suspended_at = datetime.now(timezone.utc)
        self.create_report_workout_action(
            user_2_admin, user_1, workout_cycling_user_1
        )

        serialized_workout = workout_cycling_user_1.serialize(
            user=user_1, light=True
        )

        assert serialized_workout == {
            "analysis_visibility": (
                workout_cycling_user_1.analysis_visibility.value
            ),
            "ascent": None,
            "ave_speed": workout_cycling_user_1.ave_speed,
            "bounds": [],
            "creation_date": None,
            "descent": None,
            "distance": workout_cycling_user_1.distance,
            "duration": str(workout_cycling_user_1.duration),
            "id": workout_cycling_user_1.short_id,
            "equipments": [],
            "liked": False,
            "likes_count": 0,
            "map": None,
            "map_visibility": workout_cycling_user_1.map_visibility.value,
            "max_alt": None,
            "max_speed": workout_cycling_user_1.max_speed,
            "min_alt": None,
            "modification_date": None,
            "moving": str(workout_cycling_user_1.moving),
            "next_workout": None,
            "notes": "",
            "pauses": None,
            "previous_workout": None,
            "records": [],
            "segments": [],
            "sport_id": workout_cycling_user_1.sport_id,
            "suspended": True,
            "suspended_at": workout_cycling_user_1.suspended_at,
            "suspension": workout_cycling_user_1.suspension_action.serialize(  # type: ignore
                current_user=user_1, full=False
            ),
            "title": None,
            "user": user_1.serialize(),
            "weather_end": None,
            "weather_start": None,
            "workout_date": workout_cycling_user_1.workout_date,
            "workout_visibility": (
                workout_cycling_user_1.workout_visibility.value
            ),
            "with_analysis": False,
            "with_gpx": False,
        }

    def test_workout_segment_model(
        self,
        app: Flask,
        sport_1_cycling: Sport,
        user_1: User,
        workout_cycling_user_1: Workout,
        workout_cycling_user_1_segment: WorkoutSegment,
    ) -> None:
        assert (
            f"<Segment '{workout_cycling_user_1_segment.segment_id}' "
            f"for workout '{workout_cycling_user_1.short_id}'>"
            == str(workout_cycling_user_1_segment)
        )

    def test_it_returns_previous_workout(
        self,
        app: Flask,
        sport_1_cycling: Sport,
        sport_2_running: Sport,
        user_1: User,
        workout_cycling_user_1: Workout,
        workout_running_user_1: Workout,
    ) -> None:
        serialized_workout = workout_running_user_1.serialize(
            user=user_1, light=False
        )

        assert (
            serialized_workout["previous_workout"]
            == workout_cycling_user_1.short_id
        )

    def test_it_returns_next_workout(
        self,
        app: Flask,
        sport_1_cycling: Sport,
        sport_2_running: Sport,
        user_1: User,
        workout_cycling_user_1: Workout,
        workout_running_user_1: Workout,
    ) -> None:
        serialized_workout = workout_cycling_user_1.serialize(
            user=user_1, light=False
        )

        assert (
            serialized_workout["next_workout"]
            == workout_running_user_1.short_id
        )

    @pytest.mark.parametrize(
        "input_args,",
        [
            {"light": False},
            {"light": False, "with_equipments": True},
            {"light": False, "with_equipments": False},
            {"light": True, "with_equipments": True},
        ],
    )
    def test_it_returns_equipments(
        self,
        app: Flask,
        sport_1_cycling: Sport,
        user_1: User,
        workout_cycling_user_1: Workout,
        equipment_bike_user_1: Equipment,
        input_args: Dict,
    ) -> None:
        workout_cycling_user_1.equipments = [equipment_bike_user_1]

        serialized_workout = workout_cycling_user_1.serialize(
            user=user_1, **input_args
        )

        assert serialized_workout["equipments"] == [
            equipment_bike_user_1.serialize()
        ]

    @pytest.mark.parametrize("input_args,", [{}, {"light": True}])
    def test_serializer_does_not_return_equipments(
        self,
        app: Flask,
        sport_1_cycling: Sport,
        user_1: User,
        workout_cycling_user_1: Workout,
        equipment_bike_user_1: Equipment,
        input_args: Dict,
    ) -> None:
        workout_cycling_user_1.equipments = [equipment_bike_user_1]

        serialized_workout = workout_cycling_user_1.serialize(
            user=user_1, **input_args
        )

        assert serialized_workout["equipments"] == []

    def test_it_raises_exception_when_workout_is_deleted_before_removing_equipment(  # noqa
        self,
        app: Flask,
        sport_1_cycling: Sport,
        user_1: User,
        workout_cycling_user_1: Workout,
        equipment_bike_user_1: Equipment,
    ) -> None:
        workout_cycling_user_1.equipments = [equipment_bike_user_1]
        db.session.commit()

        db.session.delete(workout_cycling_user_1)
        with pytest.raises(
            Exception, match="equipments exists, remove them first"
        ):
            db.session.commit()

        equipment_bike_user_1.total_workouts = 1

    def test_it_updates_equipments_totals(
        self,
        app: Flask,
        sport_1_cycling: Sport,
        sport_2_running: Sport,
        user_1: User,
        workout_cycling_user_1: Workout,
        workout_running_user_1: Workout,
        equipment_bike_user_1: Equipment,
        equipment_shoes_user_1: Equipment,
    ) -> None:
        workout_running_user_1.equipments = [equipment_shoes_user_1]
        db.session.commit()

        assert equipment_bike_user_1.total_distance == 0.0
        assert equipment_bike_user_1.total_duration == timedelta()
        assert equipment_bike_user_1.total_moving == timedelta()
        assert equipment_bike_user_1.total_workouts == 0
        assert (
            equipment_shoes_user_1.total_distance
            == workout_running_user_1.distance
        )
        assert (
            equipment_shoes_user_1.total_duration
            == workout_running_user_1.duration
        )
        assert (
            equipment_shoes_user_1.total_moving
            == workout_running_user_1.moving
        )
        assert equipment_shoes_user_1.total_workouts == 1

        all_equipments = [equipment_bike_user_1, equipment_shoes_user_1]
        workout_cycling_user_1.equipments = all_equipments
        db.session.commit()

        assert (
            equipment_bike_user_1.total_distance
            == workout_cycling_user_1.distance
        )
        assert (
            equipment_bike_user_1.total_duration
            == workout_cycling_user_1.duration
        )
        assert (
            equipment_bike_user_1.total_moving == workout_cycling_user_1.moving
        )
        assert equipment_bike_user_1.total_workouts == 1
        assert equipment_shoes_user_1.total_distance == (
            workout_running_user_1.distance + workout_cycling_user_1.distance
        )
        assert equipment_shoes_user_1.total_duration == (
            workout_running_user_1.duration + workout_cycling_user_1.duration
        )
        assert equipment_shoes_user_1.total_moving == (
            workout_running_user_1.moving + workout_cycling_user_1.moving
        )
        assert equipment_shoes_user_1.total_workouts == 2

        workout_running_user_1.equipments = []
        db.session.commit()

        for equipment in all_equipments:
            assert equipment.total_distance == workout_cycling_user_1.distance
            assert equipment.total_duration == workout_cycling_user_1.duration
            assert equipment.total_moving == workout_cycling_user_1.moving
            assert equipment.total_workouts == 1

        workout_cycling_user_1.equipments = []
        db.session.commit()

        for equipment in all_equipments:
            assert equipment.total_distance == 0.0
            assert equipment.total_duration == timedelta()
            assert equipment.total_moving == timedelta()
            assert equipment.total_workouts == 0

    def test_it_returns_likes_count(
        self,
        app: Flask,
        sport_1_cycling: Sport,
        user_1: User,
        user_2: User,
        user_3: User,
        workout_cycling_user_1: Workout,
    ) -> None:
        for user in [user_2, user_3]:
            like = WorkoutLike(
                user_id=user.id, workout_id=workout_cycling_user_1.id
            )
            db.session.add(like)
        db.session.commit()

        serialized_workout = workout_cycling_user_1.serialize(
            user=user_1, light=False
        )

        assert serialized_workout["likes_count"] == 2

    def test_it_returns_if_workout_is_not_liked_by_user(
        self,
        app: Flask,
        user_1: User,
        user_2: User,
        sport_1_cycling: Sport,
        workout_cycling_user_1: Workout,
    ) -> None:
        like = WorkoutLike(
            user_id=user_2.id, workout_id=workout_cycling_user_1.id
        )
        db.session.add(like)
        db.session.commit()

        serialized_workout = workout_cycling_user_1.serialize(
            user=user_1, light=False
        )

        assert serialized_workout["liked"] is False

    def test_it_returns_if_workout_is_liked_by_user(
        self,
        app: Flask,
        sport_1_cycling: Sport,
        sport_2_running: Sport,
        user_1: User,
        workout_cycling_user_1: Workout,
        workout_running_user_1: Workout,
    ) -> None:
        like = WorkoutLike(
            user_id=user_1.id, workout_id=workout_cycling_user_1.id
        )
        db.session.add(like)
        db.session.commit()

        serialized_workout = workout_cycling_user_1.serialize(
            user=user_1, light=False
        )

        assert serialized_workout["liked"] is True

    def test_it_gets_workout_ap_id(
        self,
        app: Flask,
        user_1: User,
        sport_1_cycling: Sport,
        workout_cycling_user_1: Workout,
    ) -> None:
        assert workout_cycling_user_1.get_ap_id() == (
            f'{user_1.actor.activitypub_id}/'
            f'workouts/{workout_cycling_user_1.short_id}'
        )

    def test_it_gets_workout_remote_url(
        self,
        app: Flask,
        user_1: User,
        sport_1_cycling: Sport,
        workout_cycling_user_1: Workout,
    ) -> None:
        assert workout_cycling_user_1.get_remote_url() == (
            f'https://{user_1.actor.domain.name}/'
            f'workouts/{workout_cycling_user_1.short_id}'
        )


class TestWorkoutModelAsFollower(CommentMixin, WorkoutModelTestCase):
    def test_it_raises_exception_when_workout_visibility_is_private(
        self,
        app: Flask,
        sport_1_cycling: Sport,
        user_1: User,
        user_2: User,
        workout_cycling_user_1: Workout,
    ) -> None:
        workout_cycling_user_1.workout_visibility = VisibilityLevel.PRIVATE
        add_follower(user_1, user_2)

        with pytest.raises(WorkoutForbiddenException):
            workout_cycling_user_1.serialize(user=user_2, light=False)

    def test_serializer_does_not_return_notes(
        self,
        app: Flask,
        sport_1_cycling: Sport,
        user_1: User,
        user_2: User,
        workout_cycling_user_1: Workout,
    ) -> None:
        workout_cycling_user_1.notes = random_string()
        workout_cycling_user_1.workout_visibility = VisibilityLevel.FOLLOWERS
        add_follower(user_1, user_2)
        serialized_workout = workout_cycling_user_1.serialize(
            user=user_2, light=False
        )

        assert serialized_workout["notes"] is None

    @pytest.mark.parametrize(
        "input_analysis_visibility,input_workout_visibility",
        [
            (
                VisibilityLevel.FOLLOWERS,
                VisibilityLevel.FOLLOWERS,
            ),
            (
                VisibilityLevel.FOLLOWERS,
                VisibilityLevel.PUBLIC,
            ),
            (
                VisibilityLevel.PUBLIC,
                VisibilityLevel.PUBLIC,
            ),
        ],
    )
    def test_serializer_returns_analysis_related_data(
        self,
        input_analysis_visibility: VisibilityLevel,
        input_workout_visibility: VisibilityLevel,
        app: Flask,
        sport_1_cycling: Sport,
        user_1: User,
        user_2: User,
        workout_cycling_user_1: Workout,
        workout_cycling_user_1_segment: WorkoutSegment,
    ) -> None:
        workout_cycling_user_1.workout_visibility = input_workout_visibility
        workout_cycling_user_1.analysis_visibility = input_analysis_visibility
        add_follower(user_1, user_2)
        workout = self.update_workout_with_gpx_data(
            workout_cycling_user_1, map_id=random_string()
        )

        serialized_workout = workout.serialize(user=user_2, light=False)

        assert (
            serialized_workout["analysis_visibility"]
            == input_analysis_visibility
        )
        assert serialized_workout["ascent"] == workout.ascent
        assert serialized_workout["bounds"] == []
        assert serialized_workout["descent"] == workout.descent
        assert serialized_workout["map"] is None
        assert serialized_workout["map_visibility"] == VisibilityLevel.PRIVATE
        assert serialized_workout["max_alt"] == workout.max_alt
        assert serialized_workout["min_alt"] == workout.min_alt
        assert serialized_workout["segments"] == [
            workout_cycling_user_1_segment.serialize()
        ]
        assert serialized_workout["with_analysis"] is True
        assert serialized_workout["with_gpx"] is False
        assert (
            serialized_workout["workout_visibility"]
            == input_workout_visibility
        )

    @pytest.mark.parametrize(
        "input_analysis_visibility,input_workout_visibility",
        [
            (
                VisibilityLevel.PRIVATE,
                VisibilityLevel.FOLLOWERS,
            ),
            (
                VisibilityLevel.PRIVATE,
                VisibilityLevel.PUBLIC,
            ),
        ],
    )
    def test_serializer_does_not_return_analysis_related_data(
        self,
        input_analysis_visibility: VisibilityLevel,
        input_workout_visibility: VisibilityLevel,
        app: Flask,
        sport_1_cycling: Sport,
        user_1: User,
        user_2: User,
        workout_cycling_user_1: Workout,
        workout_cycling_user_1_segment: WorkoutSegment,
    ) -> None:
        workout_cycling_user_1.workout_visibility = input_workout_visibility
        workout_cycling_user_1.analysis_visibility = input_analysis_visibility
        add_follower(user_1, user_2)
        workout = self.update_workout_with_gpx_data(workout_cycling_user_1)

        serialized_workout = workout.serialize(user=user_2, light=False)

        assert (
            serialized_workout["analysis_visibility"]
            == input_analysis_visibility
        )
        assert serialized_workout["ascent"] == workout.ascent
        assert serialized_workout["bounds"] == []
        assert serialized_workout["descent"] == workout.descent
        assert serialized_workout["map"] is None
        assert serialized_workout["map_visibility"] == VisibilityLevel.PRIVATE
        assert serialized_workout["max_alt"] is None
        assert serialized_workout["min_alt"] is None
        assert serialized_workout["segments"] == []
        assert serialized_workout["with_analysis"] is False
        assert serialized_workout["with_gpx"] is False
        assert (
            serialized_workout["workout_visibility"]
            == input_workout_visibility
        )

    @pytest.mark.parametrize(
        "input_map_visibility,input_analysis_visibility",
        [
            (
                VisibilityLevel.FOLLOWERS,
                VisibilityLevel.FOLLOWERS,
            ),
            (
                VisibilityLevel.FOLLOWERS,
                VisibilityLevel.PUBLIC,
            ),
            (
                VisibilityLevel.PUBLIC,
                VisibilityLevel.PUBLIC,
            ),
        ],
    )
    def test_serializer_returns_map_related_data(
        self,
        input_map_visibility: VisibilityLevel,
        input_analysis_visibility: VisibilityLevel,
        app: Flask,
        sport_1_cycling: Sport,
        user_1: User,
        user_2: User,
        workout_cycling_user_1: Workout,
        workout_cycling_user_1_segment: WorkoutSegment,
    ) -> None:
        workout_cycling_user_1.workout_visibility = VisibilityLevel.PUBLIC
        workout_cycling_user_1.analysis_visibility = input_analysis_visibility
        workout_cycling_user_1.map_visibility = input_map_visibility
        add_follower(user_1, user_2)
        workout = self.update_workout_with_gpx_data(
            workout_cycling_user_1, map_id=random_string()
        )

        serialized_workout = workout.serialize(user=user_2, light=False)

        assert (
            serialized_workout["analysis_visibility"]
            == input_analysis_visibility
        )
        assert serialized_workout["ascent"] == workout.ascent
        assert serialized_workout["bounds"] == workout.bounds
        assert serialized_workout["descent"] == workout.descent
        assert serialized_workout["map"] == workout.map
        assert serialized_workout["map_visibility"] == input_map_visibility
        assert serialized_workout["max_alt"] == workout.max_alt
        assert serialized_workout["min_alt"] == workout.min_alt
        assert serialized_workout["segments"] == [
            workout_cycling_user_1_segment.serialize()
        ]
        assert serialized_workout["with_analysis"] is True
        assert serialized_workout["with_gpx"] is True
        assert (
            serialized_workout["workout_visibility"] == VisibilityLevel.PUBLIC
        )

    @pytest.mark.parametrize(
        "input_map_visibility,input_analysis_visibility",
        [
            (
                VisibilityLevel.PRIVATE,
                VisibilityLevel.FOLLOWERS,
            ),
            (
                VisibilityLevel.PRIVATE,
                VisibilityLevel.PUBLIC,
            ),
        ],
    )
    def test_serializer_does_not_return_map_related_data(
        self,
        input_map_visibility: VisibilityLevel,
        input_analysis_visibility: VisibilityLevel,
        app: Flask,
        sport_1_cycling: Sport,
        user_1: User,
        user_2: User,
        workout_cycling_user_1: Workout,
        workout_cycling_user_1_segment: WorkoutSegment,
    ) -> None:
        workout_cycling_user_1.workout_visibility = VisibilityLevel.PUBLIC
        workout_cycling_user_1.analysis_visibility = input_analysis_visibility
        workout_cycling_user_1.map_visibility = input_map_visibility
        add_follower(user_1, user_2)
        workout = self.update_workout_with_gpx_data(workout_cycling_user_1)

        serialized_workout = workout.serialize(user=user_2, light=False)

        assert (
            serialized_workout["analysis_visibility"]
            == input_analysis_visibility
        )
        assert serialized_workout["ascent"] == workout.ascent
        assert serialized_workout["bounds"] == []
        assert serialized_workout["descent"] == workout.descent
        assert serialized_workout["map"] is None
        assert serialized_workout["map_visibility"] == input_map_visibility
        assert serialized_workout["max_alt"] == workout.max_alt
        assert serialized_workout["min_alt"] == workout.min_alt
        assert serialized_workout["segments"] == [
            workout_cycling_user_1_segment.serialize()
        ]
        assert serialized_workout["with_analysis"] is True
        assert serialized_workout["with_gpx"] is False
        assert (
            serialized_workout["workout_visibility"] == VisibilityLevel.PUBLIC
        )

    def test_serializer_does_not_return_next_workout(
        self,
        app: Flask,
        sport_1_cycling: Sport,
        sport_2_running: Sport,
        user_1: User,
        workout_cycling_user_1: Workout,
        workout_running_user_1: Workout,
        user_2: User,
    ) -> None:
        workout_cycling_user_1.workout_visibility = VisibilityLevel.FOLLOWERS
        add_follower(user_1, user_2)
        serialized_workout = workout_cycling_user_1.serialize(
            user=user_2, light=False
        )

        assert serialized_workout["next_workout"] is None

    def test_serializer_does_not_return_previous_workout(
        self,
        app: Flask,
        sport_1_cycling: Sport,
        sport_2_running: Sport,
        user_1: User,
        user_2: User,
        workout_cycling_user_1: Workout,
        workout_running_user_1: Workout,
    ) -> None:
        workout_running_user_1.workout_visibility = VisibilityLevel.FOLLOWERS
        add_follower(user_1, user_2)

        serialized_workout = workout_running_user_1.serialize(
            user=user_2, light=False
        )

        assert serialized_workout["previous_workout"] is None

    def test_serializer_does_not_return_suspended_at(
        self,
        app: Flask,
        sport_1_cycling: Sport,
        user_1: User,
        user_2: User,
        workout_cycling_user_1: Workout,
    ) -> None:
        workout_cycling_user_1.workout_visibility = VisibilityLevel.FOLLOWERS
        add_follower(user_1, user_2)

        serialized_workout = workout_cycling_user_1.serialize(
            user=user_2, light=False
        )

        assert "suspended_at" not in serialized_workout

    @pytest.mark.parametrize(
        "input_workout_visibility",
        [VisibilityLevel.FOLLOWERS, VisibilityLevel.PUBLIC],
    )
    @pytest.mark.parametrize("input_for_report", [True, False])
    def test_it_raises_exception_when_workout_is_suspended(
        self,
        app: Flask,
        sport_1_cycling: Sport,
        user_1: User,
        user_2: User,
        user_3: User,
        workout_cycling_user_1: Workout,
        input_workout_visibility: VisibilityLevel,
        input_for_report: bool,
    ) -> None:
        workout_cycling_user_1.workout_visibility = input_workout_visibility
        add_follower(user_1, user_2)
        add_follower(user_1, user_3)
        self.create_comment(
            user_3,
            workout_cycling_user_1,
            text_visibility=VisibilityLevel.FOLLOWERS,
        )
        workout_cycling_user_1.suspended_at = datetime.now(timezone.utc)

        with pytest.raises(WorkoutForbiddenException):
            workout_cycling_user_1.serialize(
                user=user_2, for_report=input_for_report, light=False
            )

    def test_serialize_returns_suspended_workout_when_user_commented_workout(
        self,
        app: Flask,
        sport_1_cycling: Sport,
        user_1: User,
        user_2_admin: User,
        user_3: User,
        workout_cycling_user_1: Workout,
    ) -> None:
        workout_cycling_user_1.workout_visibility = VisibilityLevel.FOLLOWERS
        add_follower(user_1, user_3)
        self.create_comment(
            user_3,
            workout_cycling_user_1,
            text_visibility=VisibilityLevel.FOLLOWERS,
        )
        self.create_report_workout_action(
            user_2_admin, user_1, workout_cycling_user_1
        )
        workout_cycling_user_1.suspended_at = datetime.now(timezone.utc)

        serialized_workout = workout_cycling_user_1.serialize(
            user=user_3, light=False
        )

        assert serialized_workout == {
            "ascent": None,
            "bounds": [],
            "creation_date": None,
            "descent": None,
            "distance": None,
            "duration": None,
            "equipments": [],
            "id": workout_cycling_user_1.short_id,
            "liked": False,
            "likes_count": 0,
            "map": None,
            "map_visibility": None,
            "max_alt": None,
            "min_alt": None,
            "modification_date": None,
            "moving": None,
            "next_workout": None,
            "notes": "",
            "pauses": None,
            "previous_workout": None,
            "records": [],
            "segments": [],
            "sport_id": workout_cycling_user_1.sport_id,
            "suspended": True,
            "title": "",
            "user": user_1.serialize(),
            "weather_end": None,
            "weather_start": None,
            "with_analysis": False,
            "with_gpx": False,
            "workout_date": workout_cycling_user_1.workout_date,
            "workout_visibility": (
                workout_cycling_user_1.workout_visibility.value
            ),
        }

    def test_serializer_does_not_return_equipments(
        self,
        app: Flask,
        sport_1_cycling: Sport,
        user_1: User,
        user_2: User,
        workout_cycling_user_1: Workout,
        equipment_bike_user_1: Equipment,
    ) -> None:
        workout_cycling_user_1.workout_visibility = VisibilityLevel.FOLLOWERS
        workout_cycling_user_1.equipments = [equipment_bike_user_1]
        add_follower(user_1, user_2)

        serialized_workout = workout_cycling_user_1.serialize(
            user=user_2, light=False, with_equipments=True
        )

        assert serialized_workout["equipments"] == []

    def test_it_serializes_minimal_workout(
        self,
        app: Flask,
        sport_1_cycling: Sport,
        user_1: User,
        user_2_admin: User,
        user_3: User,
        workout_cycling_user_1: Workout,
    ) -> None:
        workout_cycling_user_1.workout_visibility = VisibilityLevel.FOLLOWERS
        add_follower(user_1, user_3)
        self.create_comment(
            user_3,
            workout_cycling_user_1,
            text_visibility=VisibilityLevel.FOLLOWERS,
        )

        serialized_workout = workout_cycling_user_1.serialize(
            user=user_3, light=True
        )

        assert serialized_workout == {
            "analysis_visibility": (
                workout_cycling_user_1.analysis_visibility.value
            ),
            "ascent": None,
            "ave_speed": workout_cycling_user_1.ave_speed,
            "bounds": [],
            "creation_date": None,
            "descent": None,
            "distance": workout_cycling_user_1.distance,
            "duration": str(workout_cycling_user_1.duration),
            "id": workout_cycling_user_1.short_id,
            "equipments": [],
            "liked": False,
            "likes_count": 0,
            "map": None,
            "map_visibility": workout_cycling_user_1.map_visibility.value,
            "max_alt": None,
            "max_speed": workout_cycling_user_1.max_speed,
            "min_alt": None,
            "modification_date": None,
            "moving": str(workout_cycling_user_1.moving),
            "next_workout": None,
            "notes": "",
            "pauses": None,
            "previous_workout": None,
            "records": [],
            "segments": [],
            "sport_id": workout_cycling_user_1.sport_id,
            "suspended": False,
            "title": None,
            "user": user_1.serialize(),
            "weather_end": None,
            "weather_start": None,
            "workout_date": workout_cycling_user_1.workout_date,
            "workout_visibility": (
                workout_cycling_user_1.workout_visibility.value
            ),
            "with_analysis": False,
            "with_gpx": False,
        }


class TestWorkoutModelAsUser(CommentMixin, WorkoutModelTestCase):
    @pytest.mark.parametrize(
        "input_desc, input_workout_visibility",
        [
            ("visibility: follower", VisibilityLevel.FOLLOWERS),
            ("visibility: private", VisibilityLevel.PRIVATE),
        ],
    )
    def test_it_raises_exception_when_workout_visibility_is_not_public(
        self,
        input_desc: str,
        input_workout_visibility: VisibilityLevel,
        app: Flask,
        sport_1_cycling: Sport,
        user_1: User,
        user_2: User,
        workout_cycling_user_1: Workout,
    ) -> None:
        workout_cycling_user_1.workout_visibility = input_workout_visibility

        with pytest.raises(WorkoutForbiddenException):
            workout_cycling_user_1.serialize(user=user_2, light=False)

    def test_serializer_does_not_return_notes(
        self,
        app: Flask,
        sport_1_cycling: Sport,
        user_1: User,
        user_2: User,
        workout_cycling_user_1: Workout,
    ) -> None:
        workout_cycling_user_1.notes = random_string()
        workout_cycling_user_1.workout_visibility = VisibilityLevel.PUBLIC

        serialized_workout = workout_cycling_user_1.serialize(
            user=user_2, light=False
        )

        assert serialized_workout["notes"] is None

    def test_serializer_returns_analysis_related_data_when_visibility_is_public(  # noqa
        self,
        app: Flask,
        sport_1_cycling: Sport,
        user_1: User,
        user_2: User,
        workout_cycling_user_1: Workout,
        workout_cycling_user_1_segment: WorkoutSegment,
    ) -> None:
        workout_cycling_user_1.workout_visibility = VisibilityLevel.PUBLIC
        workout_cycling_user_1.analysis_visibility = VisibilityLevel.PUBLIC
        workout_cycling_user_1.map_visibility = VisibilityLevel.PRIVATE
        workout = self.update_workout_with_gpx_data(
            workout_cycling_user_1, map_id=random_string()
        )

        serialized_workout = workout.serialize(user=user_2, light=False)

        assert (
            serialized_workout["analysis_visibility"] == VisibilityLevel.PUBLIC
        )
        assert serialized_workout["ascent"] == workout.ascent
        assert serialized_workout["bounds"] == []
        assert serialized_workout["descent"] == workout.descent
        assert serialized_workout["map"] is None
        assert serialized_workout["map_visibility"] == VisibilityLevel.PRIVATE
        assert serialized_workout["max_alt"] == workout.max_alt
        assert serialized_workout["min_alt"] == workout.min_alt
        assert serialized_workout["segments"] == [
            workout_cycling_user_1_segment.serialize()
        ]
        assert serialized_workout["with_analysis"] is True
        assert serialized_workout["with_gpx"] is False
        assert (
            serialized_workout["workout_visibility"] == VisibilityLevel.PUBLIC
        )
        assert serialized_workout["segments"] == [
            workout_cycling_user_1_segment.serialize()
        ]

    @pytest.mark.parametrize(
        "input_analysis_visibility,input_workout_visibility",
        [
            (
                VisibilityLevel.PRIVATE,
                VisibilityLevel.PUBLIC,
            ),
            (
                VisibilityLevel.FOLLOWERS,
                VisibilityLevel.PUBLIC,
            ),
        ],
    )
    def test_serializer_does_not_return_analysis_related_data(
        self,
        input_analysis_visibility: VisibilityLevel,
        input_workout_visibility: VisibilityLevel,
        app: Flask,
        sport_1_cycling: Sport,
        user_1: User,
        user_2: User,
        workout_cycling_user_1: Workout,
        workout_cycling_user_1_segment: WorkoutSegment,
    ) -> None:
        workout_cycling_user_1.workout_visibility = input_workout_visibility
        workout_cycling_user_1.analysis_visibility = input_analysis_visibility
        workout = self.update_workout_with_gpx_data(workout_cycling_user_1)

        serialized_workout = workout.serialize(user=user_2, light=False)

        assert (
            serialized_workout["analysis_visibility"]
            == VisibilityLevel.PRIVATE
        )
        assert serialized_workout["ascent"] == workout.ascent
        assert serialized_workout["bounds"] == []
        assert serialized_workout["descent"] == workout.descent
        assert serialized_workout["map"] is None
        assert serialized_workout["map_visibility"] == VisibilityLevel.PRIVATE
        assert serialized_workout["max_alt"] is None
        assert serialized_workout["min_alt"] is None
        assert serialized_workout["segments"] == []
        assert serialized_workout["with_analysis"] is False
        assert serialized_workout["with_gpx"] is False
        assert (
            serialized_workout["workout_visibility"]
            == input_workout_visibility
        )

    def test_serializer_returns_map_related_data_when_visibility_is_public(
        self,
        app: Flask,
        sport_1_cycling: Sport,
        user_1: User,
        user_2: User,
        workout_cycling_user_1: Workout,
    ) -> None:
        workout_cycling_user_1.workout_visibility = VisibilityLevel.PUBLIC
        workout_cycling_user_1.analysis_visibility = VisibilityLevel.PUBLIC
        workout_cycling_user_1.map_visibility = VisibilityLevel.PUBLIC
        workout = self.update_workout_with_gpx_data(
            workout_cycling_user_1, map_id=random_string()
        )

        serialized_workout = workout.serialize(user=user_2, light=False)

        assert serialized_workout["ascent"] == workout.ascent
        assert serialized_workout["bounds"] == workout.bounds
        assert serialized_workout["descent"] == workout.descent
        assert serialized_workout["map"] == workout.map
        assert serialized_workout["map_visibility"] == VisibilityLevel.PUBLIC
        assert serialized_workout["max_alt"] == workout.max_alt
        assert serialized_workout["min_alt"] == workout.min_alt
        assert serialized_workout["segments"] == []
        assert serialized_workout["with_analysis"] is True
        assert serialized_workout["with_gpx"] is True
        assert (
            serialized_workout["workout_visibility"] == VisibilityLevel.PUBLIC
        )

    @pytest.mark.parametrize(
        "input_map_visibility,input_analysis_visibility",
        [
            (
                VisibilityLevel.PRIVATE,
                VisibilityLevel.PUBLIC,
            ),
            (
                VisibilityLevel.FOLLOWERS,
                VisibilityLevel.PUBLIC,
            ),
        ],
    )
    def test_serializer_does_not_return_map_related_data(
        self,
        input_map_visibility: VisibilityLevel,
        input_analysis_visibility: VisibilityLevel,
        app: Flask,
        sport_1_cycling: Sport,
        user_1: User,
        user_2: User,
        workout_cycling_user_1: Workout,
    ) -> None:
        workout_cycling_user_1.workout_visibility = VisibilityLevel.PUBLIC
        workout_cycling_user_1.analysis_visibility = input_analysis_visibility
        workout_cycling_user_1.map_visibility = input_map_visibility
        workout = self.update_workout_with_gpx_data(workout_cycling_user_1)

        serialized_workout = workout.serialize(user=user_2, light=False)

        assert (
            serialized_workout["analysis_visibility"]
            == input_analysis_visibility
        )
        assert serialized_workout["ascent"] == workout.ascent
        assert serialized_workout["bounds"] == []
        assert serialized_workout["descent"] == workout.descent
        assert serialized_workout["map"] is None
        assert serialized_workout["map_visibility"] == VisibilityLevel.PRIVATE
        assert serialized_workout["max_alt"] == workout.max_alt
        assert serialized_workout["min_alt"] == workout.min_alt
        assert serialized_workout["segments"] == []
        assert serialized_workout["with_analysis"] is True
        assert serialized_workout["with_gpx"] is False
        assert (
            serialized_workout["workout_visibility"] == VisibilityLevel.PUBLIC
        )

    def test_serializer_does_not_return_next_workout(
        self,
        app: Flask,
        sport_1_cycling: Sport,
        sport_2_running: Sport,
        user_1: User,
        user_2: User,
        workout_cycling_user_1: Workout,
        workout_running_user_1: Workout,
    ) -> None:
        workout_cycling_user_1.workout_visibility = VisibilityLevel.PUBLIC

        serialized_workout = workout_cycling_user_1.serialize(
            user=user_2, light=False
        )

        assert serialized_workout["next_workout"] is None

    def test_serializer_does_not_return_previous_workout(
        self,
        app: Flask,
        sport_1_cycling: Sport,
        sport_2_running: Sport,
        user_1: User,
        user_2: User,
        workout_cycling_user_1: Workout,
        workout_running_user_1: Workout,
    ) -> None:
        workout_running_user_1.workout_visibility = VisibilityLevel.PUBLIC

        serialized_workout = workout_running_user_1.serialize(
            user=user_2, light=False
        )

        assert serialized_workout["previous_workout"] is None

    def test_serializer_does_not_return_suspended_at(
        self,
        app: Flask,
        sport_1_cycling: Sport,
        user_1: User,
        user_2: User,
        workout_cycling_user_1: Workout,
    ) -> None:
        workout_cycling_user_1.workout_visibility = VisibilityLevel.PUBLIC

        serialized_workout = workout_cycling_user_1.serialize(
            user=user_2, light=False
        )

        assert "suspended_at" not in serialized_workout

    @pytest.mark.parametrize("input_for_report", [True, False])
    def test_it_raises_exception_when_workout_is_suspended(
        self,
        app: Flask,
        sport_1_cycling: Sport,
        user_1: User,
        user_2: User,
        user_3: User,
        workout_cycling_user_1: Workout,
        input_for_report: bool,
    ) -> None:
        workout_cycling_user_1.workout_visibility = VisibilityLevel.PUBLIC
        workout_cycling_user_1.suspended_at = datetime.now(timezone.utc)
        self.create_comment(
            user_3,
            workout_cycling_user_1,
            text_visibility=VisibilityLevel.PUBLIC,
        )

        with pytest.raises(WorkoutForbiddenException):
            workout_cycling_user_1.serialize(
                user=user_2, for_report=input_for_report, light=False
            )

    def test_serialize_returns_suspended_workout_when_user_commented_workout(
        self,
        app: Flask,
        sport_1_cycling: Sport,
        user_1: User,
        user_2_admin: User,
        user_3: User,
        workout_cycling_user_1: Workout,
    ) -> None:
        workout_cycling_user_1.workout_visibility = VisibilityLevel.PUBLIC
        self.create_comment(
            user_3,
            workout_cycling_user_1,
            text_visibility=VisibilityLevel.PUBLIC,
        )
        self.create_report_workout_action(
            user_2_admin, user_1, workout_cycling_user_1
        )
        workout_cycling_user_1.suspended_at = datetime.now(timezone.utc)

        serialized_workout = workout_cycling_user_1.serialize(
            user=user_3, light=False
        )

        assert serialized_workout == {
            "ascent": None,
            "bounds": [],
            "creation_date": None,
            "descent": None,
            "distance": None,
            "duration": None,
            "equipments": [],
            "id": workout_cycling_user_1.short_id,
            "liked": False,
            "likes_count": 0,
            "map": None,
            "map_visibility": None,
            "max_alt": None,
            "min_alt": None,
            "modification_date": None,
            "moving": None,
            "next_workout": None,
            "notes": "",
            "pauses": None,
            "previous_workout": None,
            "records": [],
            "segments": [],
            "sport_id": workout_cycling_user_1.sport_id,
            "suspended": True,
            "title": "",
            "user": user_1.serialize(),
            "weather_end": None,
            "weather_start": None,
            "with_analysis": False,
            "with_gpx": False,
            "workout_date": workout_cycling_user_1.workout_date,
            "workout_visibility": workout_cycling_user_1.workout_visibility,
        }

    def test_serializer_does_not_return_equipments(
        self,
        app: Flask,
        sport_1_cycling: Sport,
        user_1: User,
        user_2: User,
        workout_cycling_user_1: Workout,
        equipment_bike_user_1: Equipment,
    ) -> None:
        workout_cycling_user_1.workout_visibility = VisibilityLevel.PUBLIC
        workout_cycling_user_1.equipments = [equipment_bike_user_1]

        serialized_workout = workout_cycling_user_1.serialize(
            user=user_2, light=False, with_equipments=True
        )

        assert serialized_workout["equipments"] == []

    def test_it_serializes_minimal_workout(
        self,
        app: Flask,
        sport_1_cycling: Sport,
        user_1: User,
        user_2_admin: User,
        user_3: User,
        workout_cycling_user_1: Workout,
    ) -> None:
        workout_cycling_user_1.workout_visibility = VisibilityLevel.PUBLIC
        self.create_comment(
            user_3,
            workout_cycling_user_1,
            text_visibility=VisibilityLevel.PUBLIC,
        )

        serialized_workout = workout_cycling_user_1.serialize(
            user=user_3, light=True
        )

        assert serialized_workout == {
            "analysis_visibility": (
                workout_cycling_user_1.analysis_visibility.value
            ),
            "ascent": None,
            "ave_speed": workout_cycling_user_1.ave_speed,
            "bounds": [],
            "creation_date": None,
            "descent": None,
            "distance": workout_cycling_user_1.distance,
            "duration": str(workout_cycling_user_1.duration),
            "id": workout_cycling_user_1.short_id,
            "equipments": [],
            "liked": False,
            "likes_count": 0,
            "map": None,
            "map_visibility": workout_cycling_user_1.map_visibility.value,
            "max_alt": None,
            "max_speed": workout_cycling_user_1.max_speed,
            "min_alt": None,
            "modification_date": None,
            "moving": str(workout_cycling_user_1.moving),
            "next_workout": None,
            "notes": "",
            "pauses": None,
            "previous_workout": None,
            "records": [],
            "segments": [],
            "sport_id": workout_cycling_user_1.sport_id,
            "suspended": False,
            "title": None,
            "user": user_1.serialize(),
            "weather_end": None,
            "weather_start": None,
            "workout_date": workout_cycling_user_1.workout_date,
            "workout_visibility": (
                workout_cycling_user_1.workout_visibility.value
            ),
            "with_analysis": False,
            "with_gpx": False,
        }


class TestWorkoutModelAsUnauthenticatedUser(
    CommentMixin, WorkoutModelTestCase
):
    @pytest.mark.parametrize(
        "input_desc, input_workout_visibility",
        [
            ("visibility: follower", VisibilityLevel.FOLLOWERS),
            ("visibility: private", VisibilityLevel.PRIVATE),
        ],
    )
    def test_it_raises_exception_when_workout_visibility_is_not_public(
        self,
        input_desc: str,
        input_workout_visibility: VisibilityLevel,
        app: Flask,
        sport_1_cycling: Sport,
        user_1: User,
        workout_cycling_user_1: Workout,
    ) -> None:
        workout_cycling_user_1.workout_visibility = input_workout_visibility

        with pytest.raises(WorkoutForbiddenException):
            workout_cycling_user_1.serialize()

    def test_serializer_does_not_return_notes(
        self,
        app: Flask,
        sport_1_cycling: Sport,
        user_1: User,
        workout_cycling_user_1: Workout,
    ) -> None:
        workout_cycling_user_1.notes = random_string()
        workout_cycling_user_1.workout_visibility = VisibilityLevel.PUBLIC

        serialized_workout = workout_cycling_user_1.serialize(light=False)

        assert serialized_workout["notes"] is None

    def test_serializer_returns_analysis_related_data_when_visibility_is_public(  # noqa
        self,
        app: Flask,
        sport_1_cycling: Sport,
        user_1: User,
        workout_cycling_user_1: Workout,
        workout_cycling_user_1_segment: WorkoutSegment,
    ) -> None:
        workout_cycling_user_1.workout_visibility = VisibilityLevel.PUBLIC
        workout_cycling_user_1.analysis_visibility = VisibilityLevel.PUBLIC
        workout = self.update_workout_with_gpx_data(
            workout_cycling_user_1, map_id=random_string()
        )

        serialized_workout = workout.serialize(light=False)

        assert serialized_workout["ascent"] == workout.ascent
        assert serialized_workout["bounds"] == []
        assert serialized_workout["descent"] == workout.descent
        assert serialized_workout["map"] is None
        assert serialized_workout["map_visibility"] == VisibilityLevel.PRIVATE
        assert serialized_workout["max_alt"] == workout.max_alt
        assert serialized_workout["min_alt"] == workout.min_alt
        assert serialized_workout["segments"] == [
            workout_cycling_user_1_segment.serialize()
        ]
        assert serialized_workout["with_analysis"] is True
        assert serialized_workout["with_gpx"] is False
        assert (
            serialized_workout["analysis_visibility"] == VisibilityLevel.PUBLIC
        )
        assert (
            serialized_workout["workout_visibility"] == VisibilityLevel.PUBLIC
        )

    @pytest.mark.parametrize(
        "input_analysis_visibility,input_workout_visibility",
        [
            (
                VisibilityLevel.PRIVATE,
                VisibilityLevel.PUBLIC,
            ),
            (
                VisibilityLevel.FOLLOWERS,
                VisibilityLevel.PUBLIC,
            ),
        ],
    )
    def test_serializer_does_not_return_analysis_related_data(
        self,
        input_analysis_visibility: VisibilityLevel,
        input_workout_visibility: VisibilityLevel,
        app: Flask,
        sport_1_cycling: Sport,
        user_1: User,
        workout_cycling_user_1: Workout,
        workout_cycling_user_1_segment: WorkoutSegment,
    ) -> None:
        workout_cycling_user_1.workout_visibility = input_workout_visibility
        workout_cycling_user_1.analysis_visibility = input_analysis_visibility
        workout = self.update_workout_with_gpx_data(workout_cycling_user_1)

        serialized_workout = workout.serialize(light=False)

        assert serialized_workout["ascent"] == workout.ascent
        assert serialized_workout["bounds"] == []
        assert serialized_workout["descent"] == workout.descent
        assert serialized_workout["map"] is None
        assert serialized_workout["map_visibility"] == VisibilityLevel.PRIVATE
        assert serialized_workout["max_alt"] is None
        assert serialized_workout["min_alt"] is None
        assert serialized_workout["segments"] == []
        assert serialized_workout["with_analysis"] is False
        assert serialized_workout["with_gpx"] is False
        assert (
            serialized_workout["analysis_visibility"]
            == VisibilityLevel.PRIVATE
        )
        assert (
            serialized_workout["workout_visibility"]
            == input_workout_visibility
        )

    def test_serializer_returns_map_related_data_when_visibility_is_public(
        self,
        app: Flask,
        sport_1_cycling: Sport,
        user_1: User,
        workout_cycling_user_1: Workout,
        workout_cycling_user_1_segment: WorkoutSegment,
    ) -> None:
        workout_cycling_user_1.workout_visibility = VisibilityLevel.PUBLIC
        workout_cycling_user_1.analysis_visibility = VisibilityLevel.PUBLIC
        workout_cycling_user_1.map_visibility = VisibilityLevel.PUBLIC
        workout = self.update_workout_with_gpx_data(
            workout_cycling_user_1, map_id=random_string()
        )

        serialized_workout = workout.serialize(light=False)

        assert serialized_workout["ascent"] == workout.ascent
        assert serialized_workout["descent"] == workout.descent
        assert serialized_workout["map"] == workout.map
        assert serialized_workout["max_alt"] == workout.max_alt
        assert serialized_workout["min_alt"] == workout.min_alt
        assert serialized_workout["bounds"] == workout.bounds
        assert serialized_workout["with_analysis"] is True
        assert serialized_workout["with_gpx"] is True
        assert serialized_workout["map_visibility"] == VisibilityLevel.PUBLIC
        assert (
            serialized_workout["analysis_visibility"] == VisibilityLevel.PUBLIC
        )
        assert (
            serialized_workout["workout_visibility"] == VisibilityLevel.PUBLIC
        )
        assert serialized_workout["segments"] == [
            workout_cycling_user_1_segment.serialize()
        ]

    @pytest.mark.parametrize(
        "input_map_visibility,input_analysis_visibility",
        [
            (
                VisibilityLevel.PRIVATE,
                VisibilityLevel.PUBLIC,
            ),
            (
                VisibilityLevel.FOLLOWERS,
                VisibilityLevel.PUBLIC,
            ),
        ],
    )
    def test_serializer_does_not_return_map_related_data(
        self,
        input_map_visibility: VisibilityLevel,
        input_analysis_visibility: VisibilityLevel,
        app: Flask,
        sport_1_cycling: Sport,
        user_1: User,
        workout_cycling_user_1: Workout,
        workout_cycling_user_1_segment: WorkoutSegment,
    ) -> None:
        workout_cycling_user_1.workout_visibility = VisibilityLevel.PUBLIC
        workout_cycling_user_1.analysis_visibility = input_analysis_visibility
        workout_cycling_user_1.map_visibility = input_map_visibility
        workout = self.update_workout_with_gpx_data(workout_cycling_user_1)

        serialized_workout = workout.serialize(light=False)

        assert serialized_workout["ascent"] == workout.ascent
        assert serialized_workout["bounds"] == []
        assert serialized_workout["descent"] == workout.descent
        assert serialized_workout["map"] is None
        assert serialized_workout["map_visibility"] == VisibilityLevel.PRIVATE
        assert serialized_workout["max_alt"] == workout.max_alt
        assert serialized_workout["min_alt"] == workout.min_alt
        assert serialized_workout["segments"] == [
            workout_cycling_user_1_segment.serialize()
        ]
        assert serialized_workout["with_analysis"] is True
        assert serialized_workout["with_gpx"] is False
        assert (
            serialized_workout["analysis_visibility"]
            == input_analysis_visibility
        )
        assert (
            serialized_workout["workout_visibility"] == VisibilityLevel.PUBLIC
        )

    def test_serializer_does_not_return_next_workout(
        self,
        app: Flask,
        sport_1_cycling: Sport,
        sport_2_running: Sport,
        user_1: User,
        workout_cycling_user_1: Workout,
        workout_running_user_1: Workout,
    ) -> None:
        workout_cycling_user_1.workout_visibility = VisibilityLevel.PUBLIC

        serialized_workout = workout_cycling_user_1.serialize()

        assert serialized_workout["next_workout"] is None

    def test_serializer_does_not_return_previous_workout(
        self,
        app: Flask,
        sport_1_cycling: Sport,
        sport_2_running: Sport,
        user_1: User,
        workout_cycling_user_1: Workout,
        workout_running_user_1: Workout,
    ) -> None:
        workout_running_user_1.workout_visibility = VisibilityLevel.PUBLIC

        serialized_workout = workout_running_user_1.serialize()

        assert serialized_workout["previous_workout"] is None

    def test_it_returns_likes_count(
        self,
        app: Flask,
        user_1: User,
        user_2: User,
        sport_1_cycling: Sport,
        workout_cycling_user_1: Workout,
    ) -> None:
        workout_cycling_user_1.workout_visibility = VisibilityLevel.PUBLIC
        like = WorkoutLike(
            user_id=user_2.id, workout_id=workout_cycling_user_1.id
        )
        db.session.add(like)
        db.session.commit()

        serialized_workout = workout_cycling_user_1.serialize(light=False)

        assert serialized_workout["liked"] is False
        assert serialized_workout["likes_count"] == 1

    def test_serializer_does_not_return_suspended_at(
        self,
        app: Flask,
        sport_1_cycling: Sport,
        user_1: User,
        workout_cycling_user_1: Workout,
    ) -> None:
        workout_cycling_user_1.workout_visibility = VisibilityLevel.PUBLIC

        serialized_workout = workout_cycling_user_1.serialize()

        assert "suspended_at" not in serialized_workout

    @pytest.mark.parametrize("input_for_report", [True, False])
    def test_it_raises_exception_when_workout_is_suspended(
        self,
        app: Flask,
        sport_1_cycling: Sport,
        user_1: User,
        user_2: User,
        workout_cycling_user_1: Workout,
        input_for_report: bool,
    ) -> None:
        workout_cycling_user_1.workout_visibility = VisibilityLevel.PUBLIC
        self.create_comment(
            user_2,
            workout_cycling_user_1,
            text_visibility=VisibilityLevel.PUBLIC,
        )
        workout_cycling_user_1.suspended_at = datetime.now(timezone.utc)

        with pytest.raises(WorkoutForbiddenException):
            workout_cycling_user_1.serialize(for_report=input_for_report)

    def test_serializer_does_not_return_equipments(
        self,
        app: Flask,
        sport_1_cycling: Sport,
        user_1: User,
        workout_cycling_user_1: Workout,
        equipment_bike_user_1: Equipment,
    ) -> None:
        workout_cycling_user_1.workout_visibility = VisibilityLevel.PUBLIC
        workout_cycling_user_1.equipments = [equipment_bike_user_1]

        serialized_workout = workout_cycling_user_1.serialize(
            light=False, with_equipments=True
        )

        assert serialized_workout["equipments"] == []

    def test_it_serializes_minimal_workout(
        self,
        app: Flask,
        sport_1_cycling: Sport,
        user_1: User,
        user_2_admin: User,
        user_3: User,
        workout_cycling_user_1: Workout,
    ) -> None:
        workout_cycling_user_1.workout_visibility = VisibilityLevel.PUBLIC
        self.create_comment(
            user_3,
            workout_cycling_user_1,
            text_visibility=VisibilityLevel.PUBLIC,
        )

        serialized_workout = workout_cycling_user_1.serialize(light=True)

        assert serialized_workout == {
            "analysis_visibility": (
                workout_cycling_user_1.analysis_visibility.value
            ),
            "ascent": None,
            "ave_speed": workout_cycling_user_1.ave_speed,
            "bounds": [],
            "creation_date": None,
            "descent": None,
            "distance": workout_cycling_user_1.distance,
            "duration": str(workout_cycling_user_1.duration),
            "id": workout_cycling_user_1.short_id,
            "equipments": [],
            "liked": False,
            "likes_count": 0,
            "map": None,
            "map_visibility": workout_cycling_user_1.map_visibility.value,
            "max_alt": None,
            "max_speed": workout_cycling_user_1.max_speed,
            "min_alt": None,
            "modification_date": None,
            "moving": str(workout_cycling_user_1.moving),
            "next_workout": None,
            "notes": "",
            "pauses": None,
            "previous_workout": None,
            "records": [],
            "segments": [],
            "sport_id": workout_cycling_user_1.sport_id,
            "suspended": False,
            "title": None,
            "user": user_1.serialize(),
            "weather_end": None,
            "weather_start": None,
            "workout_date": workout_cycling_user_1.workout_date,
            "workout_visibility": (
                workout_cycling_user_1.workout_visibility.value
            ),
            "with_analysis": False,
            "with_gpx": False,
        }


class TestWorkoutModelAsModerator(WorkoutModelTestCase):
    @pytest.mark.parametrize(
        "input_desc, input_workout_visibility",
        [
            ("visibility: follower", VisibilityLevel.FOLLOWERS),
            ("visibility: private", VisibilityLevel.PRIVATE),
        ],
    )
    def test_it_raises_exception_when_workout_is_not_visible(
        self,
        input_desc: str,
        input_workout_visibility: VisibilityLevel,
        app: Flask,
        sport_1_cycling: Sport,
        user_1_moderator: User,
        user_2: User,
        workout_cycling_user_2: Workout,
    ) -> None:
        workout_cycling_user_2.workout_visibility = input_workout_visibility

        with pytest.raises(WorkoutForbiddenException):
            workout_cycling_user_2.serialize(
                user=user_1_moderator, light=False
            )

    @pytest.mark.parametrize(
        "input_desc, input_workout_visibility",
        [
            ("visibility: follower", VisibilityLevel.FOLLOWERS),
            ("visibility: private", VisibilityLevel.PRIVATE),
        ],
    )
    def test_it_returns_workout_when_report_flag_is_true(
        self,
        input_desc: str,
        input_workout_visibility: VisibilityLevel,
        app: Flask,
        sport_1_cycling: Sport,
        user_1_moderator: User,
        user_2: User,
        workout_cycling_user_2: Workout,
    ) -> None:
        workout_cycling_user_2.workout_visibility = input_workout_visibility

        serialized_workout = workout_cycling_user_2.serialize(
            user=user_1_moderator, for_report=True, light=False
        )

        assert serialized_workout == {
            "analysis_visibility": (
                workout_cycling_user_2.analysis_visibility.value
            ),
            "ascent": None,
            "ave_speed": workout_cycling_user_2.ave_speed,
            "bounds": [],
            "creation_date": workout_cycling_user_2.creation_date,
            "descent": None,
            "description": None,
            "distance": workout_cycling_user_2.distance,
            "duration": str(workout_cycling_user_2.duration),
            "id": workout_cycling_user_2.short_id,
            "equipments": [],
            "liked": False,
            "likes_count": 0,
            "map": None,
            "map_visibility": workout_cycling_user_2.map_visibility.value,
            "max_alt": None,
            "max_speed": workout_cycling_user_2.max_speed,
            "min_alt": None,
            "modification_date": workout_cycling_user_2.modification_date,
            "moving": str(workout_cycling_user_2.moving),
            "next_workout": None,
            "notes": None,
            "pauses": None,
            "previous_workout": None,
            "records": [],
            "segments": [],
            "sport_id": workout_cycling_user_2.sport_id,
            "suspended": False,
            "suspended_at": None,
            "title": None,
            "user": user_2.serialize(),
            "weather_end": None,
            "weather_start": None,
            "workout_date": workout_cycling_user_2.workout_date,
            "workout_visibility": (
                workout_cycling_user_2.workout_visibility.value
            ),
            "with_analysis": False,
            "with_gpx": False,
        }

    @pytest.mark.parametrize(
        "input_desc, input_workout_visibility",
        [
            ("visibility: follower", VisibilityLevel.FOLLOWERS),
            ("visibility: private", VisibilityLevel.PRIVATE),
        ],
    )
    def test_it_returns_workout_with_map_when_report_flag_is_true(
        self,
        input_desc: str,
        input_workout_visibility: VisibilityLevel,
        app: Flask,
        sport_1_cycling: Sport,
        user_1_moderator: User,
        user_2: User,
        workout_cycling_user_2: Workout,
    ) -> None:
        workout_cycling_user_2.map_visibility = input_workout_visibility
        workout_cycling_user_2.analysis_visibility = input_workout_visibility
        workout_cycling_user_2.workout_visibility = input_workout_visibility
        map_id = random_string()
        workout_cycling_user_2 = self.update_workout_with_gpx_data(
            workout_cycling_user_2, map_id=map_id
        )

        serialized_workout = workout_cycling_user_2.serialize(
            user=user_1_moderator, for_report=True, light=False
        )

        assert serialized_workout == {
            "analysis_visibility": (
                workout_cycling_user_2.analysis_visibility.value
            ),
            "ascent": workout_cycling_user_2.ascent,
            "ave_speed": workout_cycling_user_2.ave_speed,
            "bounds": workout_cycling_user_2.bounds,
            "creation_date": workout_cycling_user_2.creation_date,
            "descent": workout_cycling_user_2.descent,
            "description": None,
            "distance": workout_cycling_user_2.distance,
            "duration": str(workout_cycling_user_2.duration),
            "id": workout_cycling_user_2.short_id,
            "equipments": [],
            "liked": False,
            "likes_count": 0,
            "map": map_id,
            "map_visibility": workout_cycling_user_2.map_visibility.value,
            "max_alt": workout_cycling_user_2.max_alt,
            "max_speed": workout_cycling_user_2.max_speed,
            "min_alt": workout_cycling_user_2.min_alt,
            "modification_date": workout_cycling_user_2.modification_date,
            "moving": str(workout_cycling_user_2.moving),
            "next_workout": None,
            "notes": None,
            "pauses": str(workout_cycling_user_2.pauses),
            "previous_workout": None,
            "records": [],
            "segments": [],
            "sport_id": workout_cycling_user_2.sport_id,
            "suspended": False,
            "suspended_at": None,
            "title": None,
            "user": user_2.serialize(),
            "weather_end": None,
            "weather_start": None,
            "workout_date": workout_cycling_user_2.workout_date,
            "workout_visibility": (
                workout_cycling_user_2.workout_visibility.value
            ),
            "with_analysis": True,
            "with_gpx": True,
        }

    @pytest.mark.parametrize(
        "input_workout_visibility",
        [
            VisibilityLevel.PRIVATE,
            VisibilityLevel.FOLLOWERS,
            VisibilityLevel.PUBLIC,
        ],
    )
    def test_it_raises_exception_when_workout_is_suspended(
        self,
        app: Flask,
        sport_1_cycling: Sport,
        user_1_moderator: User,
        user_2: User,
        workout_cycling_user_2: Workout,
        input_workout_visibility: VisibilityLevel,
    ) -> None:
        workout_cycling_user_2.workout_visibility = input_workout_visibility
        workout_cycling_user_2.suspended_at = datetime.now(timezone.utc)

        with pytest.raises(WorkoutForbiddenException):
            workout_cycling_user_2.serialize(
                user=user_1_moderator, light=False
            )

    @pytest.mark.parametrize(
        "input_workout_visibility",
        [
            VisibilityLevel.PRIVATE,
            VisibilityLevel.FOLLOWERS,
            VisibilityLevel.PUBLIC,
        ],
    )
    def test_it_serializes_suspended_workout_for_report(
        self,
        app: Flask,
        sport_1_cycling: Sport,
        user_1_moderator: User,
        user_2: User,
        workout_cycling_user_2: Workout,
        input_workout_visibility: VisibilityLevel,
    ) -> None:
        workout_cycling_user_2.workout_visibility = input_workout_visibility
        workout_cycling_user_2.suspended_at = datetime.now(timezone.utc)
        expected_report_action = self.create_report_workout_action(
            user_1_moderator, user_2, workout_cycling_user_2
        )

        serialized_workout = workout_cycling_user_2.serialize(
            user=user_1_moderator, for_report=True, light=False
        )

        assert (
            serialized_workout["suspended_at"]
            == workout_cycling_user_2.suspended_at
        )
        assert serialized_workout[
            "suspension"
        ] == expected_report_action.serialize(
            current_user=user_1_moderator,  # type: ignore
            full=False,
        )

    def test_it_serializes_minimal_workout(
        self,
        app: Flask,
        sport_1_cycling: Sport,
        user_1_moderator: User,
        user_2: User,
        workout_cycling_user_2: Workout,
    ) -> None:
        serialized_workout = workout_cycling_user_2.serialize(
            user=user_1_moderator, for_report=True, light=True
        )

        assert serialized_workout == {
            "analysis_visibility": (
                workout_cycling_user_2.analysis_visibility.value
            ),
            "ascent": None,
            "ave_speed": workout_cycling_user_2.ave_speed,
            "bounds": [],
            "creation_date": None,
            "descent": None,
            "distance": workout_cycling_user_2.distance,
            "duration": str(workout_cycling_user_2.duration),
            "id": workout_cycling_user_2.short_id,
            "equipments": [],
            "liked": False,
            "likes_count": 0,
            "map": None,
            "map_visibility": workout_cycling_user_2.map_visibility.value,
            "max_alt": None,
            "max_speed": workout_cycling_user_2.max_speed,
            "min_alt": None,
            "modification_date": None,
            "moving": str(workout_cycling_user_2.moving),
            "next_workout": None,
            "notes": "",
            "pauses": None,
            "previous_workout": None,
            "records": [],
            "segments": [],
            "sport_id": workout_cycling_user_2.sport_id,
            "suspended": False,
            "suspended_at": None,
            "title": None,
            "user": user_2.serialize(),
            "weather_end": None,
            "weather_start": None,
            "workout_date": workout_cycling_user_2.workout_date,
            "workout_visibility": (
                workout_cycling_user_2.workout_visibility.value
            ),
            "with_analysis": False,
            "with_gpx": False,
        }


class TestWorkoutModelAsAdmin(WorkoutModelTestCase):
    def test_it_raises_exception_when_workout_is_not_visible(
        self,
        app: Flask,
        sport_1_cycling: Sport,
        user_1_admin: User,
        user_2: User,
        workout_cycling_user_2: Workout,
    ) -> None:
        workout_cycling_user_2.workout_visibility = VisibilityLevel.FOLLOWERS

        with pytest.raises(WorkoutForbiddenException):
            workout_cycling_user_2.serialize(user=user_1_admin, light=False)

    def test_it_returns_workout_when_report_flag_is_true(
        self,
        app: Flask,
        sport_1_cycling: Sport,
        user_1_admin: User,
        user_2: User,
        workout_cycling_user_2: Workout,
    ) -> None:
        workout_cycling_user_2.workout_visibility = VisibilityLevel.FOLLOWERS

        serialized_workout = workout_cycling_user_2.serialize(
            user=user_1_admin, for_report=True, light=False
        )

        assert serialized_workout == {
            "analysis_visibility": (
                workout_cycling_user_2.analysis_visibility.value
            ),
            "ascent": None,
            "ave_speed": workout_cycling_user_2.ave_speed,
            "bounds": [],
            "creation_date": workout_cycling_user_2.creation_date,
            "descent": None,
            "description": None,
            "distance": workout_cycling_user_2.distance,
            "duration": str(workout_cycling_user_2.duration),
            "id": workout_cycling_user_2.short_id,
            "equipments": [],
            "liked": False,
            "likes_count": 0,
            "map": None,
            "map_visibility": workout_cycling_user_2.map_visibility.value,
            "max_alt": None,
            "max_speed": workout_cycling_user_2.max_speed,
            "min_alt": None,
            "modification_date": workout_cycling_user_2.modification_date,
            "moving": str(workout_cycling_user_2.moving),
            "next_workout": None,
            "notes": None,
            "pauses": None,
            "previous_workout": None,
            "records": [],
            "segments": [],
            "sport_id": workout_cycling_user_2.sport_id,
            "suspended": False,
            "suspended_at": None,
            "title": None,
            "user": user_2.serialize(),
            "weather_end": None,
            "weather_start": None,
            "workout_date": workout_cycling_user_2.workout_date,
            "workout_visibility": (
                workout_cycling_user_2.workout_visibility.value
            ),
            "with_analysis": False,
            "with_gpx": False,
        }

    def test_it_returns_workout_with_map_when_report_flag_is_true(
        self,
        app: Flask,
        sport_1_cycling: Sport,
        user_1_admin: User,
        user_2: User,
        workout_cycling_user_2: Workout,
    ) -> None:
        workout_cycling_user_2.map_visibility = VisibilityLevel.FOLLOWERS
        workout_cycling_user_2.analysis_visibility = VisibilityLevel.FOLLOWERS
        workout_cycling_user_2.workout_visibility = VisibilityLevel.FOLLOWERS
        map_id = random_string()
        workout_cycling_user_2 = self.update_workout_with_gpx_data(
            workout_cycling_user_2, map_id=map_id
        )

        serialized_workout = workout_cycling_user_2.serialize(
            user=user_1_admin, for_report=True, light=False
        )

        assert serialized_workout == {
            "analysis_visibility": (
                workout_cycling_user_2.analysis_visibility.value
            ),
            "ascent": workout_cycling_user_2.ascent,
            "ave_speed": workout_cycling_user_2.ave_speed,
            "bounds": workout_cycling_user_2.bounds,
            "creation_date": workout_cycling_user_2.creation_date,
            "descent": workout_cycling_user_2.descent,
            "description": None,
            "distance": workout_cycling_user_2.distance,
            "duration": str(workout_cycling_user_2.duration),
            "id": workout_cycling_user_2.short_id,
            "equipments": [],
            "liked": False,
            "likes_count": 0,
            "map": map_id,
            "map_visibility": workout_cycling_user_2.map_visibility.value,
            "max_alt": workout_cycling_user_2.max_alt,
            "max_speed": workout_cycling_user_2.max_speed,
            "min_alt": workout_cycling_user_2.min_alt,
            "modification_date": workout_cycling_user_2.modification_date,
            "moving": str(workout_cycling_user_2.moving),
            "next_workout": None,
            "notes": None,
            "pauses": str(workout_cycling_user_2.pauses),
            "previous_workout": None,
            "records": [],
            "segments": [],
            "sport_id": workout_cycling_user_2.sport_id,
            "suspended": False,
            "suspended_at": None,
            "title": None,
            "user": user_2.serialize(),
            "weather_end": None,
            "weather_start": None,
            "workout_date": workout_cycling_user_2.workout_date,
            "workout_visibility": (
                workout_cycling_user_2.workout_visibility.value
            ),
<<<<<<< HEAD
            'with_analysis': True,
            'with_gpx': True,
        }


class TestWorkoutModelGetActivity:
    def test_it_raises_error_if_federation_is_disabled(
        self,
        app: Flask,
        user_1: User,
        sport_1_cycling: Sport,
        workout_cycling_user_1: Workout,
    ) -> None:
        with pytest.raises(FederationDisabledException):
            workout_cycling_user_1.get_activities(activity_type='Create')
=======
            "with_analysis": True,
            "with_gpx": True,
        }
>>>>>>> b224e171
<|MERGE_RESOLUTION|>--- conflicted
+++ resolved
@@ -862,8 +862,8 @@
         workout_cycling_user_1: Workout,
     ) -> None:
         assert workout_cycling_user_1.get_ap_id() == (
-            f'{user_1.actor.activitypub_id}/'
-            f'workouts/{workout_cycling_user_1.short_id}'
+            f"{user_1.actor.activitypub_id}/"
+            f"workouts/{workout_cycling_user_1.short_id}"
         )
 
     def test_it_gets_workout_remote_url(
@@ -874,8 +874,8 @@
         workout_cycling_user_1: Workout,
     ) -> None:
         assert workout_cycling_user_1.get_remote_url() == (
-            f'https://{user_1.actor.domain.name}/'
-            f'workouts/{workout_cycling_user_1.short_id}'
+            f"https://{user_1.actor.domain.name}/"
+            f"workouts/{workout_cycling_user_1.short_id}"
         )
 
 
@@ -2568,24 +2568,18 @@
             "workout_visibility": (
                 workout_cycling_user_2.workout_visibility.value
             ),
-<<<<<<< HEAD
-            'with_analysis': True,
-            'with_gpx': True,
-        }
-
-
-class TestWorkoutModelGetActivity:
-    def test_it_raises_error_if_federation_is_disabled(
-        self,
-        app: Flask,
-        user_1: User,
-        sport_1_cycling: Sport,
-        workout_cycling_user_1: Workout,
-    ) -> None:
-        with pytest.raises(FederationDisabledException):
-            workout_cycling_user_1.get_activities(activity_type='Create')
-=======
             "with_analysis": True,
             "with_gpx": True,
         }
->>>>>>> b224e171
+
+
+class TestWorkoutModelGetActivity:
+    def test_it_raises_error_if_federation_is_disabled(
+        self,
+        app: Flask,
+        user_1: User,
+        sport_1_cycling: Sport,
+        workout_cycling_user_1: Workout,
+    ) -> None:
+        with pytest.raises(FederationDisabledException):
+            workout_cycling_user_1.get_activities(activity_type="Create")