from datetime import datetime, timedelta
from typing import List, Optional

import pytest
from flask import Flask

from fittrackee import db
from fittrackee.equipments.models import Equipment
from fittrackee.federation.exceptions import FederationDisabledException
from fittrackee.privacy_levels import PrivacyLevel
from fittrackee.tests.comments.utils import CommentMixin
from fittrackee.users.models import User
from fittrackee.utils import encode_uuid
from fittrackee.workouts.exceptions import WorkoutForbiddenException
from fittrackee.workouts.models import Sport, Workout, WorkoutLike

from ..utils import random_string
from .utils import WorkoutMixin, add_follower


class WorkoutModelTestCase(WorkoutMixin):
    @staticmethod
    def update_workout(
        workout: Workout,
        map_id: Optional[str] = None,
        gpx_path: Optional[str] = None,
        bounds: Optional[List[float]] = None,
    ) -> Workout:
        workout.map_id = map_id
        workout.map = random_string() if map_id is None else map_id
        workout.gpx = random_string() if gpx_path is None else gpx_path
        workout.bounds = [1.0, 2.0, 3.0, 4.0] if bounds is None else bounds
        workout.pauses = timedelta(minutes=15)
        return workout


class TestWorkoutModelForOwner(WorkoutModelTestCase):
    def test_sport_label_and_date_are_in_string_value(
        self,
        app: Flask,
        sport_1_cycling: Sport,
        user_1: User,
        workout_cycling_user_1: Workout,
    ) -> None:
        workout_cycling_user_1.title = 'Test'
        db.session.commit()
        assert (
            f'<Workout \'{sport_1_cycling.label}\' - 2018-01-01 00:00:00>'
            == str(workout_cycling_user_1)
        )

    def test_short_id_returns_encoded_workout_uuid(
        self,
        app: Flask,
        sport_1_cycling: Sport,
        user_1: User,
        workout_cycling_user_1: Workout,
    ) -> None:
        assert workout_cycling_user_1.short_id == encode_uuid(
            workout_cycling_user_1.uuid
        )

    def test_suspension_action_is_none_when_no_suspension(
        self,
        app: Flask,
        user_1: User,
        user_2: User,
        sport_1_cycling: Sport,
        workout_cycling_user_1: Workout,
    ) -> None:
        assert workout_cycling_user_1.suspension_action is None

    def test_suspension_action_is_last_suspension_action_when_comment_is_suspended(  # noqa
        self,
        app: Flask,
        user_1_admin: User,
        user_2: User,
        sport_1_cycling: Sport,
        workout_cycling_user_2: Workout,
    ) -> None:
        expected_admin_action = self.create_admin_workout_suspension_action(
            user_1_admin, user_2, workout_cycling_user_2
        )
        workout_cycling_user_2.suspended_at = datetime.utcnow()

        assert (
            workout_cycling_user_2.suspension_action == expected_admin_action
        )

    def test_suspension_action_is_none_when_comment_is_unsuspended(
        self,
        app: Flask,
        user_1_admin: User,
        user_2: User,
        sport_1_cycling: Sport,
        workout_cycling_user_2: Workout,
    ) -> None:
        self.create_admin_workout_suspension_action(
            user_1_admin, user_2, workout_cycling_user_2
        )
        workout_cycling_user_2.suspended_at = None

        assert workout_cycling_user_2.suspension_action is None

    def test_serialize_for_workout_without_gpx(
        self,
        app: Flask,
        sport_1_cycling: Sport,
        user_1: User,
        workout_cycling_user_1: Workout,
    ) -> None:
        workout = workout_cycling_user_1

        serialized_workout = workout.serialize(user_1)

        assert serialized_workout['ascent'] is None
        assert serialized_workout['ave_speed'] == float(workout.ave_speed)
        assert serialized_workout['bounds'] == []
        assert 'creation_date' in serialized_workout
        assert serialized_workout['descent'] is None
        assert serialized_workout['distance'] == float(workout.distance)
        assert serialized_workout['duration'] == str(workout.duration)
        assert serialized_workout['id'] == workout.short_id
        assert serialized_workout['equipments'] == []
        assert serialized_workout['likes_count'] == 0
        assert serialized_workout['liked'] is False
        assert serialized_workout['map'] is None
        assert serialized_workout['max_alt'] is None
        assert serialized_workout['max_speed'] == float(workout.max_speed)
        assert serialized_workout['min_alt'] is None
        assert serialized_workout['suspended_at'] is None
        assert serialized_workout['modification_date'] is None
        assert serialized_workout['moving'] == str(workout.moving)
        assert serialized_workout['next_workout'] is None
        assert serialized_workout['notes'] is None
        assert serialized_workout['pauses'] is None
        assert serialized_workout['previous_workout'] is None
        assert serialized_workout['records'] == [
            record.serialize() for record in workout.records
        ]
        assert serialized_workout['segments'] == []
        assert serialized_workout['sport_id'] == workout.sport_id
        assert serialized_workout['title'] == workout.title
        assert serialized_workout['user'] == user_1.serialize()
        assert serialized_workout['weather_end'] is None
        assert serialized_workout['weather_start'] is None
        assert serialized_workout['with_gpx'] is False
        assert str(serialized_workout['workout_date']) == '2018-01-01 00:00:00'
<<<<<<< HEAD
        assert 'remote_url' not in serialized_workout
=======
        assert 'suspended' not in serialized_workout
        assert serialized_workout['suspended_at'] is None
        assert 'suspension' not in serialized_workout
>>>>>>> cc101431

    def test_serialize_for_workout_without_gpx_and_with_ascent_and_descent(
        self,
        app: Flask,
        sport_1_cycling: Sport,
        user_1: User,
        workout_cycling_user_1: Workout,
    ) -> None:
        workout = workout_cycling_user_1
        workout.ascent = 0
        workout.descent = 10

        serialized_workout = workout.serialize(user_1)
        assert serialized_workout['ascent'] == workout.ascent
        assert serialized_workout['ave_speed'] == float(workout.ave_speed)
        assert serialized_workout['bounds'] == []
        assert 'creation_date' in serialized_workout
        assert serialized_workout['descent'] == workout.descent
        assert serialized_workout['distance'] == float(workout.distance)
        assert serialized_workout['duration'] == str(workout.duration)
        assert serialized_workout['equipments'] == []
        assert serialized_workout['id'] == workout.short_id
        assert serialized_workout['map'] is None
        assert serialized_workout['max_alt'] is None
        assert serialized_workout['max_speed'] == float(workout.max_speed)
        assert serialized_workout['min_alt'] is None
        assert serialized_workout['suspended_at'] is None
        assert serialized_workout['modification_date'] is not None
        assert serialized_workout['moving'] == str(workout.moving)
        assert serialized_workout['next_workout'] is None
        assert serialized_workout['notes'] is None
        assert serialized_workout['pauses'] is None
        assert serialized_workout['previous_workout'] is None
        assert serialized_workout['records'] == [
            record.serialize() for record in workout.records
        ]
        assert serialized_workout['segments'] == []
        assert serialized_workout['sport_id'] == workout.sport_id
        assert serialized_workout['title'] == workout.title
        assert serialized_workout['user'] == user_1.serialize()
        assert serialized_workout['weather_end'] is None
        assert serialized_workout['weather_start'] is None
        assert serialized_workout['with_gpx'] is False
        assert str(serialized_workout['workout_date']) == '2018-01-01 00:00:00'
        assert 'suspended' not in serialized_workout
        assert serialized_workout['suspended_at'] is None
        assert 'suspension' not in serialized_workout

    def test_serialize_for_workout_with_gpx(
        self,
        app: Flask,
        sport_1_cycling: Sport,
        user_1: User,
        workout_cycling_user_1: Workout,
        workout_cycling_user_1_segment: Workout,
    ) -> None:
        workout = self.update_workout(workout_cycling_user_1)

        serialized_workout = workout.serialize(user_1)
        assert serialized_workout['ascent'] is None
        assert serialized_workout['ave_speed'] == float(workout.ave_speed)
        assert serialized_workout['bounds'] == [
            float(bound) for bound in workout.bounds
        ]
        assert 'creation_date' in serialized_workout
        assert serialized_workout['descent'] is None
        assert serialized_workout['distance'] == float(workout.distance)
        assert serialized_workout['duration'] == str(workout.duration)
        assert serialized_workout['equipments'] == []
        assert serialized_workout['id'] == workout.short_id
        assert serialized_workout['map'] is None
        assert serialized_workout['max_alt'] is None
        assert serialized_workout['max_speed'] == float(workout.max_speed)
        assert serialized_workout['min_alt'] is None
        assert serialized_workout['suspended_at'] is None
        assert serialized_workout['modification_date'] is not None
        assert serialized_workout['moving'] == str(workout.moving)
        assert serialized_workout['next_workout'] is None
        assert serialized_workout['notes'] is None
        assert serialized_workout['pauses'] == str(workout.pauses)
        assert serialized_workout['previous_workout'] is None
        assert serialized_workout['records'] == [
            record.serialize() for record in workout.records
        ]
        assert serialized_workout['segments'] == [
            segment.serialize() for segment in workout.segments
        ]
        assert serialized_workout['sport_id'] == workout.sport_id
        assert serialized_workout['title'] == workout.title
        assert serialized_workout['user'] == user_1.serialize()
        assert serialized_workout['weather_end'] is None
        assert serialized_workout['weather_start'] is None
        assert serialized_workout['with_gpx'] is True
        assert str(serialized_workout['workout_date']) == '2018-01-01 00:00:00'
<<<<<<< HEAD
        assert 'remote_url' not in serialized_workout
=======
        assert 'suspended' not in serialized_workout
        assert serialized_workout['suspended_at'] is None
        assert 'suspension' not in serialized_workout
>>>>>>> cc101431

    def test_serializer_returns_map_related_data(
        self,
        app: Flask,
        sport_1_cycling: Sport,
        user_1: User,
        workout_cycling_user_1: Workout,
    ) -> None:
        workout = self.update_workout(
            workout_cycling_user_1, map_id=random_string()
        )

        serialized_workout = workout.serialize(user_1)

        assert serialized_workout['map'] == workout.map
        assert serialized_workout['bounds'] == workout.bounds
        assert serialized_workout['with_gpx'] is True

    @pytest.mark.parametrize(
        'input_map_visibility,input_workout_visibility,'
        'expected_map_visibility',
        [
            (
                PrivacyLevel.PRIVATE,
                PrivacyLevel.PRIVATE,
                PrivacyLevel.PRIVATE,
            ),
            (
                PrivacyLevel.FOLLOWERS,
                PrivacyLevel.FOLLOWERS,
                PrivacyLevel.FOLLOWERS,
            ),
            (
                PrivacyLevel.PUBLIC,
                PrivacyLevel.PUBLIC,
                PrivacyLevel.PUBLIC,
            ),
            (
                PrivacyLevel.PUBLIC,
                PrivacyLevel.PRIVATE,
                PrivacyLevel.PRIVATE,
            ),
            (
                PrivacyLevel.FOLLOWERS,
                PrivacyLevel.PRIVATE,
                PrivacyLevel.PRIVATE,
            ),
            (
                PrivacyLevel.PUBLIC,
                PrivacyLevel.FOLLOWERS,
                PrivacyLevel.FOLLOWERS,
            ),
            (
                PrivacyLevel.FOLLOWERS,
                PrivacyLevel.PUBLIC,
                PrivacyLevel.FOLLOWERS,
            ),
            (
                PrivacyLevel.PRIVATE,
                PrivacyLevel.FOLLOWERS,
                PrivacyLevel.PRIVATE,
            ),
            (
                PrivacyLevel.PRIVATE,
                PrivacyLevel.PUBLIC,
                PrivacyLevel.PRIVATE,
            ),
        ],
    )
    def test_workout_visibility_overrides_map_visibility_when_stricter(
        self,
        input_map_visibility: PrivacyLevel,
        input_workout_visibility: PrivacyLevel,
        expected_map_visibility: PrivacyLevel,
        app: Flask,
        sport_1_cycling: Sport,
        user_1: User,
        workout_cycling_user_1: Workout,
    ) -> None:
        workout_cycling_user_1.map_visibility = input_map_visibility
        workout_cycling_user_1.workout_visibility = input_workout_visibility

        assert (
            workout_cycling_user_1.calculated_map_visibility
            == expected_map_visibility
        )
        serialized_workout = workout_cycling_user_1.serialize(user_1)
        assert (
            serialized_workout['map_visibility']
            == expected_map_visibility.value
        )

    @pytest.mark.parametrize(
        "input_workout_visibility",
        [PrivacyLevel.PRIVATE, PrivacyLevel.FOLLOWERS, PrivacyLevel.PUBLIC],
    )
    def test_it_serializes_suspended_workout(
        self,
        app: Flask,
        sport_1_cycling: Sport,
        user_1: User,
        user_2_admin: User,
        workout_cycling_user_1: Workout,
        input_workout_visibility: PrivacyLevel,
    ) -> None:
        workout_cycling_user_1.workout_visibility = input_workout_visibility
        workout_cycling_user_1.suspended_at = datetime.utcnow()
        expected_admin_action = self.create_admin_workout_suspension_action(
            user_2_admin, user_1, workout_cycling_user_1
        )

        serialized_workout = workout_cycling_user_1.serialize(user_1)

        assert (
            serialized_workout["suspended_at"]
            == workout_cycling_user_1.suspended_at
        )
        assert serialized_workout["suspended"] is True
        assert serialized_workout[
            "suspension"
        ] == expected_admin_action.serialize(user_1, full=False)

    def test_workout_segment_model(
        self,
        app: Flask,
        sport_1_cycling: Sport,
        user_1: User,
        workout_cycling_user_1: Workout,
        workout_cycling_user_1_segment: Workout,
    ) -> None:
        assert (
            f'<Segment \'{workout_cycling_user_1_segment.segment_id}\' '
            f'for workout \'{workout_cycling_user_1.short_id}\'>'
            == str(workout_cycling_user_1_segment)
        )

    def test_it_returns_previous_workout(
        self,
        app: Flask,
        sport_1_cycling: Sport,
        sport_2_running: Sport,
        user_1: User,
        workout_cycling_user_1: Workout,
        workout_running_user_1: Workout,
    ) -> None:
        serialized_workout = workout_running_user_1.serialize(user_1)

        assert (
            serialized_workout['previous_workout']
            == workout_cycling_user_1.short_id
        )

    def test_it_returns_next_workout(
        self,
        app: Flask,
        sport_1_cycling: Sport,
        sport_2_running: Sport,
        user_1: User,
        workout_cycling_user_1: Workout,
        workout_running_user_1: Workout,
    ) -> None:
        serialized_workout = workout_cycling_user_1.serialize(user_1)

        assert (
            serialized_workout['next_workout']
            == workout_running_user_1.short_id
        )

    def test_it_returns_equipments(
        self,
        app: Flask,
        sport_1_cycling: Sport,
        user_1: User,
        workout_cycling_user_1: Workout,
        equipment_bike_user_1: Equipment,
    ) -> None:
        workout_cycling_user_1.equipments = [equipment_bike_user_1]

        serialized_workout = workout_cycling_user_1.serialize(user_1)

        assert serialized_workout['equipments'] == [
            equipment_bike_user_1.serialize()
        ]

    def test_it_raises_exception_when_workout_is_deleted_before_removing_equipment(  # noqa
        self,
        app: Flask,
        sport_1_cycling: Sport,
        user_1: User,
        workout_cycling_user_1: Workout,
        equipment_bike_user_1: Equipment,
    ) -> None:
        workout_cycling_user_1.equipments = [equipment_bike_user_1]
        db.session.commit()

        db.session.delete(workout_cycling_user_1)
        with pytest.raises(
            Exception, match="equipments exists, remove them first"
        ):
            db.session.commit()

        equipment_bike_user_1.total_workouts = 1

    def test_it_updates_equipments_totals(
        self,
        app: Flask,
        sport_1_cycling: Sport,
        sport_2_running: Sport,
        user_1: User,
        workout_cycling_user_1: Workout,
        workout_running_user_1: Workout,
        equipment_bike_user_1: Equipment,
        equipment_shoes_user_1: Equipment,
    ) -> None:
        workout_running_user_1.equipments = [equipment_shoes_user_1]
        db.session.commit()

        assert equipment_bike_user_1.total_distance == 0.0
        assert equipment_bike_user_1.total_duration == timedelta()
        assert equipment_bike_user_1.total_moving == timedelta()
        assert equipment_bike_user_1.total_workouts == 0
        assert (
            equipment_shoes_user_1.total_distance
            == workout_running_user_1.distance
        )
        assert (
            equipment_shoes_user_1.total_duration
            == workout_running_user_1.duration
        )
        assert (
            equipment_shoes_user_1.total_moving
            == workout_running_user_1.moving
        )
        assert equipment_shoes_user_1.total_workouts == 1

        all_equipments = [equipment_bike_user_1, equipment_shoes_user_1]
        workout_cycling_user_1.equipments = all_equipments
        db.session.commit()

        assert (
            equipment_bike_user_1.total_distance
            == workout_cycling_user_1.distance
        )
        assert (
            equipment_bike_user_1.total_duration
            == workout_cycling_user_1.duration
        )
        assert (
            equipment_bike_user_1.total_moving == workout_cycling_user_1.moving
        )
        assert equipment_bike_user_1.total_workouts == 1
        assert equipment_shoes_user_1.total_distance == (
            workout_running_user_1.distance + workout_cycling_user_1.distance
        )
        assert equipment_shoes_user_1.total_duration == (
            workout_running_user_1.duration + workout_cycling_user_1.duration
        )
        assert equipment_shoes_user_1.total_moving == (
            workout_running_user_1.moving + workout_cycling_user_1.moving
        )
        assert equipment_shoes_user_1.total_workouts == 2

        workout_running_user_1.equipments = []
        db.session.commit()

        for equipment in all_equipments:
            assert equipment.total_distance == workout_cycling_user_1.distance
            assert equipment.total_duration == workout_cycling_user_1.duration
            assert equipment.total_moving == workout_cycling_user_1.moving
            assert equipment.total_workouts == 1

        workout_cycling_user_1.equipments = []
        db.session.commit()

        for equipment in all_equipments:
            assert equipment.total_distance == 0.0
            assert equipment.total_duration == timedelta()
            assert equipment.total_moving == timedelta()
            assert equipment.total_workouts == 0

    def test_it_returns_likes_count(
        self,
        app: Flask,
        sport_1_cycling: Sport,
        user_1: User,
        user_2: User,
        user_3: User,
        workout_cycling_user_1: Workout,
    ) -> None:
        for user in [user_2, user_3]:
            like = WorkoutLike(
                user_id=user.id, workout_id=workout_cycling_user_1.id
            )
            db.session.add(like)
        db.session.commit()

        serialized_workout = workout_cycling_user_1.serialize(user_1)

        assert serialized_workout['likes_count'] == 2

    def test_it_returns_if_workout_is_not_liked_by_user(
        self,
        app: Flask,
        user_1: User,
        user_2: User,
        sport_1_cycling: Sport,
        workout_cycling_user_1: Workout,
    ) -> None:
        like = WorkoutLike(
            user_id=user_2.id, workout_id=workout_cycling_user_1.id
        )
        db.session.add(like)
        db.session.commit()

        serialized_workout = workout_cycling_user_1.serialize(user_1)

        assert serialized_workout['liked'] is False

    def test_it_returns_if_workout_is_liked_by_user(
        self,
        app: Flask,
        sport_1_cycling: Sport,
        sport_2_running: Sport,
        user_1: User,
        workout_cycling_user_1: Workout,
        workout_running_user_1: Workout,
    ) -> None:
        like = WorkoutLike(
            user_id=user_1.id, workout_id=workout_cycling_user_1.id
        )
        db.session.add(like)
        db.session.commit()

        serialized_workout = workout_cycling_user_1.serialize(user_1)

        assert serialized_workout['liked'] is True


class TestWorkoutModelAsFollower(CommentMixin, WorkoutModelTestCase):
    def test_it_raises_exception_when_workout_visibility_is_private(
        self,
        app: Flask,
        sport_1_cycling: Sport,
        user_1: User,
        user_2: User,
        workout_cycling_user_1: Workout,
    ) -> None:
        workout_cycling_user_1.workout_visibility = PrivacyLevel.PRIVATE
        add_follower(user_1, user_2)

        with pytest.raises(WorkoutForbiddenException):
            workout_cycling_user_1.serialize(user_2)

    def test_serializer_does_not_return_notes(
        self,
        app: Flask,
        sport_1_cycling: Sport,
        user_1: User,
        user_2: User,
        workout_cycling_user_1: Workout,
    ) -> None:
        workout_cycling_user_1.notes = random_string()
        workout_cycling_user_1.workout_visibility = PrivacyLevel.FOLLOWERS
        add_follower(user_1, user_2)
        serialized_workout = workout_cycling_user_1.serialize(user_2)

        assert serialized_workout['notes'] is None

    @pytest.mark.parametrize(
        'input_map_visibility,input_workout_visibility',
        [
            (
                PrivacyLevel.FOLLOWERS,
                PrivacyLevel.FOLLOWERS,
            ),
            (
                PrivacyLevel.FOLLOWERS,
                PrivacyLevel.PUBLIC,
            ),
            (
                PrivacyLevel.PUBLIC,
                PrivacyLevel.PUBLIC,
            ),
        ],
    )
    def test_serializer_returns_map_related_data(
        self,
        input_map_visibility: PrivacyLevel,
        input_workout_visibility: PrivacyLevel,
        app: Flask,
        sport_1_cycling: Sport,
        user_1: User,
        user_2: User,
        workout_cycling_user_1: Workout,
    ) -> None:
        workout_cycling_user_1.workout_visibility = input_workout_visibility
        workout_cycling_user_1.map_visibility = input_map_visibility
        add_follower(user_1, user_2)
        workout = self.update_workout(
            workout_cycling_user_1, map_id=random_string()
        )

        serialized_workout = workout.serialize(user_2)

        assert serialized_workout['map'] == workout.map
        assert serialized_workout['bounds'] == workout.bounds
        assert serialized_workout['with_gpx'] is True
        assert serialized_workout['map_visibility'] == input_map_visibility
        assert (
            serialized_workout['workout_visibility']
            == input_workout_visibility
        )
        assert serialized_workout['segments'] == []

    @pytest.mark.parametrize(
        'input_map_visibility,input_workout_visibility',
        [
            (
                PrivacyLevel.PRIVATE,
                PrivacyLevel.FOLLOWERS,
            ),
            (
                PrivacyLevel.PRIVATE,
                PrivacyLevel.PUBLIC,
            ),
        ],
    )
    def test_serializer_does_not_return_map_related_data(
        self,
        input_map_visibility: PrivacyLevel,
        input_workout_visibility: PrivacyLevel,
        app: Flask,
        sport_1_cycling: Sport,
        user_1: User,
        user_2: User,
        workout_cycling_user_1: Workout,
    ) -> None:
        workout_cycling_user_1.workout_visibility = input_workout_visibility
        workout_cycling_user_1.map_visibility = input_map_visibility
        add_follower(user_1, user_2)
        workout = self.update_workout(workout_cycling_user_1)

        serialized_workout = workout.serialize(user_2)

        assert serialized_workout['map'] is None
        assert serialized_workout['bounds'] == []
        assert serialized_workout['with_gpx'] is False
        assert serialized_workout['map_visibility'] == input_map_visibility
        assert (
            serialized_workout['workout_visibility']
            == input_workout_visibility
        )
        assert serialized_workout['segments'] == []

    def test_serializer_does_not_return_next_workout(
        self,
        app: Flask,
        sport_1_cycling: Sport,
        sport_2_running: Sport,
        user_1: User,
        workout_cycling_user_1: Workout,
        workout_running_user_1: Workout,
        user_2: User,
    ) -> None:
        workout_cycling_user_1.workout_visibility = PrivacyLevel.FOLLOWERS
        add_follower(user_1, user_2)
        serialized_workout = workout_cycling_user_1.serialize(user_2)

        assert serialized_workout['next_workout'] is None

    def test_serializer_does_not_return_previous_workout(
        self,
        app: Flask,
        sport_1_cycling: Sport,
        sport_2_running: Sport,
        user_1: User,
        user_2: User,
        workout_cycling_user_1: Workout,
        workout_running_user_1: Workout,
    ) -> None:
        workout_running_user_1.workout_visibility = PrivacyLevel.FOLLOWERS
        add_follower(user_1, user_2)

        serialized_workout = workout_running_user_1.serialize(user_2)

        assert serialized_workout['previous_workout'] is None

    def test_serializer_does_not_return_suspended_at(
        self,
        app: Flask,
        sport_1_cycling: Sport,
        user_1: User,
        user_2: User,
        workout_cycling_user_1: Workout,
    ) -> None:
        workout_cycling_user_1.workout_visibility = PrivacyLevel.FOLLOWERS
        add_follower(user_1, user_2)

        serialized_workout = workout_cycling_user_1.serialize(user_2)

        assert 'suspended_at' not in serialized_workout

    @pytest.mark.parametrize(
        "input_workout_visibility",
        [PrivacyLevel.FOLLOWERS, PrivacyLevel.PUBLIC],
    )
    @pytest.mark.parametrize("input_for_report", [True, False])
    def test_it_raises_exception_when_workout_is_suspended(
        self,
        app: Flask,
        sport_1_cycling: Sport,
        user_1: User,
        user_2: User,
        user_3: User,
        workout_cycling_user_1: Workout,
        input_workout_visibility: PrivacyLevel,
        input_for_report: bool,
    ) -> None:
        workout_cycling_user_1.workout_visibility = input_workout_visibility
        add_follower(user_1, user_2)
        add_follower(user_1, user_3)
        self.create_comment(
            user_3,
            workout_cycling_user_1,
            text_visibility=PrivacyLevel.FOLLOWERS,
        )
        workout_cycling_user_1.suspended_at = datetime.utcnow()

        with pytest.raises(WorkoutForbiddenException):
            workout_cycling_user_1.serialize(
                user_2, for_report=input_for_report
            )

    def test_serialize_returns_suspended_workout_when_user_commented_workout(
        self,
        app: Flask,
        sport_1_cycling: Sport,
        user_1: User,
        user_2_admin: User,
        user_3: User,
        workout_cycling_user_1: Workout,
    ) -> None:
        workout_cycling_user_1.workout_visibility = PrivacyLevel.FOLLOWERS
        add_follower(user_1, user_3)
        self.create_comment(
            user_3,
            workout_cycling_user_1,
            text_visibility=PrivacyLevel.FOLLOWERS,
        )
        self.create_admin_workout_suspension_action(
            user_2_admin, user_1, workout_cycling_user_1
        )
        workout_cycling_user_1.suspended_at = datetime.utcnow()

        serialized_workout = workout_cycling_user_1.serialize(user_3)

        assert serialized_workout == {
            'ascent': None,
            'ave_speed': None,
            'bounds': [],
            'creation_date': None,
            'descent': None,
            'distance': None,
            'duration': None,
            'equipments': [],
            'id': workout_cycling_user_1.short_id,
            'liked': False,
            'likes_count': 0,
            'map': None,
            'map_visibility': None,
            'max_alt': None,
            'max_speed': None,
            'min_alt': None,
            'modification_date': None,
            'moving': None,
            'next_workout': None,
            'notes': '',
            'pauses': None,
            'previous_workout': None,
            'records': [],
            'segments': [],
            'sport_id': workout_cycling_user_1.sport_id,
            'suspended': True,
            'title': '',
            'user': user_1.serialize(),
            'weather_end': None,
            'weather_start': None,
            'with_gpx': False,
            'workout_date': workout_cycling_user_1.workout_date,
            'workout_visibility': workout_cycling_user_1.workout_visibility,
        }


class TestWorkoutModelAsUser(CommentMixin, WorkoutModelTestCase):
    @pytest.mark.parametrize(
        'input_desc, input_workout_visibility',
        [
            ('visibility: follower', PrivacyLevel.FOLLOWERS),
            ('visibility: private', PrivacyLevel.PRIVATE),
        ],
    )
    def test_it_raises_exception_when_workout_visibility_is_not_public(
        self,
        input_desc: str,
        input_workout_visibility: PrivacyLevel,
        app: Flask,
        sport_1_cycling: Sport,
        user_1: User,
        user_2: User,
        workout_cycling_user_1: Workout,
    ) -> None:
        workout_cycling_user_1.workout_visibility = input_workout_visibility

        with pytest.raises(WorkoutForbiddenException):
            workout_cycling_user_1.serialize(user_2)

    def test_serializer_does_not_return_notes(
        self,
        app: Flask,
        sport_1_cycling: Sport,
        user_1: User,
        user_2: User,
        workout_cycling_user_1: Workout,
    ) -> None:
        workout_cycling_user_1.notes = random_string()
        workout_cycling_user_1.workout_visibility = PrivacyLevel.PUBLIC

        serialized_workout = workout_cycling_user_1.serialize(user_2)

        assert serialized_workout['notes'] is None

    def test_serializer_returns_map_related_data_when_visibility_is_public(
        self,
        app: Flask,
        sport_1_cycling: Sport,
        user_1: User,
        user_2: User,
        workout_cycling_user_1: Workout,
    ) -> None:
        workout_cycling_user_1.workout_visibility = PrivacyLevel.PUBLIC
        workout_cycling_user_1.map_visibility = PrivacyLevel.PUBLIC
        workout = self.update_workout(
            workout_cycling_user_1, map_id=random_string()
        )

        serialized_workout = workout.serialize(user_2)

        assert serialized_workout['map'] == workout.map
        assert serialized_workout['bounds'] == workout.bounds
        assert serialized_workout['with_gpx'] is True
        assert serialized_workout['map_visibility'] == PrivacyLevel.PUBLIC
        assert serialized_workout['workout_visibility'] == PrivacyLevel.PUBLIC
        assert serialized_workout['segments'] == []

    @pytest.mark.parametrize(
        'input_map_visibility,input_workout_visibility',
        [
            (
                PrivacyLevel.PRIVATE,
                PrivacyLevel.PUBLIC,
            ),
            (
                PrivacyLevel.FOLLOWERS,
                PrivacyLevel.PUBLIC,
            ),
        ],
    )
    def test_serializer_does_not_return_map_related_data(
        self,
        input_map_visibility: PrivacyLevel,
        input_workout_visibility: PrivacyLevel,
        app: Flask,
        sport_1_cycling: Sport,
        user_1: User,
        user_2: User,
        workout_cycling_user_1: Workout,
    ) -> None:
        workout_cycling_user_1.workout_visibility = input_workout_visibility
        workout_cycling_user_1.map_visibility = input_map_visibility
        workout = self.update_workout(workout_cycling_user_1)

        serialized_workout = workout.serialize(user_2)

        assert serialized_workout['map'] is None
        assert serialized_workout['bounds'] == []
        assert serialized_workout['with_gpx'] is False
        assert serialized_workout['map_visibility'] == input_map_visibility
        assert (
            serialized_workout['workout_visibility']
            == input_workout_visibility
        )
        assert serialized_workout['segments'] == []

    def test_serializer_does_not_return_next_workout(
        self,
        app: Flask,
        sport_1_cycling: Sport,
        sport_2_running: Sport,
        user_1: User,
        user_2: User,
        workout_cycling_user_1: Workout,
        workout_running_user_1: Workout,
    ) -> None:
        workout_cycling_user_1.workout_visibility = PrivacyLevel.PUBLIC

        serialized_workout = workout_cycling_user_1.serialize(user_2)

        assert serialized_workout['next_workout'] is None

    def test_serializer_does_not_return_previous_workout(
        self,
        app: Flask,
        sport_1_cycling: Sport,
        sport_2_running: Sport,
        user_1: User,
        user_2: User,
        workout_cycling_user_1: Workout,
        workout_running_user_1: Workout,
    ) -> None:
        workout_running_user_1.workout_visibility = PrivacyLevel.PUBLIC

        serialized_workout = workout_running_user_1.serialize(user_2)

        assert serialized_workout['previous_workout'] is None

    def test_serializer_does_not_return_suspended_at(
        self,
        app: Flask,
        sport_1_cycling: Sport,
        user_1: User,
        user_2: User,
        workout_cycling_user_1: Workout,
    ) -> None:
        workout_cycling_user_1.workout_visibility = PrivacyLevel.PUBLIC

        serialized_workout = workout_cycling_user_1.serialize(user_2)

        assert 'suspended_at' not in serialized_workout

    @pytest.mark.parametrize("input_for_report", [True, False])
    def test_it_raises_exception_when_workout_is_suspended(
        self,
        app: Flask,
        sport_1_cycling: Sport,
        user_1: User,
        user_2: User,
        user_3: User,
        workout_cycling_user_1: Workout,
        input_for_report: bool,
    ) -> None:
        workout_cycling_user_1.workout_visibility = PrivacyLevel.PUBLIC
        workout_cycling_user_1.suspended_at = datetime.utcnow()
        self.create_comment(
            user_3, workout_cycling_user_1, text_visibility=PrivacyLevel.PUBLIC
        )

        with pytest.raises(WorkoutForbiddenException):
            workout_cycling_user_1.serialize(
                user_2, for_report=input_for_report
            )

    def test_serialize_returns_suspended_workout_when_user_commented_workout(
        self,
        app: Flask,
        sport_1_cycling: Sport,
        user_1: User,
        user_2_admin: User,
        user_3: User,
        workout_cycling_user_1: Workout,
    ) -> None:
        workout_cycling_user_1.workout_visibility = PrivacyLevel.PUBLIC
        self.create_comment(
            user_3, workout_cycling_user_1, text_visibility=PrivacyLevel.PUBLIC
        )
        self.create_admin_workout_suspension_action(
            user_2_admin, user_1, workout_cycling_user_1
        )
        workout_cycling_user_1.suspended_at = datetime.utcnow()

        serialized_workout = workout_cycling_user_1.serialize(user_3)

        assert serialized_workout == {
            'ascent': None,
            'ave_speed': None,
            'bounds': [],
            'creation_date': None,
            'descent': None,
            'distance': None,
            'duration': None,
            'equipments': [],
            'id': workout_cycling_user_1.short_id,
            'liked': False,
            'likes_count': 0,
            'map': None,
            'map_visibility': None,
            'max_alt': None,
            'max_speed': None,
            'min_alt': None,
            'modification_date': None,
            'moving': None,
            'next_workout': None,
            'notes': '',
            'pauses': None,
            'previous_workout': None,
            'records': [],
            'segments': [],
            'sport_id': workout_cycling_user_1.sport_id,
            'suspended': True,
            'title': '',
            'user': user_1.serialize(),
            'weather_end': None,
            'weather_start': None,
            'with_gpx': False,
            'workout_date': workout_cycling_user_1.workout_date,
            'workout_visibility': workout_cycling_user_1.workout_visibility,
        }


class TestWorkoutModelAsUnauthenticatedUser(
    CommentMixin, WorkoutModelTestCase
):
    @pytest.mark.parametrize(
        'input_desc, input_workout_visibility',
        [
            ('visibility: follower', PrivacyLevel.FOLLOWERS),
            ('visibility: private', PrivacyLevel.PRIVATE),
        ],
    )
    def test_it_raises_exception_when_workout_visibility_is_not_public(
        self,
        input_desc: str,
        input_workout_visibility: PrivacyLevel,
        app: Flask,
        sport_1_cycling: Sport,
        user_1: User,
        workout_cycling_user_1: Workout,
    ) -> None:
        workout_cycling_user_1.workout_visibility = input_workout_visibility

        with pytest.raises(WorkoutForbiddenException):
            workout_cycling_user_1.serialize()

    def test_serializer_does_not_return_notes(
        self,
        app: Flask,
        sport_1_cycling: Sport,
        user_1: User,
        workout_cycling_user_1: Workout,
    ) -> None:
        workout_cycling_user_1.notes = random_string()
        workout_cycling_user_1.workout_visibility = PrivacyLevel.PUBLIC

        serialized_workout = workout_cycling_user_1.serialize()

        assert serialized_workout['notes'] is None

    def test_serializer_returns_map_related_data_when_visibility_is_public(
        self,
        app: Flask,
        sport_1_cycling: Sport,
        user_1: User,
        workout_cycling_user_1: Workout,
    ) -> None:
        workout_cycling_user_1.workout_visibility = PrivacyLevel.PUBLIC
        workout_cycling_user_1.map_visibility = PrivacyLevel.PUBLIC
        workout = self.update_workout(
            workout_cycling_user_1, map_id=random_string()
        )

        serialized_workout = workout.serialize()

        assert serialized_workout['map'] == workout.map
        assert serialized_workout['bounds'] == workout.bounds
        assert serialized_workout['with_gpx'] is True
        assert serialized_workout['map_visibility'] == PrivacyLevel.PUBLIC
        assert serialized_workout['workout_visibility'] == PrivacyLevel.PUBLIC
        assert serialized_workout['segments'] == []

    @pytest.mark.parametrize(
        'input_map_visibility,input_workout_visibility',
        [
            (
                PrivacyLevel.PRIVATE,
                PrivacyLevel.PUBLIC,
            ),
            (
                PrivacyLevel.FOLLOWERS,
                PrivacyLevel.PUBLIC,
            ),
        ],
    )
    def test_serializer_does_not_return_map_related_data(
        self,
        input_map_visibility: PrivacyLevel,
        input_workout_visibility: PrivacyLevel,
        app: Flask,
        sport_1_cycling: Sport,
        user_1: User,
        workout_cycling_user_1: Workout,
    ) -> None:
        workout_cycling_user_1.workout_visibility = input_workout_visibility
        workout_cycling_user_1.map_visibility = input_map_visibility
        workout = self.update_workout(workout_cycling_user_1)

        serialized_workout = workout.serialize()

        assert serialized_workout['map'] is None
        assert serialized_workout['bounds'] == []
        assert serialized_workout['with_gpx'] is False
        assert serialized_workout['map_visibility'] == input_map_visibility
        assert (
            serialized_workout['workout_visibility']
            == input_workout_visibility
        )
        assert serialized_workout['segments'] == []

    def test_serializer_does_not_return_next_workout(
        self,
        app: Flask,
        sport_1_cycling: Sport,
        sport_2_running: Sport,
        user_1: User,
        workout_cycling_user_1: Workout,
        workout_running_user_1: Workout,
    ) -> None:
        workout_cycling_user_1.workout_visibility = PrivacyLevel.PUBLIC

        serialized_workout = workout_cycling_user_1.serialize()

        assert serialized_workout['next_workout'] is None

    def test_serializer_does_not_return_previous_workout(
        self,
        app: Flask,
        sport_1_cycling: Sport,
        sport_2_running: Sport,
        user_1: User,
        workout_cycling_user_1: Workout,
        workout_running_user_1: Workout,
    ) -> None:
        workout_running_user_1.workout_visibility = PrivacyLevel.PUBLIC

        serialized_workout = workout_running_user_1.serialize()

        assert serialized_workout['previous_workout'] is None

    def test_it_returns_likes_count(
        self,
        app: Flask,
        user_1: User,
        user_2: User,
        sport_1_cycling: Sport,
        workout_cycling_user_1: Workout,
    ) -> None:
        workout_cycling_user_1.workout_visibility = PrivacyLevel.PUBLIC
        like = WorkoutLike(
            user_id=user_2.id, workout_id=workout_cycling_user_1.id
        )
        db.session.add(like)
        db.session.commit()

        serialized_workout = workout_cycling_user_1.serialize()

        assert serialized_workout['liked'] is False
        assert serialized_workout['likes_count'] == 1

    def test_serializer_does_not_return_suspended_at(
        self,
        app: Flask,
        sport_1_cycling: Sport,
        user_1: User,
        workout_cycling_user_1: Workout,
    ) -> None:
        workout_cycling_user_1.workout_visibility = PrivacyLevel.PUBLIC

        serialized_workout = workout_cycling_user_1.serialize()

        assert 'suspended_at' not in serialized_workout

    @pytest.mark.parametrize("input_for_report", [True, False])
    def test_it_raises_exception_when_workout_is_suspended(
        self,
        app: Flask,
        sport_1_cycling: Sport,
        user_1: User,
        user_2: User,
        workout_cycling_user_1: Workout,
        input_for_report: bool,
    ) -> None:
        workout_cycling_user_1.workout_visibility = PrivacyLevel.PUBLIC
        self.create_comment(
            user_2, workout_cycling_user_1, text_visibility=PrivacyLevel.PUBLIC
        )
        workout_cycling_user_1.suspended_at = datetime.utcnow()

        with pytest.raises(WorkoutForbiddenException):
            workout_cycling_user_1.serialize(for_report=input_for_report)


class TestWorkoutModelAsAdmin(WorkoutModelTestCase):
    @pytest.mark.parametrize(
        'input_desc, input_workout_visibility',
        [
            ('visibility: follower', PrivacyLevel.FOLLOWERS),
            ('visibility: private', PrivacyLevel.PRIVATE),
        ],
    )
    def test_it_raises_exception_when_workout_is_not_visible(
        self,
        input_desc: str,
        input_workout_visibility: PrivacyLevel,
        app: Flask,
        sport_1_cycling: Sport,
        user_1_admin: User,
        user_2: User,
        workout_cycling_user_2: Workout,
    ) -> None:
        workout_cycling_user_2.workout_visibility = input_workout_visibility

        with pytest.raises(WorkoutForbiddenException):
            workout_cycling_user_2.serialize(user_1_admin)

    @pytest.mark.parametrize(
        'input_desc, input_workout_visibility',
        [
            ('visibility: follower', PrivacyLevel.FOLLOWERS),
            ('visibility: private', PrivacyLevel.PRIVATE),
        ],
    )
    def test_it_returns_workout_when_report_flag_is_true(
        self,
        input_desc: str,
        input_workout_visibility: PrivacyLevel,
        app: Flask,
        sport_1_cycling: Sport,
        user_1_admin: User,
        user_2: User,
        workout_cycling_user_2: Workout,
    ) -> None:
        workout_cycling_user_2.workout_visibility = input_workout_visibility

        serialized_workout = workout_cycling_user_2.serialize(
            user_1_admin, for_report=True
        )

        assert serialized_workout['ascent'] == workout_cycling_user_2.ascent
        assert serialized_workout['ave_speed'] == float(
            workout_cycling_user_2.ave_speed
        )
        assert serialized_workout['bounds'] == []
        assert 'creation_date' in serialized_workout
        assert serialized_workout['descent'] == workout_cycling_user_2.descent
        assert serialized_workout['distance'] == float(
            workout_cycling_user_2.distance
        )
        assert serialized_workout['duration'] == str(
            workout_cycling_user_2.duration
        )
        assert serialized_workout['id'] == workout_cycling_user_2.short_id
        assert serialized_workout['map'] is None
        assert serialized_workout['max_alt'] is None
        assert serialized_workout['max_speed'] == float(
            workout_cycling_user_2.max_speed
        )
        assert serialized_workout['min_alt'] is None
        assert serialized_workout['modification_date'] is not None
        assert serialized_workout['moving'] == str(
            workout_cycling_user_2.moving
        )
        assert serialized_workout['next_workout'] is None
        assert serialized_workout['notes'] is None
        assert serialized_workout['pauses'] is None
        assert serialized_workout['previous_workout'] is None
        assert serialized_workout['records'] == []
        assert serialized_workout['segments'] == []
        assert (
            serialized_workout['sport_id'] == workout_cycling_user_2.sport_id
        )
        assert serialized_workout['title'] == workout_cycling_user_2.title
        assert serialized_workout['user'] == user_2.serialize()
        assert serialized_workout['weather_end'] is None
        assert serialized_workout['weather_start'] is None
        assert serialized_workout['with_gpx'] is False
        assert str(serialized_workout['workout_date']) == '2018-01-23 00:00:00'

    @pytest.mark.parametrize(
        'input_desc, input_workout_visibility',
        [
            ('visibility: follower', PrivacyLevel.FOLLOWERS),
            ('visibility: private', PrivacyLevel.PRIVATE),
        ],
    )
    def test_it_returns_workout_with_map_when_report_flag_is_true(
        self,
        input_desc: str,
        input_workout_visibility: PrivacyLevel,
        app: Flask,
        sport_1_cycling: Sport,
        user_1_admin: User,
        user_2: User,
        workout_cycling_user_2: Workout,
    ) -> None:
        workout_cycling_user_2.map_visibility = input_workout_visibility
        workout_cycling_user_2.workout_visibility = input_workout_visibility
        map_id = random_string()
        workout_cycling_user_2 = self.update_workout(
            workout_cycling_user_2, map_id=map_id
        )

        serialized_workout = workout_cycling_user_2.serialize(
            user_1_admin, for_report=True
        )

        assert serialized_workout['ascent'] == workout_cycling_user_2.ascent
        assert serialized_workout['ave_speed'] == float(
            workout_cycling_user_2.ave_speed
        )
        assert serialized_workout['bounds'] == workout_cycling_user_2.bounds
        assert 'creation_date' in serialized_workout
        assert serialized_workout['descent'] == workout_cycling_user_2.descent
        assert serialized_workout['distance'] == float(
            workout_cycling_user_2.distance
        )
        assert serialized_workout['duration'] == str(
            workout_cycling_user_2.duration
        )
        assert serialized_workout['id'] == workout_cycling_user_2.short_id
        assert serialized_workout['map'] == map_id
        assert serialized_workout['max_alt'] is None
        assert serialized_workout['max_speed'] == float(
            workout_cycling_user_2.max_speed
        )
        assert serialized_workout['min_alt'] is None
        assert serialized_workout['suspended_at'] is None
        assert serialized_workout['modification_date'] is not None
        assert serialized_workout['moving'] == str(
            workout_cycling_user_2.moving
        )
        assert serialized_workout['next_workout'] is None
        assert serialized_workout['notes'] is None
        assert serialized_workout['pauses'] == '0:15:00'
        assert serialized_workout['previous_workout'] is None
        assert serialized_workout['records'] == []
        assert serialized_workout['segments'] == []
        assert (
            serialized_workout['sport_id'] == workout_cycling_user_2.sport_id
        )
        assert serialized_workout['title'] == workout_cycling_user_2.title
        assert serialized_workout['user'] == user_2.serialize()
        assert serialized_workout['weather_end'] is None
        assert serialized_workout['weather_start'] is None
        assert serialized_workout['with_gpx'] is True
        assert str(serialized_workout['workout_date']) == '2018-01-23 00:00:00'

    @pytest.mark.parametrize(
        "input_workout_visibility",
        [PrivacyLevel.PRIVATE, PrivacyLevel.FOLLOWERS, PrivacyLevel.PUBLIC],
    )
    def test_it_raises_exception_when_workout_is_suspended(
        self,
        app: Flask,
        sport_1_cycling: Sport,
        user_1_admin: User,
        user_2: User,
        workout_cycling_user_2: Workout,
        input_workout_visibility: PrivacyLevel,
    ) -> None:
        workout_cycling_user_2.workout_visibility = input_workout_visibility
        workout_cycling_user_2.suspended_at = datetime.utcnow()

        with pytest.raises(WorkoutForbiddenException):
            workout_cycling_user_2.serialize(user_1_admin)

    @pytest.mark.parametrize(
        "input_workout_visibility",
        [PrivacyLevel.PRIVATE, PrivacyLevel.FOLLOWERS, PrivacyLevel.PUBLIC],
    )
    def test_it_serializes_suspended_workout_for_report(
        self,
        app: Flask,
        sport_1_cycling: Sport,
        user_1_admin: User,
        user_2: User,
        workout_cycling_user_2: Workout,
        input_workout_visibility: PrivacyLevel,
    ) -> None:
        workout_cycling_user_2.workout_visibility = input_workout_visibility
        workout_cycling_user_2.suspended_at = datetime.utcnow()

        serialized_workout = workout_cycling_user_2.serialize(
            user_1_admin, for_report=True
        )

        assert (
            serialized_workout["suspended_at"]
            == workout_cycling_user_2.suspended_at
        )


class TestWorkoutModelGetActivity:
    def test_it_raises_error_if_federation_is_disabled(
        self,
        app: Flask,
        user_1: User,
        sport_1_cycling: Sport,
        workout_cycling_user_1: Workout,
    ) -> None:
        with pytest.raises(FederationDisabledException):
            workout_cycling_user_1.get_activities(activity_type='Create')<|MERGE_RESOLUTION|>--- conflicted
+++ resolved
@@ -146,13 +146,10 @@
         assert serialized_workout['weather_start'] is None
         assert serialized_workout['with_gpx'] is False
         assert str(serialized_workout['workout_date']) == '2018-01-01 00:00:00'
-<<<<<<< HEAD
-        assert 'remote_url' not in serialized_workout
-=======
         assert 'suspended' not in serialized_workout
         assert serialized_workout['suspended_at'] is None
         assert 'suspension' not in serialized_workout
->>>>>>> cc101431
+        assert 'remote_url' not in serialized_workout
 
     def test_serialize_for_workout_without_gpx_and_with_ascent_and_descent(
         self,
@@ -247,13 +244,10 @@
         assert serialized_workout['weather_start'] is None
         assert serialized_workout['with_gpx'] is True
         assert str(serialized_workout['workout_date']) == '2018-01-01 00:00:00'
-<<<<<<< HEAD
-        assert 'remote_url' not in serialized_workout
-=======
         assert 'suspended' not in serialized_workout
         assert serialized_workout['suspended_at'] is None
         assert 'suspension' not in serialized_workout
->>>>>>> cc101431
+        assert 'remote_url' not in serialized_workout
 
     def test_serializer_returns_map_related_data(
         self,
