<<<<<<< HEAD
from typing import List, Optional
from uuid import UUID
=======
from datetime import timedelta
>>>>>>> 8eb5028f

import pytest
from flask import Flask

from fittrackee import db
from fittrackee.privacy_levels import PrivacyLevel
from fittrackee.users.models import User
from fittrackee.workouts.exceptions import WorkoutForbiddenException
from fittrackee.workouts.models import Sport, Workout
from fittrackee.workouts.utils.short_id import encode_uuid

from ..utils import random_string

from ..utils import random_string


class WorkoutModelTestCase:
    @staticmethod
    def update_workout(
        workout: Workout,
        map_id: Optional[str] = None,
        gpx_path: Optional[str] = None,
        bounds: Optional[List[float]] = None,
    ) -> Workout:
        workout.map_id = random_string() if map_id is None else map_id
        workout.map = None if map_id is None else random_string()
        workout.gpx = random_string() if gpx_path is None else gpx_path
        workout.bounds = [1.0, 2.0, 3.0, 4.0] if bounds is None else bounds
        return workout


class TestWorkoutModelForOwner(WorkoutModelTestCase):
    user_status = 'owner'

<<<<<<< HEAD
    def test_workout_model(
=======
class TestWorkoutModel:
    def test_sport_label_and_date_are_in_string_value(
>>>>>>> 8eb5028f
        self,
        app: Flask,
        sport_1_cycling: Sport,
        user_1: User,
        workout_cycling_user_1: Workout,
    ) -> None:
        workout_cycling_user_1.title = 'Test'
        db.session.commit()
        assert '<Workout \'Cycling\' - 2018-01-01 00:00:00>' == str(
            workout_cycling_user_1
        )

<<<<<<< HEAD
        serialized_workout = workout_cycling_user_1.serialize(self.user_status)
        assert isinstance(decode_short_id(serialized_workout['id']), UUID)
        assert serialized_workout['user'] == user_1.serialize()
        assert 1 == serialized_workout['sport_id']
        assert serialized_workout['title'] == 'Test'
        assert 'creation_date' in serialized_workout
        assert serialized_workout['modification_date'] is not None
        assert str(serialized_workout['workout_date']) == '2018-01-01 00:00:00'
        assert serialized_workout['duration'] == '1:00:00'
        assert serialized_workout['pauses'] is None
        assert serialized_workout['moving'] == '1:00:00'
        assert serialized_workout['distance'] == 10.0
        assert serialized_workout['max_alt'] is None
        assert serialized_workout['descent'] is None
=======
    def test_short_id_returns_encoded_workout_uuid(
        self,
        app: Flask,
        sport_1_cycling: Sport,
        user_1: User,
        workout_cycling_user_1: Workout,
    ) -> None:
        assert workout_cycling_user_1.short_id == encode_uuid(
            workout_cycling_user_1.uuid
        )

    def test_serialize_for_workout_without_gpx(
        self,
        app: Flask,
        sport_1_cycling: Sport,
        user_1: User,
        workout_cycling_user_1: Workout,
    ) -> None:
        workout = workout_cycling_user_1

        serialized_workout = workout.serialize()
>>>>>>> 8eb5028f
        assert serialized_workout['ascent'] is None
        assert serialized_workout['ave_speed'] == float(workout.ave_speed)
        assert serialized_workout['bounds'] == []
        assert 'creation_date' in serialized_workout
        assert serialized_workout['descent'] is None
        assert serialized_workout['distance'] == float(workout.distance)
        assert serialized_workout['duration'] == str(workout.duration)
        assert serialized_workout['id'] == workout.short_id
        assert serialized_workout['map'] is None
        assert serialized_workout['max_alt'] is None
        assert serialized_workout['max_speed'] == float(workout.max_speed)
        assert serialized_workout['min_alt'] is None
        assert serialized_workout['modification_date'] is None
        assert serialized_workout['moving'] == str(workout.moving)
        assert serialized_workout['next_workout'] is None
        assert serialized_workout['notes'] is None
        assert serialized_workout['pauses'] is None
        assert serialized_workout['previous_workout'] is None
        assert serialized_workout['records'] == [
            record.serialize() for record in workout.records
        ]
        assert serialized_workout['segments'] == []
        assert serialized_workout['sport_id'] == workout.sport_id
        assert serialized_workout['title'] == workout.title
        assert serialized_workout['user'] == workout.user.username
        assert serialized_workout['weather_end'] is None
        assert serialized_workout['weather_start'] is None
        assert serialized_workout['with_gpx'] is False
        assert str(serialized_workout['workout_date']) == '2018-01-01 00:00:00'

    def test_serialize_for_workout_with_gpx(
        self,
        app: Flask,
        sport_1_cycling: Sport,
        user_1: User,
        workout_cycling_user_1: Workout,
        workout_cycling_user_1_segment: Workout,
    ) -> None:
        workout = workout_cycling_user_1
        workout.bounds = [1, 2, 3, 4]
        workout.gpx = random_string()
        workout.map = random_string()
        workout.pauses = timedelta(minutes=15)

        serialized_workout = workout.serialize()
        assert serialized_workout['ascent'] is None
        assert serialized_workout['ave_speed'] == float(workout.ave_speed)
        assert serialized_workout['bounds'] == [
            float(bound) for bound in workout.bounds
        ]
        assert 'creation_date' in serialized_workout
        assert serialized_workout['descent'] is None
        assert serialized_workout['distance'] == float(workout.distance)
        assert serialized_workout['duration'] == str(workout.duration)
        assert serialized_workout['id'] == workout.short_id
        assert serialized_workout['map'] is None
        assert serialized_workout['max_alt'] is None
        assert serialized_workout['max_speed'] == float(workout.max_speed)
        assert serialized_workout['min_alt'] is None
        assert serialized_workout['modification_date'] is not None
        assert serialized_workout['moving'] == str(workout.moving)
        assert serialized_workout['next_workout'] is None
        assert serialized_workout['notes'] is None
        assert serialized_workout['pauses'] == str(workout.pauses)
        assert serialized_workout['previous_workout'] is None
        assert serialized_workout['records'] == [
            record.serialize() for record in workout.records
        ]
        assert serialized_workout['segments'] == [
            segment.serialize() for segment in workout.segments
        ]
        assert serialized_workout['sport_id'] == workout.sport_id
        assert serialized_workout['title'] == workout.title
        assert serialized_workout['user'] == workout.user.username
        assert serialized_workout['weather_end'] is None
        assert serialized_workout['weather_start'] is None
        assert serialized_workout['with_gpx'] is True
        assert str(serialized_workout['workout_date']) == '2018-01-01 00:00:00'

    def test_workout_segment_model(
        self,
        app: Flask,
        sport_1_cycling: Sport,
        user_1: User,
        workout_cycling_user_1: Workout,
        workout_cycling_user_1_segment: Workout,
    ) -> None:
        assert (
            f'<Segment \'{workout_cycling_user_1_segment.segment_id}\' '
            f'for workout \'{workout_cycling_user_1.short_id}\'>'
            == str(workout_cycling_user_1_segment)
        )

<<<<<<< HEAD
    def test_default_values_for_visibility_are_private(
        self,
        app: Flask,
        sport_1_cycling: Sport,
        user_1: User,
        workout_cycling_user_1: Workout,
    ) -> None:
        assert workout_cycling_user_1.map_visibility == PrivacyLevel.PRIVATE
        assert (
            workout_cycling_user_1.workout_visibility == PrivacyLevel.PRIVATE
        )

        serialized_workout = workout_cycling_user_1.serialize(
            user_status=self.user_status
        )
        assert serialized_workout['map_visibility'] == 'private'
        assert serialized_workout['workout_visibility'] == 'private'

    @pytest.mark.parametrize(
        'input_map_visibility,input_workout_visibility,'
        'expected_map_visibility',
        [
            (
                PrivacyLevel.PRIVATE,
                PrivacyLevel.PRIVATE,
                PrivacyLevel.PRIVATE,
            ),
            (
                PrivacyLevel.FOLLOWERS,
                PrivacyLevel.FOLLOWERS,
                PrivacyLevel.FOLLOWERS,
            ),
            (
                PrivacyLevel.PUBLIC,
                PrivacyLevel.PUBLIC,
                PrivacyLevel.PUBLIC,
            ),
            (
                PrivacyLevel.PUBLIC,
                PrivacyLevel.PRIVATE,
                PrivacyLevel.PRIVATE,
            ),
            (
                PrivacyLevel.FOLLOWERS,
                PrivacyLevel.PRIVATE,
                PrivacyLevel.PRIVATE,
            ),
            (
                PrivacyLevel.PUBLIC,
                PrivacyLevel.FOLLOWERS,
                PrivacyLevel.FOLLOWERS,
            ),
            (
                PrivacyLevel.FOLLOWERS,
                PrivacyLevel.PUBLIC,
                PrivacyLevel.FOLLOWERS,
            ),
            (
                PrivacyLevel.PRIVATE,
                PrivacyLevel.FOLLOWERS,
                PrivacyLevel.PRIVATE,
            ),
            (
                PrivacyLevel.PRIVATE,
                PrivacyLevel.PUBLIC,
                PrivacyLevel.PRIVATE,
            ),
        ],
    )
    def test_workout_visibility_overrides_map_visibility_when_stricter(
        self,
        input_map_visibility: PrivacyLevel,
        input_workout_visibility: PrivacyLevel,
        expected_map_visibility: PrivacyLevel,
        app: Flask,
        sport_1_cycling: Sport,
        user_1: User,
        workout_cycling_user_1: Workout,
    ) -> None:
        workout_cycling_user_1.map_visibility = input_map_visibility
        workout_cycling_user_1.workout_visibility = input_workout_visibility

        assert (
            workout_cycling_user_1.calculated_map_visibility
            == expected_map_visibility
        )
        serialized_workout = workout_cycling_user_1.serialize(
            user_status=self.user_status
        )
        assert (
            serialized_workout['map_visibility']
            == expected_map_visibility.value
        )

    def test_serializer_returns_map_related_data(
        self,
        app: Flask,
        sport_1_cycling: Sport,
        user_1: User,
        workout_cycling_user_1: Workout,
    ) -> None:
        workout = self.update_workout(workout_cycling_user_1)

        serialized_workout = workout.serialize(user_status=self.user_status)

        assert serialized_workout['map'] == workout.map
        assert serialized_workout['bounds'] == workout.bounds
        assert serialized_workout['with_gpx'] is True

    def test_serializer_returns_notes(
        self,
        app: Flask,
        sport_1_cycling: Sport,
        user_1: User,
        workout_cycling_user_1: Workout,
    ) -> None:
        workout_cycling_user_1.notes = random_string()
        serialized_workout = workout_cycling_user_1.serialize(
            user_status=self.user_status
        )

        assert serialized_workout['notes'] == workout_cycling_user_1.notes

    def test_serializer_returns_next_workout(
=======
    def test_it_returns_previous_workout(
>>>>>>> 8eb5028f
        self,
        app: Flask,
        sport_1_cycling: Sport,
        sport_2_running: Sport,
        user_1: User,
        workout_cycling_user_1: Workout,
        workout_running_user_1: Workout,
    ) -> None:
<<<<<<< HEAD
        serialized_workout = workout_cycling_user_1.serialize(
            user_status=self.user_status
        )

        assert (
            serialized_workout['next_workout']
            == workout_running_user_1.short_id
        )

    def test_serializer_returns_previous_workout(
        self,
        app: Flask,
        sport_1_cycling: Sport,
        sport_2_running: Sport,
        user_1: User,
        workout_cycling_user_1: Workout,
        workout_running_user_1: Workout,
    ) -> None:
        serialized_workout = workout_running_user_1.serialize(
            user_status=self.user_status
        )
=======
        serialized_workout = workout_running_user_1.serialize()
>>>>>>> 8eb5028f

        assert (
            serialized_workout['previous_workout']
            == workout_cycling_user_1.short_id
        )

<<<<<<< HEAD

class TestWorkoutModelAsFollower(WorkoutModelTestCase):
    user_status = 'follower'

    def test_it_raises_exception_when_workout_visibility_is_private(
        self,
        app: Flask,
        sport_1_cycling: Sport,
        user_1: User,
        workout_cycling_user_1: Workout,
    ) -> None:
        workout_cycling_user_1.workout_visibility = PrivacyLevel.PRIVATE

        with pytest.raises(WorkoutForbiddenException):
            workout_cycling_user_1.serialize(user_status=self.user_status)

    def test_serializer_does_not_return_notes(
        self,
        app: Flask,
        sport_1_cycling: Sport,
        user_1: User,
        workout_cycling_user_1: Workout,
    ) -> None:
        workout_cycling_user_1.notes = random_string()
        workout_cycling_user_1.workout_visibility = PrivacyLevel.FOLLOWERS
        serialized_workout = workout_cycling_user_1.serialize(
            user_status=self.user_status
        )

        assert serialized_workout['notes'] is None

    @pytest.mark.parametrize(
        'input_map_visibility,input_workout_visibility',
        [
            (
                PrivacyLevel.FOLLOWERS,
                PrivacyLevel.FOLLOWERS,
            ),
            (
                PrivacyLevel.FOLLOWERS,
                PrivacyLevel.PUBLIC,
            ),
            (
                PrivacyLevel.PUBLIC,
                PrivacyLevel.PUBLIC,
            ),
        ],
    )
    def test_serializer_returns_map_related_data(
        self,
        input_map_visibility: PrivacyLevel,
        input_workout_visibility: PrivacyLevel,
        app: Flask,
        sport_1_cycling: Sport,
        user_1: User,
        workout_cycling_user_1: Workout,
    ) -> None:
        workout_cycling_user_1.workout_visibility = input_workout_visibility
        workout_cycling_user_1.map_visibility = input_map_visibility
        workout = self.update_workout(workout_cycling_user_1)

        serialized_workout = workout.serialize(user_status=self.user_status)

        assert serialized_workout['map'] == workout.map
        assert serialized_workout['bounds'] == workout.bounds
        assert serialized_workout['with_gpx'] is True
        assert 'map_visibility' not in serialized_workout
        assert 'workout_visibility' not in serialized_workout

    @pytest.mark.parametrize(
        'input_map_visibility,input_workout_visibility',
        [
            (
                PrivacyLevel.PRIVATE,
                PrivacyLevel.FOLLOWERS,
            ),
            (
                PrivacyLevel.PRIVATE,
                PrivacyLevel.PUBLIC,
            ),
        ],
    )
    def test_serializer_does_not_return_map_related_data(
        self,
        input_map_visibility: PrivacyLevel,
        input_workout_visibility: PrivacyLevel,
        app: Flask,
        sport_1_cycling: Sport,
        user_1: User,
        workout_cycling_user_1: Workout,
    ) -> None:
        workout_cycling_user_1.workout_visibility = input_workout_visibility
        workout_cycling_user_1.map_visibility = input_map_visibility
        workout = self.update_workout(workout_cycling_user_1)

        serialized_workout = workout.serialize(user_status=self.user_status)

        assert serialized_workout['map'] is None
        assert serialized_workout['bounds'] == []
        assert serialized_workout['with_gpx'] is False
        assert 'map_visibility' not in serialized_workout
        assert 'workout_visibility' not in serialized_workout

    def test_serializer_does_not_return_next_workout(
        self,
        app: Flask,
        sport_1_cycling: Sport,
        sport_2_running: Sport,
        user_1: User,
        workout_cycling_user_1: Workout,
        workout_running_user_1: Workout,
    ) -> None:
        workout_cycling_user_1.workout_visibility = PrivacyLevel.FOLLOWERS
        serialized_workout = workout_cycling_user_1.serialize(
            user_status=self.user_status
        )

        assert serialized_workout['next_workout'] is None

    def test_serializer_does_not_return_previous_workout(
        self,
        app: Flask,
        sport_1_cycling: Sport,
        sport_2_running: Sport,
        user_1: User,
        workout_cycling_user_1: Workout,
        workout_running_user_1: Workout,
    ) -> None:
        workout_running_user_1.workout_visibility = PrivacyLevel.FOLLOWERS
        serialized_workout = workout_running_user_1.serialize(
            user_status=self.user_status
        )

        assert serialized_workout['previous_workout'] is None


class TestWorkoutModelAsOther(WorkoutModelTestCase):
    user_status = 'other'

    @pytest.mark.parametrize(
        'input_desc, input_workout_visibility',
        [
            ('visibility: follower', PrivacyLevel.FOLLOWERS),
            ('visibility: private', PrivacyLevel.PRIVATE),
        ],
    )
    def test_it_raises_exception_when_workout_visibility_is_not_public(
        self,
        input_desc: str,
        input_workout_visibility: PrivacyLevel,
        app: Flask,
        sport_1_cycling: Sport,
        user_1: User,
        workout_cycling_user_1: Workout,
    ) -> None:
        workout_cycling_user_1.workout_visibility = input_workout_visibility

        with pytest.raises(WorkoutForbiddenException):
            workout_cycling_user_1.serialize(user_status=self.user_status)

    def test_serializer_does_not_return_notes(
        self,
        app: Flask,
        sport_1_cycling: Sport,
        user_1: User,
        workout_cycling_user_1: Workout,
    ) -> None:
        workout_cycling_user_1.notes = random_string()
        workout_cycling_user_1.workout_visibility = PrivacyLevel.PUBLIC
        serialized_workout = workout_cycling_user_1.serialize(
            user_status=self.user_status
        )

        assert serialized_workout['notes'] is None

    def test_serializer_returns_map_related_data_when_visibility_is_public(
        self,
        app: Flask,
        sport_1_cycling: Sport,
        user_1: User,
        workout_cycling_user_1: Workout,
    ) -> None:
        workout_cycling_user_1.workout_visibility = PrivacyLevel.PUBLIC
        workout_cycling_user_1.map_visibility = PrivacyLevel.PUBLIC
        workout = self.update_workout(workout_cycling_user_1)

        serialized_workout = workout.serialize(user_status=self.user_status)

        assert serialized_workout['map'] == workout.map
        assert serialized_workout['bounds'] == workout.bounds
        assert serialized_workout['with_gpx'] is True
        assert 'map_visibility' not in serialized_workout
        assert 'workout_visibility' not in serialized_workout

    @pytest.mark.parametrize(
        'input_map_visibility,input_workout_visibility',
        [
            (
                PrivacyLevel.PRIVATE,
                PrivacyLevel.PUBLIC,
            ),
            (
                PrivacyLevel.FOLLOWERS,
                PrivacyLevel.PUBLIC,
            ),
        ],
    )
    def test_serializer_does_not_return_map_related_data(
        self,
        input_map_visibility: PrivacyLevel,
        input_workout_visibility: PrivacyLevel,
        app: Flask,
        sport_1_cycling: Sport,
        user_1: User,
        workout_cycling_user_1: Workout,
    ) -> None:
        workout_cycling_user_1.workout_visibility = input_workout_visibility
        workout_cycling_user_1.map_visibility = input_map_visibility
        workout = self.update_workout(workout_cycling_user_1)

        serialized_workout = workout.serialize(user_status=self.user_status)

        assert serialized_workout['map'] is None
        assert serialized_workout['bounds'] == []
        assert serialized_workout['with_gpx'] is False
        assert 'map_visibility' not in serialized_workout
        assert 'workout_visibility' not in serialized_workout

    def test_serializer_does_not_return_next_workout(
=======
    def test_it_returns_next_workout(
>>>>>>> 8eb5028f
        self,
        app: Flask,
        sport_1_cycling: Sport,
        sport_2_running: Sport,
        user_1: User,
        workout_cycling_user_1: Workout,
        workout_running_user_1: Workout,
    ) -> None:
<<<<<<< HEAD
        workout_cycling_user_1.workout_visibility = PrivacyLevel.PUBLIC
        serialized_workout = workout_cycling_user_1.serialize(
            user_status=self.user_status
        )

        assert serialized_workout['next_workout'] is None

    def test_serializer_does_not_return_previous_workout(
        self,
        app: Flask,
        sport_1_cycling: Sport,
        sport_2_running: Sport,
        user_1: User,
        workout_cycling_user_1: Workout,
        workout_running_user_1: Workout,
    ) -> None:
        workout_running_user_1.workout_visibility = PrivacyLevel.PUBLIC
        serialized_workout = workout_running_user_1.serialize(
            user_status=self.user_status
        )

        assert serialized_workout['previous_workout'] is None
        assert 'map_visibility' not in serialized_workout
        assert 'workout_visibility' not in serialized_workout
=======
        serialized_workout = workout_cycling_user_1.serialize()

        assert (
            serialized_workout['next_workout']
            == workout_running_user_1.short_id
        )
>>>>>>> 8eb5028f
<|MERGE_RESOLUTION|>--- conflicted
+++ resolved
@@ -1,9 +1,5 @@
-<<<<<<< HEAD
+from datetime import timedelta
 from typing import List, Optional
-from uuid import UUID
-=======
-from datetime import timedelta
->>>>>>> 8eb5028f
 
 import pytest
 from flask import Flask
@@ -14,8 +10,6 @@
 from fittrackee.workouts.exceptions import WorkoutForbiddenException
 from fittrackee.workouts.models import Sport, Workout
 from fittrackee.workouts.utils.short_id import encode_uuid
-
-from ..utils import random_string
 
 from ..utils import random_string
 
@@ -32,18 +26,14 @@
         workout.map = None if map_id is None else random_string()
         workout.gpx = random_string() if gpx_path is None else gpx_path
         workout.bounds = [1.0, 2.0, 3.0, 4.0] if bounds is None else bounds
+        workout.pauses = timedelta(minutes=15)
         return workout
 
 
 class TestWorkoutModelForOwner(WorkoutModelTestCase):
     user_status = 'owner'
 
-<<<<<<< HEAD
-    def test_workout_model(
-=======
-class TestWorkoutModel:
     def test_sport_label_and_date_are_in_string_value(
->>>>>>> 8eb5028f
         self,
         app: Flask,
         sport_1_cycling: Sport,
@@ -56,22 +46,6 @@
             workout_cycling_user_1
         )
 
-<<<<<<< HEAD
-        serialized_workout = workout_cycling_user_1.serialize(self.user_status)
-        assert isinstance(decode_short_id(serialized_workout['id']), UUID)
-        assert serialized_workout['user'] == user_1.serialize()
-        assert 1 == serialized_workout['sport_id']
-        assert serialized_workout['title'] == 'Test'
-        assert 'creation_date' in serialized_workout
-        assert serialized_workout['modification_date'] is not None
-        assert str(serialized_workout['workout_date']) == '2018-01-01 00:00:00'
-        assert serialized_workout['duration'] == '1:00:00'
-        assert serialized_workout['pauses'] is None
-        assert serialized_workout['moving'] == '1:00:00'
-        assert serialized_workout['distance'] == 10.0
-        assert serialized_workout['max_alt'] is None
-        assert serialized_workout['descent'] is None
-=======
     def test_short_id_returns_encoded_workout_uuid(
         self,
         app: Flask,
@@ -92,8 +66,7 @@
     ) -> None:
         workout = workout_cycling_user_1
 
-        serialized_workout = workout.serialize()
->>>>>>> 8eb5028f
+        serialized_workout = workout.serialize(user_status=self.user_status)
         assert serialized_workout['ascent'] is None
         assert serialized_workout['ave_speed'] == float(workout.ave_speed)
         assert serialized_workout['bounds'] == []
@@ -118,7 +91,7 @@
         assert serialized_workout['segments'] == []
         assert serialized_workout['sport_id'] == workout.sport_id
         assert serialized_workout['title'] == workout.title
-        assert serialized_workout['user'] == workout.user.username
+        assert serialized_workout['user'] == user_1.serialize()
         assert serialized_workout['weather_end'] is None
         assert serialized_workout['weather_start'] is None
         assert serialized_workout['with_gpx'] is False
@@ -132,13 +105,9 @@
         workout_cycling_user_1: Workout,
         workout_cycling_user_1_segment: Workout,
     ) -> None:
-        workout = workout_cycling_user_1
-        workout.bounds = [1, 2, 3, 4]
-        workout.gpx = random_string()
-        workout.map = random_string()
-        workout.pauses = timedelta(minutes=15)
-
-        serialized_workout = workout.serialize()
+        workout = self.update_workout(workout_cycling_user_1)
+
+        serialized_workout = workout.serialize(user_status=self.user_status)
         assert serialized_workout['ascent'] is None
         assert serialized_workout['ave_speed'] == float(workout.ave_speed)
         assert serialized_workout['bounds'] == [
@@ -167,12 +136,103 @@
         ]
         assert serialized_workout['sport_id'] == workout.sport_id
         assert serialized_workout['title'] == workout.title
-        assert serialized_workout['user'] == workout.user.username
+        assert serialized_workout['user'] == user_1.serialize()
         assert serialized_workout['weather_end'] is None
         assert serialized_workout['weather_start'] is None
         assert serialized_workout['with_gpx'] is True
         assert str(serialized_workout['workout_date']) == '2018-01-01 00:00:00'
 
+    def test_serializer_returns_map_related_data(
+        self,
+        app: Flask,
+        sport_1_cycling: Sport,
+        user_1: User,
+        workout_cycling_user_1: Workout,
+    ) -> None:
+        workout = self.update_workout(workout_cycling_user_1)
+
+        serialized_workout = workout.serialize(user_status=self.user_status)
+
+        assert serialized_workout['map'] == workout.map
+        assert serialized_workout['bounds'] == workout.bounds
+        assert serialized_workout['with_gpx'] is True
+
+    @pytest.mark.parametrize(
+        'input_map_visibility,input_workout_visibility,'
+        'expected_map_visibility',
+        [
+            (
+                PrivacyLevel.PRIVATE,
+                PrivacyLevel.PRIVATE,
+                PrivacyLevel.PRIVATE,
+            ),
+            (
+                PrivacyLevel.FOLLOWERS,
+                PrivacyLevel.FOLLOWERS,
+                PrivacyLevel.FOLLOWERS,
+            ),
+            (
+                PrivacyLevel.PUBLIC,
+                PrivacyLevel.PUBLIC,
+                PrivacyLevel.PUBLIC,
+            ),
+            (
+                PrivacyLevel.PUBLIC,
+                PrivacyLevel.PRIVATE,
+                PrivacyLevel.PRIVATE,
+            ),
+            (
+                PrivacyLevel.FOLLOWERS,
+                PrivacyLevel.PRIVATE,
+                PrivacyLevel.PRIVATE,
+            ),
+            (
+                PrivacyLevel.PUBLIC,
+                PrivacyLevel.FOLLOWERS,
+                PrivacyLevel.FOLLOWERS,
+            ),
+            (
+                PrivacyLevel.FOLLOWERS,
+                PrivacyLevel.PUBLIC,
+                PrivacyLevel.FOLLOWERS,
+            ),
+            (
+                PrivacyLevel.PRIVATE,
+                PrivacyLevel.FOLLOWERS,
+                PrivacyLevel.PRIVATE,
+            ),
+            (
+                PrivacyLevel.PRIVATE,
+                PrivacyLevel.PUBLIC,
+                PrivacyLevel.PRIVATE,
+            ),
+        ],
+    )
+    def test_workout_visibility_overrides_map_visibility_when_stricter(
+        self,
+        input_map_visibility: PrivacyLevel,
+        input_workout_visibility: PrivacyLevel,
+        expected_map_visibility: PrivacyLevel,
+        app: Flask,
+        sport_1_cycling: Sport,
+        user_1: User,
+        workout_cycling_user_1: Workout,
+    ) -> None:
+        workout_cycling_user_1.map_visibility = input_map_visibility
+        workout_cycling_user_1.workout_visibility = input_workout_visibility
+
+        assert (
+            workout_cycling_user_1.calculated_map_visibility
+            == expected_map_visibility
+        )
+        serialized_workout = workout_cycling_user_1.serialize(
+            user_status=self.user_status
+        )
+        assert (
+            serialized_workout['map_visibility']
+            == expected_map_visibility.value
+        )
+
     def test_workout_segment_model(
         self,
         app: Flask,
@@ -187,134 +247,23 @@
             == str(workout_cycling_user_1_segment)
         )
 
-<<<<<<< HEAD
-    def test_default_values_for_visibility_are_private(
-        self,
-        app: Flask,
-        sport_1_cycling: Sport,
-        user_1: User,
-        workout_cycling_user_1: Workout,
-    ) -> None:
-        assert workout_cycling_user_1.map_visibility == PrivacyLevel.PRIVATE
+    def test_it_returns_previous_workout(
+        self,
+        app: Flask,
+        sport_1_cycling: Sport,
+        sport_2_running: Sport,
+        user_1: User,
+        workout_cycling_user_1: Workout,
+        workout_running_user_1: Workout,
+    ) -> None:
+        serialized_workout = workout_running_user_1.serialize(self.user_status)
+
         assert (
-            workout_cycling_user_1.workout_visibility == PrivacyLevel.PRIVATE
-        )
-
-        serialized_workout = workout_cycling_user_1.serialize(
-            user_status=self.user_status
-        )
-        assert serialized_workout['map_visibility'] == 'private'
-        assert serialized_workout['workout_visibility'] == 'private'
-
-    @pytest.mark.parametrize(
-        'input_map_visibility,input_workout_visibility,'
-        'expected_map_visibility',
-        [
-            (
-                PrivacyLevel.PRIVATE,
-                PrivacyLevel.PRIVATE,
-                PrivacyLevel.PRIVATE,
-            ),
-            (
-                PrivacyLevel.FOLLOWERS,
-                PrivacyLevel.FOLLOWERS,
-                PrivacyLevel.FOLLOWERS,
-            ),
-            (
-                PrivacyLevel.PUBLIC,
-                PrivacyLevel.PUBLIC,
-                PrivacyLevel.PUBLIC,
-            ),
-            (
-                PrivacyLevel.PUBLIC,
-                PrivacyLevel.PRIVATE,
-                PrivacyLevel.PRIVATE,
-            ),
-            (
-                PrivacyLevel.FOLLOWERS,
-                PrivacyLevel.PRIVATE,
-                PrivacyLevel.PRIVATE,
-            ),
-            (
-                PrivacyLevel.PUBLIC,
-                PrivacyLevel.FOLLOWERS,
-                PrivacyLevel.FOLLOWERS,
-            ),
-            (
-                PrivacyLevel.FOLLOWERS,
-                PrivacyLevel.PUBLIC,
-                PrivacyLevel.FOLLOWERS,
-            ),
-            (
-                PrivacyLevel.PRIVATE,
-                PrivacyLevel.FOLLOWERS,
-                PrivacyLevel.PRIVATE,
-            ),
-            (
-                PrivacyLevel.PRIVATE,
-                PrivacyLevel.PUBLIC,
-                PrivacyLevel.PRIVATE,
-            ),
-        ],
-    )
-    def test_workout_visibility_overrides_map_visibility_when_stricter(
-        self,
-        input_map_visibility: PrivacyLevel,
-        input_workout_visibility: PrivacyLevel,
-        expected_map_visibility: PrivacyLevel,
-        app: Flask,
-        sport_1_cycling: Sport,
-        user_1: User,
-        workout_cycling_user_1: Workout,
-    ) -> None:
-        workout_cycling_user_1.map_visibility = input_map_visibility
-        workout_cycling_user_1.workout_visibility = input_workout_visibility
-
-        assert (
-            workout_cycling_user_1.calculated_map_visibility
-            == expected_map_visibility
-        )
-        serialized_workout = workout_cycling_user_1.serialize(
-            user_status=self.user_status
-        )
-        assert (
-            serialized_workout['map_visibility']
-            == expected_map_visibility.value
-        )
-
-    def test_serializer_returns_map_related_data(
-        self,
-        app: Flask,
-        sport_1_cycling: Sport,
-        user_1: User,
-        workout_cycling_user_1: Workout,
-    ) -> None:
-        workout = self.update_workout(workout_cycling_user_1)
-
-        serialized_workout = workout.serialize(user_status=self.user_status)
-
-        assert serialized_workout['map'] == workout.map
-        assert serialized_workout['bounds'] == workout.bounds
-        assert serialized_workout['with_gpx'] is True
-
-    def test_serializer_returns_notes(
-        self,
-        app: Flask,
-        sport_1_cycling: Sport,
-        user_1: User,
-        workout_cycling_user_1: Workout,
-    ) -> None:
-        workout_cycling_user_1.notes = random_string()
-        serialized_workout = workout_cycling_user_1.serialize(
-            user_status=self.user_status
-        )
-
-        assert serialized_workout['notes'] == workout_cycling_user_1.notes
-
-    def test_serializer_returns_next_workout(
-=======
-    def test_it_returns_previous_workout(
->>>>>>> 8eb5028f
+            serialized_workout['previous_workout']
+            == workout_cycling_user_1.short_id
+        )
+
+    def test_it_returns_next_workout(
         self,
         app: Flask,
         sport_1_cycling: Sport,
@@ -323,38 +272,13 @@
         workout_cycling_user_1: Workout,
         workout_running_user_1: Workout,
     ) -> None:
-<<<<<<< HEAD
-        serialized_workout = workout_cycling_user_1.serialize(
-            user_status=self.user_status
-        )
+        serialized_workout = workout_cycling_user_1.serialize(self.user_status)
 
         assert (
             serialized_workout['next_workout']
             == workout_running_user_1.short_id
         )
 
-    def test_serializer_returns_previous_workout(
-        self,
-        app: Flask,
-        sport_1_cycling: Sport,
-        sport_2_running: Sport,
-        user_1: User,
-        workout_cycling_user_1: Workout,
-        workout_running_user_1: Workout,
-    ) -> None:
-        serialized_workout = workout_running_user_1.serialize(
-            user_status=self.user_status
-        )
-=======
-        serialized_workout = workout_running_user_1.serialize()
->>>>>>> 8eb5028f
-
-        assert (
-            serialized_workout['previous_workout']
-            == workout_cycling_user_1.short_id
-        )
-
-<<<<<<< HEAD
 
 class TestWorkoutModelAsFollower(WorkoutModelTestCase):
     user_status = 'follower'
@@ -584,9 +508,6 @@
         assert 'workout_visibility' not in serialized_workout
 
     def test_serializer_does_not_return_next_workout(
-=======
-    def test_it_returns_next_workout(
->>>>>>> 8eb5028f
         self,
         app: Flask,
         sport_1_cycling: Sport,
@@ -595,7 +516,6 @@
         workout_cycling_user_1: Workout,
         workout_running_user_1: Workout,
     ) -> None:
-<<<<<<< HEAD
         workout_cycling_user_1.workout_visibility = PrivacyLevel.PUBLIC
         serialized_workout = workout_cycling_user_1.serialize(
             user_status=self.user_status
@@ -619,12 +539,4 @@
 
         assert serialized_workout['previous_workout'] is None
         assert 'map_visibility' not in serialized_workout
-        assert 'workout_visibility' not in serialized_workout
-=======
-        serialized_workout = workout_cycling_user_1.serialize()
-
-        assert (
-            serialized_workout['next_workout']
-            == workout_running_user_1.short_id
-        )
->>>>>>> 8eb5028f
+        assert 'workout_visibility' not in serialized_workout