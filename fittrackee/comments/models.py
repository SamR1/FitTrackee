import datetime
from typing import TYPE_CHECKING, Any, Dict, List, Optional, Set, Tuple, Union
from uuid import uuid4

from flask import current_app
from sqlalchemy.dialects import postgresql
from sqlalchemy.engine.base import Connection
from sqlalchemy.event import listens_for
from sqlalchemy.ext.hybrid import hybrid_property
from sqlalchemy.orm.mapper import Mapper
from sqlalchemy.orm.query import Query
from sqlalchemy.orm.session import Session
from sqlalchemy.sql import select, text
from sqlalchemy.types import Enum

from fittrackee import BaseModel, db
from fittrackee.exceptions import InvalidVisibilityException
from fittrackee.federation.objects.comment import CommentObject
from fittrackee.federation.objects.like import LikeObject
from fittrackee.federation.objects.tombstone import TombstoneObject
from fittrackee.utils import encode_uuid
from fittrackee.visibility_levels import VisibilityLevel, can_view

from .exceptions import CommentForbiddenException

if TYPE_CHECKING:
    from fittrackee.reports.models import ReportAction
    from fittrackee.users.models import User


def get_comments(workout_id: int, user: Optional['User']) -> List['Comment']:
    if user:
        params = {"workout_id": workout_id, "user_id": user.id}
        sql = """
        SELECT comments.*
        FROM comments
        LEFT OUTER JOIN mentions ON mentions.comment_id = comments.id
        WHERE comments.workout_id = :workout_id
          AND comments.user_id NOT IN (
            SELECT blocked_users.user_id
            FROM blocked_users
            WHERE blocked_users.by_user_id = :user_id
          )
          AND comments.user_id NOT IN (
            SELECT blocked_users.by_user_id
            FROM blocked_users
            WHERE blocked_users.user_id = user_id
          )
          AND (comments.user_id = :user_id
            OR (
              mentions.user_id = :user_id
              OR comments.text_visibility = 'PUBLIC'
              OR (comments.text_visibility IN (
                    'FOLLOWERS', 'FOLLOWERS_AND_REMOTE'
                ) AND :user_id IN (
                SELECT follower_user_id
                FROM follow_requests
                WHERE follower_user_id = :user_id
                  AND followed_user_id = comments.user_id
                  AND is_approved IS TRUE
              ))
              OR (comments.text_visibility = 'FOLLOWERS_AND_REMOTE' 
                AND :user_id IN (
                SELECT follower_user_id
                FROM follow_requests
                JOIN users ON follow_requests.followed_user_id = users.id
                WHERE follower_user_id = :user_id
                  AND followed_user_id = comments.user_id
                  AND is_approved IS TRUE
                  AND users.is_remote IS TRUE
              ))
            )
          )
        ORDER BY comments.created_at;"""

        comments_filter = db.session.scalars(
            select(Comment)
            .from_statement(
                text(sql),
            )
            .params(**params)
        ).unique()
    else:
        comments_filter = Comment.query.filter(
            Comment.workout_id == workout_id,
            Comment.text_visibility == VisibilityLevel.PUBLIC,
        ).order_by(Comment.created_at.asc())

    return comments_filter.all()


class Comment(BaseModel):
    __tablename__ = 'comments'
    id = db.Column(db.Integer, primary_key=True, autoincrement=True)
    uuid = db.Column(
        postgresql.UUID(as_uuid=True),
        default=uuid4,
        unique=True,
        nullable=False,
    )
    user_id = db.Column(
        db.Integer,
        db.ForeignKey('users.id', ondelete='CASCADE'),
        index=True,
        nullable=False,
    )
    workout_id = db.Column(
        db.Integer,
        db.ForeignKey('workouts.id', ondelete="SET NULL"),
        index=True,
        nullable=True,
    )
    created_at = db.Column(db.DateTime, default=datetime.datetime.utcnow)
    modification_date = db.Column(db.DateTime, nullable=True)
    text = db.Column(db.String(), nullable=False)
    text_visibility = db.Column(
        Enum(VisibilityLevel, name='visibility_levels'),
        server_default='PRIVATE',
        nullable=False,
    )
    suspended_at = db.Column(db.DateTime, nullable=True)
    ap_id = db.Column(db.Text(), nullable=True)
    remote_url = db.Column(db.Text(), nullable=True)

    mentions = db.relationship(
        "Mention",
        lazy=True,
        cascade="all, delete",
        backref=db.backref("comment", lazy="joined", single_parent=True),
    )
    mentioned_users = db.relationship(
        "User",
        secondary="mentions",
        primaryjoin="Comment.id == Mention.comment_id",
        secondaryjoin="Mention.user_id == User.id",
        lazy="dynamic",
        viewonly=True,
    )
    likes = db.relationship(
        "User",
        secondary="comment_likes",
        primaryjoin="Comment.id == CommentLike.comment_id",
        secondaryjoin="CommentLike.user_id == User.id",
        lazy="dynamic",
        viewonly=True,
    )

    def __repr__(self) -> str:
        return f'<Comment {self.id}>'

    def __init__(
        self,
        user_id: int,
        workout_id: Union[int, None],
        text: str,
        text_visibility: VisibilityLevel,
        created_at: Optional[datetime.datetime] = None,
    ) -> None:
        if (
            text_visibility == VisibilityLevel.FOLLOWERS_AND_REMOTE
            and not current_app.config['FEDERATION_ENABLED']
        ):
            raise InvalidVisibilityException(
                "invalid visibility: followers_and_remote_only, "
                "federation is disabled."
            )
        self.user_id = user_id
        self.workout_id = workout_id
        self.text = text
        self.text_visibility = text_visibility
        self.created_at = (
            datetime.datetime.utcnow() if created_at is None else created_at
        )

    @property
    def short_id(self) -> str:
        return encode_uuid(self.uuid)

    @property
    def suspension_action(self) -> Optional['ReportAction']:
        if self.suspended_at is None:
            return None

        from fittrackee.reports.models import ReportAction

        return (
            ReportAction.query.filter(
                ReportAction.comment_id == self.id,
                ReportAction.action_type == "comment_suspension",
            )
            .order_by(ReportAction.created_at.desc())
            .first()
        )

    @hybrid_property
    def remote_mentions(self) -> Query:
        from fittrackee.users.models import User

        return (
            db.session.query(User)
            .join(Mention, User.id == Mention.user_id)
            .filter(Mention.comment_id == self.id)
            .filter(User.is_remote == True)  # noqa
        )

    @hybrid_property
    def has_remote_mentions(self) -> bool:
        return self.remote_mentions.count() > 0

    def handle_mentions(self) -> Tuple[str, Dict[str, Set['User']]]:
        from .utils import handle_mentions

        return handle_mentions(self.text)

    def create_mentions(self) -> Tuple[str, Dict[str, Set['User']]]:
        linkified_text, mentioned_users = self.handle_mentions()
        for user in mentioned_users["local"].union(mentioned_users["remote"]):
            mention = Mention(comment_id=self.id, user_id=user.id)
            db.session.add(mention)
            db.session.flush()
        return linkified_text, mentioned_users

    def update_mentions(self) -> Set['User']:
        from fittrackee.users.models import Notification, User

        existing_mentioned_users = set(
            db.session.query(User)
            .join(Mention, User.id == Mention.user_id)
            .all()
        )
        linkified_text, mentioned_users = self.handle_mentions()
        updated_mentioned_users = mentioned_users["local"].union(
            mentioned_users["remote"]
        )
        intersection = updated_mentioned_users.intersection(
            existing_mentioned_users
        )

        # delete removed mentions
        deleted_mentioned_users = existing_mentioned_users - intersection
        mentions_to_delete = {user.id for user in deleted_mentioned_users}
        Mention.query.filter(
            Mention.comment_id == self.id,
            Mention.user_id.in_(mentions_to_delete),
        ).delete()
        Notification.query.filter(
            Notification.to_user_id.in_(mentions_to_delete),
            Notification.event_type == 'mention',
            Notification.event_object_id == self.id,
        ).delete()
        db.session.flush()

        # create new mentions
        for user in updated_mentioned_users - intersection:
            mention = Mention(comment_id=self.id, user_id=user.id)
            db.session.add(mention)
        db.session.flush()

        # return users associated to deleted mention to send delete
        return deleted_mentioned_users

    def liked_by(self, user: 'User') -> bool:
        return user in self.likes.all()

    def serialize(
        self,
        user: Optional['User'] = None,
        for_report: bool = False,
    ) -> Dict:
        if not can_view(self, 'text_visibility', user, for_report):
            raise CommentForbiddenException

        # suspended comment content is only visible to its owner or
        # to admin in report only
        suspension: Dict[str, Any] = {}
        if self.suspended_at:
            suspension["suspended"] = True
            if user and user.id == self.user_id and self.suspension_action:
                suspension["suspension"] = self.suspension_action.serialize(
                    current_user=user, full=False
                )
        if user and (
            user.id == self.user_id
            or (user.has_moderator_rights and for_report)
        ):
            suspension["suspended_at"] = self.suspended_at

        display_content = (
            False
            if (
                self.suspended_at
                and (
                    not user
                    or (user.has_moderator_rights and not for_report)
                    or (
                        not (user.has_moderator_rights and for_report)
                        and user.id != self.user_id
                    )
                )
            )
            else True
        )

        return {
            'id': self.short_id,
            'user': self.user.serialize(),
            'workout_id': (
                self.workout.short_id
                if self.workout
                and can_view(self.workout, 'workout_visibility', user)
                else None
            ),
            'text': self.text if display_content else None,
            'text_html': (
                self.handle_mentions()[0] if display_content else None
            ),
            'text_visibility': self.text_visibility,
            'created_at': self.created_at,
            'modification_date': self.modification_date,
            'mentions': (
                [
                    mentioned_user.serialize()
                    for mentioned_user in self.mentioned_users
                ]
                if display_content
                else []
            ),
            'likes_count': self.likes.count() if display_content else 0,
            'liked': self.liked_by(user) if user else False,
            **suspension,
        }

    def get_activity(self, activity_type: str) -> Dict:
        if activity_type in ['Create', 'Update']:
            return CommentObject(
                self, activity_type=activity_type
            ).get_activity()
        if activity_type == 'Delete':
            tombstone_object = TombstoneObject(self)
            delete_activity = tombstone_object.get_activity()
            return delete_activity
        return {}


class Mention(BaseModel):
    __tablename__ = 'mentions'

    comment_id = db.Column(
        db.Integer,
        db.ForeignKey('comments.id', ondelete="CASCADE"),
        primary_key=True,
    )
    user_id = db.Column(
        db.Integer,
        db.ForeignKey('users.id', ondelete="CASCADE"),
        primary_key=True,
    )
    created_at = db.Column(
        db.DateTime, nullable=False, default=datetime.datetime.utcnow
    )

    def __init__(
        self,
        comment_id: int,
        user_id: int,
        created_at: Optional[datetime.datetime] = None,
    ):
        self.comment_id = comment_id
        self.user_id = user_id
        self.created_at = (
            datetime.datetime.utcnow() if created_at is None else created_at
        )


@listens_for(Comment, 'after_insert')
def on_comment_insert(
    mapper: Mapper, connection: Connection, new_comment: Comment
) -> None:
    @listens_for(db.Session, 'after_flush', once=True)
    def receive_after_flush(session: Session, context: Connection) -> None:
        from fittrackee.users.models import FollowRequest, Notification
        from fittrackee.workouts.models import Workout

        # it creates notification on comment creation only when:
        # - the comment author (notification.from_user_id) is not the recipient
        #   (notification.to_user)
        # - the comment is public
        # - the recipient follows the comment author if privacy level is only
        #   followers

        create_notification = False
        if new_comment.text_visibility == VisibilityLevel.PUBLIC:
            create_notification = True

        workout = Workout.query.filter_by(id=new_comment.workout_id).first()
<<<<<<< HEAD
        if not workout:
            return

        if new_comment.reply_to is None:
            to_user_id = workout.user_id
        else:
            comment = Comment.query.filter_by(id=new_comment.reply_to).first()
            to_user_id = comment.user_id
=======
        to_user_id = workout.user_id
>>>>>>> 35f1db45

        if new_comment.user_id == to_user_id:
            return

        if (
            not create_notification
            and new_comment.text_visibility == VisibilityLevel.FOLLOWERS
        ):
            create_notification = (
                FollowRequest.query.filter_by(
                    follower_user_id=to_user_id,
                    followed_user_id=new_comment.user_id,
                    is_approved=True,
                ).first()
                is not None
            )

        if not create_notification:
            return

        notification = Notification(
            from_user_id=new_comment.user_id,
            to_user_id=to_user_id,
            created_at=new_comment.created_at,
            event_type='workout_comment',
            event_object_id=new_comment.id,
        )
        session.add(notification)


@listens_for(Comment, 'after_delete')
def on_comment_delete(
    mapper: Mapper, connection: Connection, old_comment: Comment
) -> None:
    @listens_for(db.Session, 'after_flush', once=True)
    def receive_after_flush(session: Session, context: Any) -> None:
        from fittrackee.users.models import Notification

        # delete all notifications related to deleted comment
        Notification.query.filter_by(
            event_object_id=old_comment.id,
        ).delete()


@listens_for(Mention, 'after_insert')
def on_mention_insert(
    mapper: Mapper, connection: Connection, new_mention: Mention
) -> None:
    @listens_for(db.Session, 'after_flush', once=True)
    def receive_after_flush(session: Session, context: Connection) -> None:
        from fittrackee.users.models import Notification

        comment = Comment.query.filter_by(id=new_mention.comment_id).first()

        # `mention` notification is not created when:

        # - mentioned user is comment author
        if new_mention.user_id == comment.user_id:
            return

        # - mentioned user is workout owner and `workout_comment'
        # notification does not exist
        notification = (
            Notification.query.join(
                Comment, Comment.id == Notification.event_object_id
            )
            .filter(
                Comment.id == comment.id,
                Notification.event_type == 'workout_comment',
                Notification.to_user_id == new_mention.user_id,
            )
            .first()
        )
        if notification:
            return

        notification = Notification(
            from_user_id=comment.user_id,
            to_user_id=new_mention.user_id,
            created_at=new_mention.created_at,
            event_type='mention',
            event_object_id=comment.id,
        )
        session.add(notification)


@listens_for(Mention, 'after_delete')
def on_mention_delete(
    mapper: Mapper, connection: Connection, old_mention: Mention
) -> None:
    @listens_for(db.Session, 'after_flush', once=True)
    def receive_after_flush(session: Session, context: Any) -> None:
        from fittrackee.users.models import Notification

        Notification.query.filter_by(
            to_user_id=old_mention.user_id,
            event_type='mention',
            event_object_id=old_mention.comment_id,
        ).delete()


class CommentLike(BaseModel):
    __tablename__ = 'comment_likes'
    __table_args__ = (
        db.UniqueConstraint(
            'user_id', 'comment_id', name='user_id_comment_id_unique'
        ),
    )
    id = db.Column(db.Integer, primary_key=True, autoincrement=True)
    created_at = db.Column(db.DateTime, nullable=False)
    user_id = db.Column(
        db.Integer,
        db.ForeignKey('users.id', ondelete='CASCADE'),
        nullable=False,
    )
    comment_id = db.Column(
        db.Integer,
        db.ForeignKey('comments.id', ondelete="CASCADE"),
        nullable=False,
    )

    user = db.relationship("User", lazy=True)
    comment = db.relationship("Comment", lazy=True)

    def __init__(
        self,
        user_id: int,
        comment_id: int,
        created_at: Optional[datetime.datetime] = None,
    ) -> None:
        self.user_id = user_id
        self.comment_id = comment_id
        self.created_at = (
            datetime.datetime.utcnow() if created_at is None else created_at
        )

    def get_activity(self, is_undo: bool = False) -> Dict:
        return LikeObject(
            actor_ap_id=self.user.actor.activitypub_id,
            target_object_ap_id=self.comment.ap_id,
            like_id=self.id,
            is_undo=is_undo,
        ).get_activity()


@listens_for(CommentLike, 'after_insert')
def on_comment_like_insert(
    mapper: Mapper, connection: Connection, new_comment_like: CommentLike
) -> None:
    @listens_for(db.Session, 'after_flush', once=True)
    def receive_after_flush(session: Session, context: Connection) -> None:
        from fittrackee.users.models import Notification

        comment = Comment.query.filter_by(
            id=new_comment_like.comment_id
        ).first()
        if new_comment_like.user_id != comment.user_id:
            notification = Notification(
                from_user_id=new_comment_like.user_id,
                to_user_id=comment.user_id,
                created_at=new_comment_like.created_at,
                event_type='comment_like',
                event_object_id=comment.id,
            )
            session.add(notification)


@listens_for(CommentLike, 'after_delete')
def on_comment_like_delete(
    mapper: Mapper, connection: Connection, old_comment_like: CommentLike
) -> None:
    @listens_for(db.Session, 'after_flush', once=True)
    def receive_after_flush(session: Session, context: Any) -> None:
        from fittrackee.users.models import Notification

        comment = Comment.query.filter_by(
            id=old_comment_like.comment_id
        ).first()
        Notification.query.filter_by(
            from_user_id=old_comment_like.user_id,
            to_user_id=comment.user_id,
            event_type='comment_like',
            event_object_id=comment.id,
        ).delete()<|MERGE_RESOLUTION|>--- conflicted
+++ resolved
@@ -393,18 +393,7 @@
             create_notification = True
 
         workout = Workout.query.filter_by(id=new_comment.workout_id).first()
-<<<<<<< HEAD
-        if not workout:
-            return
-
-        if new_comment.reply_to is None:
-            to_user_id = workout.user_id
-        else:
-            comment = Comment.query.filter_by(id=new_comment.reply_to).first()
-            to_user_id = comment.user_id
-=======
         to_user_id = workout.user_id
->>>>>>> 35f1db45
 
         if new_comment.user_id == to_user_id:
             return
