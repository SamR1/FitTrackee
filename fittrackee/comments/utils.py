import re
from typing import TYPE_CHECKING, Dict, Optional, Set, Tuple

from flask import current_app

from fittrackee import appLog
from fittrackee.federation.utils.user import get_user_from_username
from fittrackee.utils import decode_short_id
from fittrackee.visibility_levels import can_view

from .exceptions import CommentForbiddenException
from .models import Comment

if TYPE_CHECKING:
    from fittrackee.users.models import User

<<<<<<< HEAD
MENTION_REGEX = (
    r'(@(<span\s*.*>)?([\w_\-\.]+))(@([\w_\-\.]+\.[a-z]{2,}))?(<\/span>)?'
)
=======
MENTION_REGEX = r"(@(<span\s*.*>)?([\w_\-\.]+))(<\/span>)?"
>>>>>>> b224e171
LINK_TEMPLATE = (
    '<a href="{url}" target="_blank" rel="noopener noreferrer">'
    "@<span>{username}</span></a>"
)


<<<<<<< HEAD
def handle_mentions(text: str) -> Tuple[str, Dict[str, Set['User']]]:
    mentioned_users: Dict[str, Set['User']] = {"local": set(), "remote": set()}
    for _, _, username, _, domain, _ in re.findall(
        re.compile(MENTION_REGEX), text
    ):
        mention = f"{username}{f'@{domain}' if domain else ''}"
        remote_domain = (
            f"@{domain}"
            if domain and domain != current_app.config['AP_DOMAIN']
            else ''
        )
        try:
            user = get_user_from_username(
                user_name=f"{username}{remote_domain}",
                with_action="creation",
            )
        except Exception as e:
            appLog.error(f"Error when getting mentioned user: {str(e)}")
            user = None
=======
def handle_mentions(text: str) -> Tuple[str, Set["User"]]:
    from fittrackee.users.models import User

    mentioned_users: Set["User"] = set()
    for _, _, username, _ in re.findall(re.compile(MENTION_REGEX), text):
        user = User.query.filter(
            func.lower(User.username) == func.lower(username),
        ).first()
>>>>>>> b224e171
        if user:
            if user.is_remote:
                mentioned_users["remote"].add(user)
            else:
                mentioned_users["local"].add(user)
            text = text.replace(
                f"@{mention}",
                LINK_TEMPLATE.format(
                    url=user.actor.profile_url, username=mention
                ),
            )
    return text, mentioned_users


def get_comment(comment_short_id: str, auth_user: Optional["User"]) -> Comment:
    workout_comment_uuid = decode_short_id(comment_short_id)
    filters = [Comment.uuid == workout_comment_uuid]
    if auth_user:
        filters.append(
            Comment.user_id.not_in(
                auth_user.get_blocked_user_ids()
                + auth_user.get_blocked_by_user_ids()
            )
        )
    comment = Comment.query.filter(*filters).first()
    if not comment or not can_view(comment, "text_visibility", auth_user):
        raise CommentForbiddenException()
    return comment<|MERGE_RESOLUTION|>--- conflicted
+++ resolved
@@ -14,30 +14,25 @@
 if TYPE_CHECKING:
     from fittrackee.users.models import User
 
-<<<<<<< HEAD
 MENTION_REGEX = (
-    r'(@(<span\s*.*>)?([\w_\-\.]+))(@([\w_\-\.]+\.[a-z]{2,}))?(<\/span>)?'
+    r"(@(<span\s*.*>)?([\w_\-\.]+))(@([\w_\-\.]+\.[a-z]{2,}))?(<\/span>)?"
 )
-=======
-MENTION_REGEX = r"(@(<span\s*.*>)?([\w_\-\.]+))(<\/span>)?"
->>>>>>> b224e171
 LINK_TEMPLATE = (
     '<a href="{url}" target="_blank" rel="noopener noreferrer">'
     "@<span>{username}</span></a>"
 )
 
 
-<<<<<<< HEAD
-def handle_mentions(text: str) -> Tuple[str, Dict[str, Set['User']]]:
-    mentioned_users: Dict[str, Set['User']] = {"local": set(), "remote": set()}
+def handle_mentions(text: str) -> Tuple[str, Dict[str, Set["User"]]]:
+    mentioned_users: Dict[str, Set["User"]] = {"local": set(), "remote": set()}
     for _, _, username, _, domain, _ in re.findall(
         re.compile(MENTION_REGEX), text
     ):
         mention = f"{username}{f'@{domain}' if domain else ''}"
         remote_domain = (
             f"@{domain}"
-            if domain and domain != current_app.config['AP_DOMAIN']
-            else ''
+            if domain and domain != current_app.config["AP_DOMAIN"]
+            else ""
         )
         try:
             user = get_user_from_username(
@@ -45,18 +40,8 @@
                 with_action="creation",
             )
         except Exception as e:
-            appLog.error(f"Error when getting mentioned user: {str(e)}")
+            appLog.error(f"Error when getting mentioned user: {e!s}")
             user = None
-=======
-def handle_mentions(text: str) -> Tuple[str, Set["User"]]:
-    from fittrackee.users.models import User
-
-    mentioned_users: Set["User"] = set()
-    for _, _, username, _ in re.findall(re.compile(MENTION_REGEX), text):
-        user = User.query.filter(
-            func.lower(User.username) == func.lower(username),
-        ).first()
->>>>>>> b224e171
         if user:
             if user.is_remote:
                 mentioned_users["remote"].add(user)
