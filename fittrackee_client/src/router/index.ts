import { capitalize } from 'vue'
import { createRouter, createWebHistory } from 'vue-router'
import type { RouteRecordRaw } from 'vue-router'

import AdminApplication from '@/components/Administration/AdminApplication.vue'
import AdminMenu from '@/components/Administration/AdminMenu.vue'
import AdminReport from '@/components/Administration/AdminReport.vue'
import AdminReports from '@/components/Administration/AdminReports.vue'
import AdminSports from '@/components/Administration/AdminSports.vue'
import AdminUsers from '@/components/Administration/AdminUsers.vue'
import Profile from '@/components/User/ProfileDisplay/index.vue'
import UserInfos from '@/components/User/ProfileDisplay/UserInfos.vue'
import UserPreferences from '@/components/User/ProfileDisplay/UserPreferences.vue'
import UsersList from '@/components/User/ProfileDisplay/UsersList.vue'
import ProfileEdition from '@/components/User/ProfileEdition/index.vue'
import UserAccountEdition from '@/components/User/ProfileEdition/UserAccountEdition.vue'
import UserInfosEdition from '@/components/User/ProfileEdition/UserInfosEdition.vue'
import UserPictureEdition from '@/components/User/ProfileEdition/UserPictureEdition.vue'
import UserPreferencesEdition from '@/components/User/ProfileEdition/UserPreferencesEdition.vue'
import UserPrivacyPolicyValidation from '@/components/User/ProfileEdition/UserPrivacyPolicyValidation.vue'
import AddUserApp from '@/components/User/UserApps/AddUserApp.vue'
import AuthorizeUserApp from '@/components/User/UserApps/AuthorizeUserApp.vue'
import UserApps from '@/components/User/UserApps/index.vue'
import UserApp from '@/components/User/UserApps/UserApp.vue'
import UserAppsList from '@/components/User/UserApps/UserAppsList.vue'
import UserRelationships from '@/components/User/UserRelationships.vue'
import UserSportPreferences from '@/components/User/UserSportPreferences.vue'
import createI18n from '@/i18n'
import store from '@/store'
import { AUTH_USER_STORE, NOTIFICATIONS_STORE } from '@/store/constants'
import AboutView from '@/views/AboutView.vue'
import AdminView from '@/views/AdminView.vue'
import Dashboard from '@/views/Dashboard.vue'
import NotFoundView from '@/views/NotFoundView.vue'
import PrivacyPolicyView from '@/views/PrivacyPolicyView.vue'
import StatisticsView from '@/views/StatisticsView.vue'
import AccountConfirmationResendView from '@/views/user/AccountConfirmationResendView.vue'
import AccountConfirmationView from '@/views/user/AccountConfirmationView.vue'
import EmailUpdateView from '@/views/user/EmailUpdateView.vue'
import LoginOrRegister from '@/views/user/LoginOrRegister.vue'
import PasswordResetView from '@/views/user/PasswordResetView.vue'
import ProfileView from '@/views/user/ProfileView.vue'
import UserView from '@/views/user/UserView.vue'
import AddWorkout from '@/views/workouts/AddWorkout.vue'
import EditWorkout from '@/views/workouts/EditWorkout.vue'
import Workout from '@/views/workouts/Workout.vue'
import WorkoutsView from '@/views/workouts/WorkoutsView.vue'

const { t } = createI18n.global

const getTabFromPath = (path: string): string => {
  const regex = /(\/profile)(\/edit)*(\/*)/
  const tag = path.replace(regex, '').toUpperCase()
  return tag === '' ? 'PROFILE' : tag.toUpperCase()
}

const routes: Array<RouteRecordRaw> = [
  {
    path: '/',
    name: 'Dashboard',
    component: Dashboard,
    meta: {
      title: 'dashboard.DASHBOARD',
    },
  },
  {
    path: '/login',
    name: 'Login',
    component: LoginOrRegister,
    props: { action: 'login' },
    meta: {
      title: 'user.LOGIN',
      withoutAuth: true,
    },
  },
  {
    path: '/register',
    name: 'Register',
    component: LoginOrRegister,
    props: { action: 'register' },
    meta: {
      title: 'user.REGISTER',
      withoutAuth: true,
    },
  },
  {
    path: '/account-confirmation',
    name: 'AccountConfirmation',
    component: AccountConfirmationView,
    meta: {
      title: 'user.ACCOUNT_CONFIRMATION',
      withoutAuth: true,
    },
  },
  {
    path: '/account-confirmation/resend',
    name: 'AccountConfirmationResend',
    component: AccountConfirmationResendView,
    props: { action: 'account-confirmation-resend' },
    meta: {
      title: 'buttons.ACCOUNT-CONFIRMATION-RESEND',
      withoutAuth: true,
    },
  },
  {
    path: '/account-confirmation/email-sent',
    name: 'AccountConfirmationEmailSend',
    component: AccountConfirmationResendView,
    props: { action: 'email-sent' },
    meta: {
      title: 'buttons.ACCOUNT-CONFIRMATION-RESEND',
      withoutAuth: true,
    },
  },
  {
    path: '/password-reset/sent',
    name: 'PasswordEmailSent',
    component: () => PasswordResetView,
    props: { action: 'request-sent' },
    meta: {
      title: 'user.PASSWORD_RESET',
      withoutAuth: true,
    },
  },
  {
    path: '/password-reset/request',
    name: 'PasswordResetRequest',
    component: PasswordResetView,
    props: { action: 'reset-request' },
    meta: {
      title: 'user.PASSWORD_RESET',
      withoutAuth: true,
    },
  },
  {
    path: '/password-reset/password-updated',
    name: 'PasswordUpdated',
    component: PasswordResetView,
    props: { action: 'password-updated' },
    meta: {
      title: 'user.PASSWORD_RESET',
      withoutAuth: true,
    },
  },
  {
    path: '/password-reset',
    name: 'PasswordReset',
    component: PasswordResetView,
    props: { action: 'reset' },
    meta: {
      title: 'user.PASSWORD_RESET',
      withoutAuth: true,
    },
  },
  {
    path: '/email-update',
    name: 'EmailUpdate',
    component: EmailUpdateView,
    meta: {
      title: 'user.EMAIL_UPDATE',
      withoutChecks: true,
    },
  },
  {
    path: '/profile',
    name: 'Profile',
    component: ProfileView,
    children: [
      {
        path: '',
        name: 'UserProfile',
        component: Profile,
        props: (route) => ({
          tab: getTabFromPath(route.path),
        }),
        children: [
          {
            path: '',
            name: 'UserInfos',
            component: UserInfos,
            meta: {
              title: 'user.PROFILE.TABS.PROFILE',
            },
          },
          {
            path: 'preferences',
            name: 'UserPreferences',
            component: UserPreferences,
            meta: {
              title: 'user.PROFILE.TABS.PREFERENCES',
            },
          },
          {
            path: 'sports',
            name: 'UserSportPreferences',
            component: UserSportPreferences,
            props: { isEdition: false },
            meta: {
              title: 'user.PROFILE.TABS.SPORTS',
            },
          },
          {
            path: 'apps',
            name: 'UserApps',
            component: UserApps,
            children: [
              {
                path: '',
                name: 'UserAppsList',
                component: UserAppsList,
                meta: {
                  title: 'user.PROFILE.TABS.APPS',
                },
              },
              {
                path: ':id',
                name: 'UserApp',
                component: UserApp,
                meta: {
                  title: 'user.PROFILE.TABS.APPS',
                },
              },
              {
                path: ':id/created',
                name: 'CreatedUserApp',
                component: UserApp,
                props: { afterCreation: true },
                meta: {
                  title: 'user.PROFILE.TABS.APPS',
                },
              },
              {
                path: 'new',
                name: 'AddUserApp',
                component: AddUserApp,
                meta: {
                  title: 'user.PROFILE.TABS.APPS',
                },
              },
              {
                path: 'authorize',
                name: 'AuthorizeUserApp',
                component: AuthorizeUserApp,
                meta: {
                  title: 'user.PROFILE.TABS.APPS',
                },
              },
            ],
          },
          {
            path: 'follow-requests',
            name: 'FollowRequests',
            component: UsersList,
            props: { itemType: 'follow-requests' },
          },
          {
            path: 'blocked-users',
            name: 'BlockedUsers',
            component: UsersList,
            props: { itemType: 'blocked-users' },
          },
          {
            path: 'followers',
            name: 'AuthUserFollowers',
            component: UserRelationships,
            props: { relationship: 'followers' },
          },
          {
            path: 'following',
            name: 'AuthUserFollowing',
            component: UserRelationships,
            props: { relationship: 'following' },
          },
        ],
      },
      {
        path: 'edit',
        name: 'UserProfileEdition',
        component: ProfileEdition,
        props: (route) => ({
          tab: getTabFromPath(route.path),
        }),
        children: [
          {
            path: '',
            name: 'UserInfosEdition',
            component: UserInfosEdition,
            meta: {
              title: 'user.PROFILE.EDIT',
            },
          },
          {
            path: 'account',
            name: 'UserAccountEdition',
            component: UserAccountEdition,
            meta: {
              title: 'user.PROFILE.ACCOUNT_EDITION',
            },
          },
          {
            path: 'picture',
            name: 'UserPictureEdition',
            component: UserPictureEdition,
            meta: {
              title: 'user.PROFILE.PICTURE_EDITION',
            },
          },
          {
            path: 'preferences',
            name: 'UserPreferencesEdition',
            component: UserPreferencesEdition,
            meta: {
              title: 'user.PROFILE.EDIT_PREFERENCES',
            },
          },
          {
            path: 'sports',
            name: 'UserSportPreferencesEdition',
            component: UserSportPreferences,
            props: { isEdition: true },
            meta: {
              title: 'user.PROFILE.EDIT_SPORTS_PREFERENCES',
            },
          },
          {
            path: 'privacy-policy',
            name: 'UserPrivacyPolicy',
            component: UserPrivacyPolicyValidation,
            meta: {
              title: 'user.PROFILE.PRIVACY-POLICY_EDITION',
            },
          },
        ],
      },
    ],
  },
  {
    path: '/notifications',
    name: 'Notifications',
    component: () =>
      import(
        /* webpackChunkName: 'notifications' */ '@/views/user/NotificationsView.vue'
      ),
  },
  {
    path: '/statistics',
    name: 'Statistics',
    component: StatisticsView,
    meta: {
      title: 'statistics.STATISTICS',
    },
  },
  {
    path: '/users',
    name: 'Users',
    component: () =>
      import(/* webpackChunkName: 'users' */ '@/views/UsersView.vue'),
  },
  {
    path: '/users/:username',
    name: 'User',
<<<<<<< HEAD
    props: { fromAdmin: false },
    component: () =>
      import(/* webpackChunkName: 'profile' */ '@/views/user/UserView.vue'),
=======
    component: UserView,
>>>>>>> e62d1591
    meta: {
      title: 'user.USER',
      withoutChecks: true,
    },
    children: [
      {
        path: 'followers',
        name: 'UserFollowers',
        component: UserRelationships,
        props: { relationship: 'followers' },
      },
      {
        path: 'following',
        name: 'UserFollowing',
        component: UserRelationships,
        props: { relationship: 'following' },
      },
    ],
  },
  {
    path: '/workouts',
    name: 'Workouts',
    component: WorkoutsView,
    meta: {
      title: 'workouts.WORKOUT',
      count: 0,
    },
  },
  {
    path: '/workouts/:workoutId',
    name: 'Workout',
    component: Workout,
    props: { displaySegment: false },
    meta: {
      title: 'workouts.WORKOUT',
      withoutChecks: true,
    },
  },
  {
    path: '/workouts/:workoutId/edit',
    name: 'EditWorkout',
    component: EditWorkout,
    meta: {
      title: 'workouts.EDIT_WORKOUT',
    },
  },
  {
    path: '/workouts/:workoutId/segment/:segmentId',
    name: 'WorkoutSegment',
    component: Workout,
    props: { displaySegment: true },
    meta: {
      title: 'workouts.SEGMENT',
      count: 0,
    },
  },
  {
    path: '/workouts/:workoutId/comments/:commentId',
    name: 'WorkoutComment',
    component: () =>
      import(/* webpackChunkName: 'workouts' */ '@/views/workouts/Workout.vue'),
    props: { displaySegment: false },
  },
  {
    path: '/comments/:commentId',
    name: 'Comment',
    component: () =>
      import(
        /* webpackChunkName: 'workouts' */ '@/views/workouts/CommentView.vue'
      ),
  },
  {
    path: '/workouts/add',
    name: 'AddWorkout',
    component: AddWorkout,
    meta: {
      title: 'workouts.ADD_WORKOUT',
    },
  },
  {
    path: '/admin',
    name: 'Administration',
    component: AdminView,
    children: [
      {
        path: '',
        name: 'AdministrationMenu',
        component: AdminMenu,
        meta: {
          title: 'admin.ADMINISTRATION',
        },
      },
      {
        path: 'application',
        name: 'ApplicationAdministration',
        component: AdminApplication,
        meta: {
          title: 'admin.APP_CONFIG.TITLE',
        },
      },
      {
        path: 'application/edit',
        name: 'ApplicationAdministrationEdition',
        component: AdminApplication,
        props: { edition: true },
        meta: {
          title: 'admin.APPLICATION',
        },
      },
      {
        path: 'sports',
        name: 'SportsAdministration',
        component: AdminSports,
        meta: {
          title: 'admin.SPORTS.TITLE',
        },
      },
      {
        path: 'reports',
        name: 'ReportsAdministration',
        component: AdminReports,
        meta: {
          title: 'admin.APP_MODERATION.TITLE',
        },
      },
      {
        path: 'reports/:reportId',
        name: 'ReportAdministration',
        component: AdminReport,
        meta: {
          title: 'admin.APP_MODERATION.REPORT',
        },
      },
      {
        path: 'users/:username',
        name: 'UserFromAdmin',
        component: UserView,
        props: { fromAdmin: true },
        meta: {
          title: 'admin.USER',
          count: 1,
        },
      },
      {
        path: 'users',
        name: 'UsersAdministration',
        component: AdminUsers,
        meta: {
          title: 'admin.USERS.TITLE',
        },
      },
    ],
  },
  {
    path: '/about',
    name: 'About',
    component: AboutView,
    meta: {
      title: 'common.ABOUT',
      withoutChecks: true,
    },
  },
  {
    path: '/privacy-policy',
    name: 'PrivacyPolicy',
    component: PrivacyPolicyView,
    meta: {
      title: 'privacy_policy.TITLE',
      withoutChecks: true,
    },
  },
  {
    path: '/:pathMatch(.*)*',
    name: 'not-found',
    component: NotFoundView,
    meta: {
      title: 'error.NOT_FOUND.PAGE',
    },
  },
]

const router = createRouter({
  history: createWebHistory(import.meta.env.BASE_URL),
  routes,
})

router.beforeEach((to, from, next) => {
  if ('title' in to.meta) {
    const title = typeof to.meta.title === 'string' ? to.meta.title : ''
    const translatedTitle = title
      ? typeof to.meta.count === 'number'
        ? t(title, +to.meta.count)
        : t(title)
      : ''
    window.document.title = `FitTrackee${
      title ? ` - ${capitalize(translatedTitle)}` : ''
    }`
  }
  store
    .dispatch(AUTH_USER_STORE.ACTIONS.CHECK_AUTH_USER)
    .then(() => {
      if (to.meta.withoutChecks) {
        return next()
      }

      if (store.getters[AUTH_USER_STORE.GETTERS.IS_AUTHENTICATED]) {
        store.dispatch(NOTIFICATIONS_STORE.ACTIONS.GET_UNREAD_STATUS)
      }

      if (
        store.getters[AUTH_USER_STORE.GETTERS.IS_AUTHENTICATED] &&
        to.meta.withoutAuth
      ) {
        return next('/')
      }

      if (
        !store.getters[AUTH_USER_STORE.GETTERS.IS_AUTHENTICATED] &&
        !to.meta.withoutAuth
      ) {
        const path =
          to.path === '/'
            ? { path: '/login' }
            : { path: '/login', query: { from: to.fullPath } }
        next(path)
      } else {
        next()
      }
    })
    .catch((error) => {
      console.error(error)
      next()
    })
})

export default router<|MERGE_RESOLUTION|>--- conflicted
+++ resolved
@@ -359,13 +359,8 @@
   {
     path: '/users/:username',
     name: 'User',
-<<<<<<< HEAD
     props: { fromAdmin: false },
-    component: () =>
-      import(/* webpackChunkName: 'profile' */ '@/views/user/UserView.vue'),
-=======
     component: UserView,
->>>>>>> e62d1591
     meta: {
       title: 'user.USER',
       withoutChecks: true,
