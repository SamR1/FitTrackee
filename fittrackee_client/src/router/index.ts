import { capitalize } from 'vue'
import { createRouter, createWebHistory } from 'vue-router'
import type { RouteRecordRaw } from 'vue-router'

import AdminApplication from '@/components/Administration/AdminApplication.vue'
import AdminEquipmentTypes from '@/components/Administration/AdminEquipmentTypes.vue'
import AdminMenu from '@/components/Administration/AdminMenu.vue'
import AdminReport from '@/components/Administration/AdminReport.vue'
import AdminReports from '@/components/Administration/AdminReports.vue'
import AdminSports from '@/components/Administration/AdminSports.vue'
import AdminUsers from '@/components/Administration/AdminUsers.vue'
import Profile from '@/components/User/ProfileDisplay/index.vue'
import UserInfos from '@/components/User/ProfileDisplay/UserInfos.vue'
import UserPreferences from '@/components/User/ProfileDisplay/UserPreferences.vue'
import UsersList from '@/components/User/ProfileDisplay/UsersList.vue'
import ProfileEdition from '@/components/User/ProfileEdition/index.vue'
import UserAccountEdition from '@/components/User/ProfileEdition/UserAccountEdition.vue'
import UserInfosEdition from '@/components/User/ProfileEdition/UserInfosEdition.vue'
import UserPictureEdition from '@/components/User/ProfileEdition/UserPictureEdition.vue'
import UserPreferencesEdition from '@/components/User/ProfileEdition/UserPreferencesEdition.vue'
import UserPrivacyPolicyValidation from '@/components/User/ProfileEdition/UserPrivacyPolicyValidation.vue'
import UserAccountSuspension from '@/components/User/UserAccountSuspension.vue'
import AddUserApp from '@/components/User/UserApps/AddUserApp.vue'
import AuthorizeUserApp from '@/components/User/UserApps/AuthorizeUserApp.vue'
import UserApps from '@/components/User/UserApps/index.vue'
import UserApp from '@/components/User/UserApps/UserApp.vue'
import UserAppsList from '@/components/User/UserApps/UserAppsList.vue'
<<<<<<< HEAD
import UserRelationships from '@/components/User/UserRelationships.vue'
import UserSportPreferences from '@/components/User/UserSportPreferences.vue'
=======
import EquipmentEdition from '@/components/User/UserEquipments/EquipmentEdition.vue'
import UserEquipments from '@/components/User/UserEquipments/index.vue'
import UserEquipment from '@/components/User/UserEquipments/UserEquipment.vue'
import UserEquipmentsList from '@/components/User/UserEquipments/UserEquipmentsList.vue'
import UserSports from '@/components/User/UserSports/index.vue'
import UserSport from '@/components/User/UserSports/UserSport.vue'
import UserSportEdition from '@/components/User/UserSports/UserSportEdition.vue'
import UserSportPreferences from '@/components/User/UserSports/UserSportPreferences.vue'
>>>>>>> d984a7c5
import createI18n from '@/i18n'
import store from '@/store'
import { AUTH_USER_STORE, NOTIFICATIONS_STORE } from '@/store/constants'
import AboutView from '@/views/AboutView.vue'
import AdminView from '@/views/AdminView.vue'
import Dashboard from '@/views/Dashboard.vue'
import NotFoundView from '@/views/NotFoundView.vue'
import PrivacyPolicyView from '@/views/PrivacyPolicyView.vue'
import StatisticsView from '@/views/StatisticsView.vue'
import AccountConfirmationResendView from '@/views/user/AccountConfirmationResendView.vue'
import AccountConfirmationView from '@/views/user/AccountConfirmationView.vue'
import EmailUpdateView from '@/views/user/EmailUpdateView.vue'
import LoginOrRegister from '@/views/user/LoginOrRegister.vue'
import NotificationsView from '@/views/user/NotificationsView.vue'
import PasswordResetView from '@/views/user/PasswordResetView.vue'
import ProfileView from '@/views/user/ProfileView.vue'
import UserView from '@/views/user/UserView.vue'
import UsersView from '@/views/UsersView.vue'
import AddWorkout from '@/views/workouts/AddWorkout.vue'
import CommentView from '@/views/workouts/CommentView.vue'
import EditWorkout from '@/views/workouts/EditWorkout.vue'
import Workout from '@/views/workouts/Workout.vue'
import WorkoutsView from '@/views/workouts/WorkoutsView.vue'

const { t } = createI18n.global

const getTabFromPath = (path: string): string => {
  const regex = /(\/profile)(\/edit)*(\/*)/
  const tab = path.replace(regex, '').toUpperCase()
  return tab === '' ? 'PROFILE' : tab.split('/')[0].toUpperCase()
}

const routes: Array<RouteRecordRaw> = [
  {
    path: '/',
    name: 'Dashboard',
    component: Dashboard,
    meta: {
      title: 'dashboard.DASHBOARD',
      allowedToSuspendedUser: false,
    },
  },
  {
    path: '/login',
    name: 'Login',
    component: LoginOrRegister,
    props: { action: 'login' },
    meta: {
      title: 'user.LOGIN',
      withoutAuth: true,
    },
  },
  {
    path: '/register',
    name: 'Register',
    component: LoginOrRegister,
    props: { action: 'register' },
    meta: {
      title: 'user.REGISTER',
      withoutAuth: true,
    },
  },
  {
    path: '/account-confirmation',
    name: 'AccountConfirmation',
    component: AccountConfirmationView,
    meta: {
      title: 'user.ACCOUNT_CONFIRMATION',
      withoutAuth: true,
    },
  },
  {
    path: '/account-confirmation/resend',
    name: 'AccountConfirmationResend',
    component: AccountConfirmationResendView,
    props: { action: 'account-confirmation-resend' },
    meta: {
      title: 'buttons.ACCOUNT-CONFIRMATION-RESEND',
      withoutAuth: true,
    },
  },
  {
    path: '/account-confirmation/email-sent',
    name: 'AccountConfirmationEmailSend',
    component: AccountConfirmationResendView,
    props: { action: 'email-sent' },
    meta: {
      title: 'buttons.ACCOUNT-CONFIRMATION-RESEND',
      withoutAuth: true,
    },
  },
  {
    path: '/password-reset/sent',
    name: 'PasswordEmailSent',
    component: PasswordResetView,
    props: { action: 'request-sent' },
    meta: {
      title: 'user.PASSWORD_RESET',
      withoutAuth: true,
    },
  },
  {
    path: '/password-reset/request',
    name: 'PasswordResetRequest',
    component: PasswordResetView,
    props: { action: 'reset-request' },
    meta: {
      title: 'user.PASSWORD_RESET',
      withoutAuth: true,
    },
  },
  {
    path: '/password-reset/password-updated',
    name: 'PasswordUpdated',
    component: PasswordResetView,
    props: { action: 'password-updated' },
    meta: {
      title: 'user.PASSWORD_RESET',
      withoutAuth: true,
    },
  },
  {
    path: '/password-reset',
    name: 'PasswordReset',
    component: PasswordResetView,
    props: { action: 'reset' },
    meta: {
      title: 'user.PASSWORD_RESET',
      withoutAuth: true,
    },
  },
  {
    path: '/email-update',
    name: 'EmailUpdate',
    component: EmailUpdateView,
    meta: {
      title: 'user.EMAIL_UPDATE',
      withoutChecks: true,
    },
  },
  {
    path: '/profile',
    name: 'Profile',
    component: ProfileView,
    children: [
      {
        path: '',
        name: 'UserProfile',
        component: Profile,
        props: (route) => ({
          tab: getTabFromPath(route.path),
        }),
        children: [
          {
            path: '',
            name: 'UserInfos',
            component: UserInfos,
            meta: {
              title: 'user.PROFILE.TABS.PROFILE',
            },
          },
          {
            path: 'preferences',
            name: 'UserPreferences',
            component: UserPreferences,
            meta: {
              title: 'user.PROFILE.TABS.PREFERENCES',
            },
          },
          {
            path: 'sports',
            name: 'UserSports',
            component: UserSports,
            props: { isEdition: false },
            meta: {
              title: 'user.PROFILE.TABS.SPORTS',
            },
            children: [
              {
                path: '',
                name: 'UserSportPreferences',
                component: UserSportPreferences,
                meta: {
                  title: 'user.PROFILE.TABS.SPORTS',
                },
              },
              {
                path: ':id',
                name: 'UserSport',
                component: UserSport,
                meta: {
                  title: 'user.PROFILE.TABS.SPORTS',
                },
              },
            ],
          },
          {
            path: 'apps',
            name: 'UserApps',
            component: UserApps,
            children: [
              {
                path: '',
                name: 'UserAppsList',
                component: UserAppsList,
                meta: {
                  title: 'user.PROFILE.TABS.APPS',
                },
              },
              {
                path: ':id',
                name: 'UserApp',
                component: UserApp,
                meta: {
                  title: 'user.PROFILE.TABS.APPS',
                },
              },
              {
                path: ':id/created',
                name: 'CreatedUserApp',
                component: UserApp,
                props: { afterCreation: true },
                meta: {
                  title: 'user.PROFILE.TABS.APPS',
                },
              },
              {
                path: 'new',
                name: 'AddUserApp',
                component: AddUserApp,
                meta: {
                  title: 'user.PROFILE.TABS.APPS',
                },
              },
              {
                path: 'authorize',
                name: 'AuthorizeUserApp',
                component: AuthorizeUserApp,
                meta: {
                  title: 'user.PROFILE.TABS.APPS',
                },
              },
            ],
          },
          {
<<<<<<< HEAD
            path: 'follow-requests',
            name: 'FollowRequests',
            component: UsersList,
            props: { itemType: 'follow-requests' },
          },
          {
            path: 'blocked-users',
            name: 'BlockedUsers',
            component: UsersList,
            props: { itemType: 'blocked-users' },
          },
          {
            path: 'followers',
            name: 'AuthUserFollowers',
            component: UserRelationships,
            props: { relationship: 'followers' },
          },
          {
            path: 'following',
            name: 'AuthUserFollowing',
            component: UserRelationships,
            props: { relationship: 'following' },
          },
          {
            path: 'suspension',
            name: 'AuthUserAccountSuspension',
            component: UserAccountSuspension,
=======
            path: 'equipments',
            name: 'UserEquipments',
            component: UserEquipments,
            props: { isEdition: false },
            children: [
              {
                path: '',
                name: 'UserEquipmentsList',
                component: UserEquipmentsList,
                meta: {
                  title: 'user.PROFILE.TABS.EQUIPMENTS',
                },
              },
              {
                path: 'new',
                name: 'AddEquipment',
                component: EquipmentEdition,
                meta: {
                  title: 'user.PROFILE.TABS.EQUIPMENTS',
                },
              },
              {
                path: ':id',
                name: 'Equipment',
                component: UserEquipment,
                meta: {
                  title: 'user.PROFILE.TABS.EQUIPMENTS',
                },
              },
            ],
>>>>>>> d984a7c5
          },
        ],
      },
      {
        path: 'edit',
        name: 'UserProfileEdition',
        component: ProfileEdition,
        props: (route) => ({
          tab: getTabFromPath(route.path),
        }),
        children: [
          {
            path: '',
            name: 'UserInfosEdition',
            component: UserInfosEdition,
            meta: {
              title: 'user.PROFILE.EDIT',
            },
          },
          {
            path: 'account',
            name: 'UserAccountEdition',
            component: UserAccountEdition,
            meta: {
              title: 'user.PROFILE.ACCOUNT_EDITION',
            },
          },
          {
            path: 'picture',
            name: 'UserPictureEdition',
            component: UserPictureEdition,
            meta: {
              title: 'user.PROFILE.PICTURE_EDITION',
            },
          },
          {
            path: 'preferences',
            name: 'UserPreferencesEdition',
            component: UserPreferencesEdition,
            meta: {
              title: 'user.PROFILE.EDIT_PREFERENCES',
            },
          },
          {
            path: 'sports',
            name: 'UserSportsEdition',
            component: UserSports,
            props: { isEdition: true },
            meta: {
              title: 'user.PROFILE.EDIT_SPORTS_PREFERENCES',
            },
            children: [
              {
                path: '',
                name: 'UserSportPreferencesEdition',
                component: UserSportPreferences,
                meta: {
                  title: 'user.PROFILE.TABS.SPORTS',
                },
              },
              {
                path: ':id',
                name: 'UserSportEdition',
                component: UserSportEdition,
                meta: {
                  title: 'user.PROFILE.TABS.SPORTS',
                },
              },
            ],
          },
          {
            path: 'equipments',
            name: 'UserEquipmentsEdition',
            component: UserEquipments,
            props: { isEdition: true },
            children: [
              {
                path: '',
                name: 'UserEquipmentsListEdition',
                component: UserEquipmentsList,
                meta: {
                  title: 'user.PROFILE.TABS.EQUIPMENTS',
                },
              },
              {
                path: ':id',
                name: 'EquipmentEdition',
                component: EquipmentEdition,
                meta: {
                  title: 'user.PROFILE.TABS.EQUIPMENTS',
                },
              },
            ],
          },
          {
            path: 'privacy-policy',
            name: 'UserPrivacyPolicy',
            component: UserPrivacyPolicyValidation,
            meta: {
              title: 'user.PROFILE.PRIVACY-POLICY_EDITION',
            },
          },
        ],
      },
    ],
  },
  {
    path: '/notifications',
    name: 'Notifications',
    component: NotificationsView,
    meta: {
      allowedToSuspendedUser: false,
    },
  },
  {
    path: '/statistics',
    name: 'Statistics',
    component: StatisticsView,
    meta: {
      title: 'statistics.STATISTICS',
      allowedToSuspendedUser: false,
    },
  },
  {
    path: '/users',
    name: 'Users',
    component: UsersView,
    meta: {
      allowedToSuspendedUser: false,
    },
  },
  {
    path: '/users/:username',
    name: 'User',
    props: { fromAdmin: false },
    component: UserView,
    meta: {
      title: 'user.USER',
      withoutChecks: true,
      allowedToSuspendedUser: false,
    },
    children: [
      {
        path: 'followers',
        name: 'UserFollowers',
        component: UserRelationships,
        props: { relationship: 'followers' },
      },
      {
        path: 'following',
        name: 'UserFollowing',
        component: UserRelationships,
        props: { relationship: 'following' },
      },
    ],
  },
  {
    path: '/workouts',
    name: 'Workouts',
    component: WorkoutsView,
    meta: {
      title: 'workouts.WORKOUT',
      count: 0,
      allowedToSuspendedUser: false,
    },
  },
  {
    path: '/workouts/:workoutId',
    name: 'Workout',
    component: Workout,
    props: { displaySegment: false },
    meta: {
      title: 'workouts.WORKOUT',
      withoutChecks: true,
      allowedToSuspendedUser: false,
    },
  },
  {
    path: '/workouts/:workoutId/edit',
    name: 'EditWorkout',
    component: EditWorkout,
    meta: {
      title: 'workouts.EDIT_WORKOUT',
      allowedToSuspendedUser: false,
    },
  },
  {
    path: '/workouts/:workoutId/segment/:segmentId',
    name: 'WorkoutSegment',
    component: Workout,
    props: { displaySegment: true },
    meta: {
      title: 'workouts.SEGMENT',
      count: 0,
      allowedToSuspendedUser: false,
    },
  },
  {
    path: '/workouts/:workoutId/comments/:commentId',
    name: 'WorkoutComment',
    component: Workout,
    props: { displaySegment: false },
    meta: {
      allowedToSuspendedUser: false,
    },
  },
  {
    path: '/comments/:commentId',
    name: 'Comment',
    component: CommentView,
    meta: {
      allowedToSuspendedUser: false,
    },
  },
  {
    path: '/workouts/add',
    name: 'AddWorkout',
    component: AddWorkout,
    meta: {
      title: 'workouts.ADD_WORKOUT',
      allowedToSuspendedUser: false,
    },
  },
  {
    path: '/admin',
    name: 'Administration',
    component: AdminView,
    meta: {
      allowedToSuspendedUser: false,
    },
    children: [
      {
        path: '',
        name: 'AdministrationMenu',
        component: AdminMenu,
        meta: {
          title: 'admin.ADMINISTRATION',
        },
      },
      {
        path: 'application',
        name: 'ApplicationAdministration',
        component: AdminApplication,
        meta: {
          title: 'admin.APP_CONFIG.TITLE',
        },
      },
      {
        path: 'application/edit',
        name: 'ApplicationAdministrationEdition',
        component: AdminApplication,
        props: { edition: true },
        meta: {
          title: 'admin.APPLICATION',
        },
      },
      {
        path: 'equipment-types',
        name: 'EquipmentTypeAdministration',
        component: AdminEquipmentTypes,
        meta: {
          title: 'admin.EQUIPMENT_TYPES.TITLE',
        },
      },
      {
        path: 'sports',
        name: 'SportsAdministration',
        component: AdminSports,
        meta: {
          title: 'admin.SPORTS.TITLE',
        },
      },
      {
        path: 'reports',
        name: 'ReportsAdministration',
        component: AdminReports,
        meta: {
          title: 'admin.APP_MODERATION.TITLE',
        },
      },
      {
        path: 'reports/:reportId',
        name: 'ReportAdministration',
        component: AdminReport,
        meta: {
          title: 'admin.APP_MODERATION.REPORT',
        },
      },
      {
        path: 'users/:username',
        name: 'UserFromAdmin',
        component: UserView,
        props: { fromAdmin: true },
        meta: {
          title: 'admin.USER',
          count: 1,
        },
      },
      {
        path: 'users',
        name: 'UsersAdministration',
        component: AdminUsers,
        meta: {
          title: 'admin.USERS.TITLE',
        },
      },
    ],
  },
  {
    path: '/about',
    name: 'About',
    component: AboutView,
    meta: {
      title: 'common.ABOUT',
      withoutChecks: true,
    },
  },
  {
    path: '/privacy-policy',
    name: 'PrivacyPolicy',
    component: PrivacyPolicyView,
    meta: {
      title: 'privacy_policy.TITLE',
      withoutChecks: true,
    },
  },
  {
    path: '/:pathMatch(.*)*',
    name: 'not-found',
    component: NotFoundView,
    meta: {
      title: 'error.NOT_FOUND.PAGE',
    },
  },
]

const router = createRouter({
  history: createWebHistory(import.meta.env.BASE_URL),
  routes,
})

router.beforeEach((to, from, next) => {
  if ('title' in to.meta) {
    const title = typeof to.meta.title === 'string' ? to.meta.title : ''
    const translatedTitle = title
      ? typeof to.meta.count === 'number'
        ? t(title, +to.meta.count)
        : t(title)
      : ''
    window.document.title = `FitTrackee${
      title ? ` - ${capitalize(translatedTitle)}` : ''
    }`
  }
  store
    .dispatch(AUTH_USER_STORE.ACTIONS.CHECK_AUTH_USER)
    .then(() => {
      if (to.meta.withoutChecks) {
        return next()
      }

      if (
        store.getters[AUTH_USER_STORE.GETTERS.IS_PROFILE_LOADED] &&
        store.getters[AUTH_USER_STORE.GETTERS.IS_SUSPENDED] &&
        !to.path.startsWith('/profile') &&
        !to.meta.allowedToSuspendedUser
      ) {
        return next('/profile')
      }

      if (
        store.getters[AUTH_USER_STORE.GETTERS.IS_AUTHENTICATED] &&
        store.getters[AUTH_USER_STORE.GETTERS.IS_PROFILE_LOADED] &&
        !store.getters[AUTH_USER_STORE.GETTERS.IS_SUSPENDED]
      ) {
        store.dispatch(NOTIFICATIONS_STORE.ACTIONS.GET_UNREAD_STATUS)
      }

      if (
        store.getters[AUTH_USER_STORE.GETTERS.IS_AUTHENTICATED] &&
        to.meta.withoutAuth
      ) {
        return next('/')
      }

      if (
        !store.getters[AUTH_USER_STORE.GETTERS.IS_AUTHENTICATED] &&
        !to.meta.withoutAuth
      ) {
        const path =
          to.path === '/'
            ? { path: '/login' }
            : { path: '/login', query: { from: to.fullPath } }
        next(path)
      } else {
        next()
      }
    })
    .catch((error) => {
      console.error(error)
      next()
    })
})

export default router<|MERGE_RESOLUTION|>--- conflicted
+++ resolved
@@ -25,19 +25,15 @@
 import UserApps from '@/components/User/UserApps/index.vue'
 import UserApp from '@/components/User/UserApps/UserApp.vue'
 import UserAppsList from '@/components/User/UserApps/UserAppsList.vue'
-<<<<<<< HEAD
-import UserRelationships from '@/components/User/UserRelationships.vue'
-import UserSportPreferences from '@/components/User/UserSportPreferences.vue'
-=======
 import EquipmentEdition from '@/components/User/UserEquipments/EquipmentEdition.vue'
 import UserEquipments from '@/components/User/UserEquipments/index.vue'
 import UserEquipment from '@/components/User/UserEquipments/UserEquipment.vue'
 import UserEquipmentsList from '@/components/User/UserEquipments/UserEquipmentsList.vue'
+import UserRelationships from '@/components/User/UserRelationships.vue'
 import UserSports from '@/components/User/UserSports/index.vue'
 import UserSport from '@/components/User/UserSports/UserSport.vue'
 import UserSportEdition from '@/components/User/UserSports/UserSportEdition.vue'
 import UserSportPreferences from '@/components/User/UserSports/UserSportPreferences.vue'
->>>>>>> d984a7c5
 import createI18n from '@/i18n'
 import store from '@/store'
 import { AUTH_USER_STORE, NOTIFICATIONS_STORE } from '@/store/constants'
@@ -283,35 +279,6 @@
             ],
           },
           {
-<<<<<<< HEAD
-            path: 'follow-requests',
-            name: 'FollowRequests',
-            component: UsersList,
-            props: { itemType: 'follow-requests' },
-          },
-          {
-            path: 'blocked-users',
-            name: 'BlockedUsers',
-            component: UsersList,
-            props: { itemType: 'blocked-users' },
-          },
-          {
-            path: 'followers',
-            name: 'AuthUserFollowers',
-            component: UserRelationships,
-            props: { relationship: 'followers' },
-          },
-          {
-            path: 'following',
-            name: 'AuthUserFollowing',
-            component: UserRelationships,
-            props: { relationship: 'following' },
-          },
-          {
-            path: 'suspension',
-            name: 'AuthUserAccountSuspension',
-            component: UserAccountSuspension,
-=======
             path: 'equipments',
             name: 'UserEquipments',
             component: UserEquipments,
@@ -342,7 +309,35 @@
                 },
               },
             ],
->>>>>>> d984a7c5
+          },
+          {
+            path: 'follow-requests',
+            name: 'FollowRequests',
+            component: UsersList,
+            props: { itemType: 'follow-requests' },
+          },
+          {
+            path: 'blocked-users',
+            name: 'BlockedUsers',
+            component: UsersList,
+            props: { itemType: 'blocked-users' },
+          },
+          {
+            path: 'followers',
+            name: 'AuthUserFollowers',
+            component: UserRelationships,
+            props: { relationship: 'followers' },
+          },
+          {
+            path: 'following',
+            name: 'AuthUserFollowing',
+            component: UserRelationships,
+            props: { relationship: 'following' },
+          },
+          {
+            path: 'suspension',
+            name: 'AuthUserAccountSuspension',
+            component: UserAccountSuspension,
           },
         ],
       },
