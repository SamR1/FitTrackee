--- conflicted
+++ resolved
@@ -67,14 +67,9 @@
   bounds: number[]
   creation_date: string | null
   descent: number | null
-<<<<<<< HEAD
+  description: string
   distance: number | null
   duration: string | null
-=======
-  description: string
-  distance: number
-  duration: string
->>>>>>> fd13a56a
   equipments: IEquipment[]
   id: string
   liked: boolean
@@ -148,12 +143,9 @@
   ascent?: number | null
   descent?: number | null
   equipment_ids: string[]
-<<<<<<< HEAD
+  description: string
   map_visibility?: TPrivacyLevels
   workout_visibility: TPrivacyLevels
-=======
-  description: string
->>>>>>> fd13a56a
 }
 
 export interface IWorkoutPayload {
