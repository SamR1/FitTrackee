import { LocationQueryValue } from 'vue-router'

import { TPaginationPayload } from '@/types/api'
import { IRecord } from '@/types/workouts'

export type TPrivacyLevels = 'private' | 'followers_only' | 'public'
export type TRelationshipAction = 'follow' | 'unfollow'
export type TRelationships = 'followers' | 'following'
export type TFollowRequestAction = 'accept' | 'reject'

export interface IUserProfile {
  admin: boolean
  bio: string | null
  birth_date: string | null
  created_at: string
<<<<<<< HEAD
  email?: string
  first_name: string | null
  followers: IUserProfile[]
  following: IUserProfile[]
  follows: string
  fullname?: string
  is_followed_by: string
  is_remote: boolean
=======
  email: string
  email_to_confirm?: string
  is_active: boolean
  first_name: string | null
>>>>>>> 8eb5028f
  last_name: string | null
  location: string | null
  nb_sports?: number
  nb_workouts: number
  picture: string | boolean
  profile_link?: string
  records?: IRecord[]
  sports_list?: number[]
  total_distance?: number
  total_duration?: string
  username: string
}

export interface IAuthUserProfile extends IUserProfile {
  email: string
  imperial_units: boolean
  language: string | null
  map_visibility: TPrivacyLevels
  nb_sports: number
  records: IRecord[]
  sports_list: number[]
  total_distance: number
  total_duration: string
<<<<<<< HEAD
=======
  username: string
}

export interface IAuthUserProfile extends IUserProfile {
  imperial_units: boolean
  language: string | null
  timezone: string
>>>>>>> 8eb5028f
  weekm: boolean
  workouts_visibility: TPrivacyLevels
}

export interface IUserPayload {
  bio: string
  birth_date: string
  first_name: string
  last_name: string
  location: string
}

export interface IUserAccountPayload {
  email: string
  password: string
  new_password?: string
}

export interface IUserAccountUpdatePayload {
  token: LocationQueryValue | LocationQueryValue[]
  refreshUser?: boolean
}

export interface IAdminUserPayload {
  username: string
  admin?: boolean
  resetPassword?: boolean
  activate?: boolean
  new_email?: string
}

export interface IUserRelationshipActionPayload {
  username: string
  action: TRelationshipAction
  from: string
}

export interface IUserPreferencesPayload {
  imperial_units: boolean
  language: string
  map_visibility: TPrivacyLevels
  timezone: string
  weekm: boolean
  workouts_visibility: TPrivacyLevels
}

export interface IUserSportPreferencesPayload {
  sport_id: number
  color: string | null
  is_active: boolean
  stopped_speed_threshold: number
}

export interface IUserPicturePayload {
  picture: File
}

export interface IUserEmailPayload {
  email: string
}

export interface IUserPasswordResetPayload {
  password: string
  token: string
}

export interface IUserDeletionPayload {
  username: string
  fromAdmin?: boolean
}

export interface ILoginRegisterFormData {
  username: string
  email: string
  password: string
}

export interface ILoginOrRegisterData {
  actionType: string
  formData: ILoginRegisterFormData
  redirectUrl?: string | null | LocationQueryValue[]
}

export type TUsersPayload = TPaginationPayload & {
  q?: string
  username?: string
}

export interface IUserRelationshipsPayload {
  username: string
  relationship: TRelationships
  page: number
}

export interface IFollowRequestsPayload {
  page: number
}

export interface IFollowRequestsActionPayload {
  username: string
  action: TFollowRequestAction
}<|MERGE_RESOLUTION|>--- conflicted
+++ resolved
@@ -13,8 +13,9 @@
   bio: string | null
   birth_date: string | null
   created_at: string
-<<<<<<< HEAD
   email?: string
+  email_to_confirm?: string
+  is_active: boolean
   first_name: string | null
   followers: IUserProfile[]
   following: IUserProfile[]
@@ -22,12 +23,6 @@
   fullname?: string
   is_followed_by: string
   is_remote: boolean
-=======
-  email: string
-  email_to_confirm?: string
-  is_active: boolean
-  first_name: string | null
->>>>>>> 8eb5028f
   last_name: string | null
   location: string | null
   nb_sports?: number
@@ -51,16 +46,6 @@
   sports_list: number[]
   total_distance: number
   total_duration: string
-<<<<<<< HEAD
-=======
-  username: string
-}
-
-export interface IAuthUserProfile extends IUserProfile {
-  imperial_units: boolean
-  language: string | null
-  timezone: string
->>>>>>> 8eb5028f
   weekm: boolean
   workouts_visibility: TPrivacyLevels
 }
