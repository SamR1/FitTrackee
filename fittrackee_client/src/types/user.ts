import type { LocationQueryValue } from 'vue-router'

<<<<<<< HEAD
import { IPagePayload, TPaginationPayload } from '@/types/api'
import { IRecord } from '@/types/workouts'
=======
import type { TLanguage } from '@/types/locales'
import type { IRecord } from '@/types/workouts'
>>>>>>> e62d1591

export type TPrivacyLevels = 'private' | 'followers_only' | 'public'
export type TRelationshipAction = 'follow' | 'unfollow'
export type TRelationships = 'followers' | 'following'
export type TFollowRequestAction = 'accept' | 'reject'

export interface IUserProfile {
  admin: boolean
  bio: string | null
  birth_date: string | null
  blocked: boolean
  created_at: string
  email?: string
  email_to_confirm?: string
  is_active: boolean
  first_name: string | null
  followers: IUserProfile[]
  following: IUserProfile[]
  follows: string
  is_followed_by: string
  last_name: string | null
  location: string | null
  nb_sports?: number
  nb_workouts: number
  picture: string | boolean
  profile_link?: string
  records: IRecord[]
  sports_list: number[]
  total_ascent: number
  total_distance: number
  total_duration: string
  username: string
}

export interface IAuthUserProfile extends IUserProfile {
  accepted_privacy_policy: boolean
  display_ascent: boolean
  email: string
  hide_profile_in_users_directory: boolean
  imperial_units: boolean
  start_elevation_at_zero: boolean
  use_raw_gpx_speed: boolean
<<<<<<< HEAD
  language: string | null
  manually_approves_followers: boolean
  map_visibility: TPrivacyLevels
  nb_sports: number
  records: IRecord[]
  sports_list: number[]
=======
  language: TLanguage | null
>>>>>>> e62d1591
  timezone: string
  date_format: string
  total_distance: number
  total_duration: string
  weekm: boolean
  workouts_visibility: TPrivacyLevels
}

export interface IUserPayload {
  bio: string
  birth_date: string
  first_name: string
  last_name: string
  location: string
}

export interface IUserAccountPayload {
  email: string
  password: string
  new_password?: string
}

export interface IUserAccountUpdatePayload {
  token: LocationQueryValue | LocationQueryValue[]
  refreshUser?: boolean
}

export interface IAdminUserPayload {
  username: string
  admin?: boolean
  resetPassword?: boolean
  activate?: boolean
  new_email?: string
  from_report?: number
}

export interface IUserRelationshipActionPayload {
  username: string
  action: TRelationshipAction
  from: string
  payload?: IPagePayload
}

export interface IUserPreferencesPayload {
  date_format: string
  display_ascent: boolean
  hide_profile_in_users_directory: boolean
  imperial_units: boolean
<<<<<<< HEAD
  language: string
  manually_approves_followers: boolean
  map_visibility: TPrivacyLevels
  start_elevation_at_zero: boolean
=======
  language: TLanguage
>>>>>>> e62d1591
  timezone: string
  use_raw_gpx_speed: boolean
  weekm: boolean
  workouts_visibility: TPrivacyLevels
}

export interface IUserSportPreferencesPayload {
  sport_id: number
  color: string | null
  is_active: boolean
  stopped_speed_threshold: number
}

export interface IUserPicturePayload {
  picture: File
}

export interface IUserEmailPayload {
  email: string
}

export interface IUserPasswordResetPayload {
  password: string
  token: string
}

export interface IUserDeletionPayload {
  username: string
  fromAdmin?: boolean
}

export interface ILoginRegisterFormData {
  username: string
  email: string
  password: string
  language?: string
  accepted_policy?: boolean
}

export interface ILoginOrRegisterData {
  actionType: string
  formData: ILoginRegisterFormData
  redirectUrl?: string | null | LocationQueryValue[]
}

export interface IExportRequest {
  created_at: string
  status: string
  file_name: string
  file_size: number
}

export type TUsersPayload = TPaginationPayload & {
  username?: string
}

export interface IUserRelationshipsPayload {
  username: string
  relationship: TRelationships
  page: number
}

export interface IFollowRequestsActionPayload {
  username: string
  action: TFollowRequestAction
  getFollowRequests?: boolean
}<|MERGE_RESOLUTION|>--- conflicted
+++ resolved
@@ -1,12 +1,8 @@
 import type { LocationQueryValue } from 'vue-router'
 
-<<<<<<< HEAD
-import { IPagePayload, TPaginationPayload } from '@/types/api'
-import { IRecord } from '@/types/workouts'
-=======
 import type { TLanguage } from '@/types/locales'
+import type { IPagePayload, TPaginationPayload } from '@/types/api'
 import type { IRecord } from '@/types/workouts'
->>>>>>> e62d1591
 
 export type TPrivacyLevels = 'private' | 'followers_only' | 'public'
 export type TRelationshipAction = 'follow' | 'unfollow'
@@ -49,16 +45,12 @@
   imperial_units: boolean
   start_elevation_at_zero: boolean
   use_raw_gpx_speed: boolean
-<<<<<<< HEAD
-  language: string | null
+  language: TLanguage | null
   manually_approves_followers: boolean
   map_visibility: TPrivacyLevels
   nb_sports: number
   records: IRecord[]
   sports_list: number[]
-=======
-  language: TLanguage | null
->>>>>>> e62d1591
   timezone: string
   date_format: string
   total_distance: number
@@ -107,14 +99,10 @@
   display_ascent: boolean
   hide_profile_in_users_directory: boolean
   imperial_units: boolean
-<<<<<<< HEAD
-  language: string
+  language: TLanguage
   manually_approves_followers: boolean
   map_visibility: TPrivacyLevels
   start_elevation_at_zero: boolean
-=======
-  language: TLanguage
->>>>>>> e62d1591
   timezone: string
   use_raw_gpx_speed: boolean
   weekm: boolean
