import { LocationQueryValue } from 'vue-router'

import { TPaginationPayload } from '@/types/api'
import { IRecord } from '@/types/workouts'

export type TPrivacyLevels = 'private' | 'followers_only' | 'public'
export type TRelationshipAction = 'follow' | 'unfollow'
export type TRelationships = 'followers' | 'following'
export type TFollowRequestAction = 'accept' | 'reject'

export interface IUserProfile {
  admin: boolean
  bio: string | null
  birth_date: string | null
  created_at: string
  email?: string
  email_to_confirm?: string
  is_active: boolean
  first_name: string | null
  followers: IUserProfile[]
  following: IUserProfile[]
  follows: string
  fullname?: string
  is_followed_by: string
  is_remote: boolean
  last_name: string | null
  location: string | null
  nb_sports?: number
  nb_workouts: number
  picture: string | boolean
<<<<<<< HEAD
  profile_link?: string
  records?: IRecord[]
  sports_list?: number[]
  total_distance?: number
  total_duration?: string
=======
  records: IRecord[]
  sports_list: number[]
  total_ascent: number
  total_distance: number
  total_duration: string
>>>>>>> 8b66ae66
  username: string
}

export interface IAuthUserProfile extends IUserProfile {
  display_ascent: boolean
  email: string
  imperial_units: boolean
  language: string | null
  map_visibility: TPrivacyLevels
  nb_sports: number
  records: IRecord[]
  sports_list: number[]
  timezone: string
  total_distance: number
  total_duration: string
  weekm: boolean
  workouts_visibility: TPrivacyLevels
}

export interface IUserPayload {
  bio: string
  birth_date: string
  first_name: string
  last_name: string
  location: string
}

export interface IUserAccountPayload {
  email: string
  password: string
  new_password?: string
}

export interface IUserAccountUpdatePayload {
  token: LocationQueryValue | LocationQueryValue[]
  refreshUser?: boolean
}

export interface IAdminUserPayload {
  username: string
  admin?: boolean
  resetPassword?: boolean
  activate?: boolean
  new_email?: string
}

export interface IUserRelationshipActionPayload {
  username: string
  action: TRelationshipAction
  from: string
}

export interface IUserPreferencesPayload {
  display_ascent: boolean
  imperial_units: boolean
  language: string
  map_visibility: TPrivacyLevels
  timezone: string
  weekm: boolean
  workouts_visibility: TPrivacyLevels
}

export interface IUserSportPreferencesPayload {
  sport_id: number
  color: string | null
  is_active: boolean
  stopped_speed_threshold: number
}

export interface IUserPicturePayload {
  picture: File
}

export interface IUserEmailPayload {
  email: string
}

export interface IUserPasswordResetPayload {
  password: string
  token: string
}

export interface IUserDeletionPayload {
  username: string
  fromAdmin?: boolean
}

export interface ILoginRegisterFormData {
  username: string
  email: string
  password: string
  language?: string
}

export interface ILoginOrRegisterData {
  actionType: string
  formData: ILoginRegisterFormData
  redirectUrl?: string | null | LocationQueryValue[]
}

export type TUsersPayload = TPaginationPayload & {
  q?: string
  username?: string
}

export interface IUserRelationshipsPayload {
  username: string
  relationship: TRelationships
  page: number
}

export interface IFollowRequestsPayload {
  page: number
}

export interface IFollowRequestsActionPayload {
  username: string
  action: TFollowRequestAction
}<|MERGE_RESOLUTION|>--- conflicted
+++ resolved
@@ -28,19 +28,12 @@
   nb_sports?: number
   nb_workouts: number
   picture: string | boolean
-<<<<<<< HEAD
   profile_link?: string
-  records?: IRecord[]
-  sports_list?: number[]
-  total_distance?: number
-  total_duration?: string
-=======
   records: IRecord[]
   sports_list: number[]
   total_ascent: number
   total_distance: number
   total_duration: string
->>>>>>> 8b66ae66
   username: string
 }
 
