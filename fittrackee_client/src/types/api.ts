export interface IPagination {
  has_next: boolean
  has_prev: boolean
  page: number
  pages: number
  total: number
}

export type TPaginationPayload = {
  [key: string]: string | number | undefined
  order?: string
  order_by?: string
  per_page?: number
  page?: number
  q?: string
  notes?: string
<<<<<<< HEAD
  object_type?: string
  resolved?: string
=======
  description?: string
>>>>>>> fd13a56a
}

export interface IQueryOptions {
  defaultSort?: string
  query?: TPaginationPayload
}

export interface IApiErrorMessage {
  error?: string
  message?: string
}

export interface IPagePayload {
  page: number
}<|MERGE_RESOLUTION|>--- conflicted
+++ resolved
@@ -14,12 +14,9 @@
   page?: number
   q?: string
   notes?: string
-<<<<<<< HEAD
+  description?: string
   object_type?: string
   resolved?: string
-=======
-  description?: string
->>>>>>> fd13a56a
 }
 
 export interface IQueryOptions {
