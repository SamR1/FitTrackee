--- conflicted
+++ resolved
@@ -23,13 +23,9 @@
 }
 
 export type TAppConfigForm = {
-<<<<<<< HEAD
-  [key: string]: number | boolean
+  [key: string]: number | string | boolean
+  admin_contact: string
   federation_enabled: boolean
-=======
-  [key: string]: number | string
-  admin_contact: string
->>>>>>> 8eb5028f
   gpx_limit_import: number
   max_single_file_size: number
   max_users: number
