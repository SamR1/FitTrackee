import type { Module, ModuleTree } from 'vuex'

import authUserModule from '@/store/modules/authUser'
<<<<<<< HEAD
import notificationsModule from '@/store/modules/notifications'
=======
import equipmentModule from '@/store/modules/equipments'
>>>>>>> d984a7c5
import oAuthModule from '@/store/modules/oauth2'
import reportsModule from '@/store/modules/reports'
import { actions } from '@/store/modules/root/actions'
import { getters } from '@/store/modules/root/getters'
import { mutations } from '@/store/modules/root/mutations'
import { state } from '@/store/modules/root/state'
import type { IRootState } from '@/store/modules/root/types'
import sportsModule from '@/store/modules/sports'
import statsModule from '@/store/modules/statistics'
import usersModule from '@/store/modules/users'
import workoutsModule from '@/store/modules/workouts'

const modules: ModuleTree<IRootState> = {
  authUserModule,
<<<<<<< HEAD
  notificationsModule,
=======
  equipmentModule,
>>>>>>> d984a7c5
  oAuthModule,
  reportsModule,
  sportsModule,
  statsModule,
  usersModule,
  workoutsModule,
}

const root: Module<IRootState, IRootState> = {
  state,
  actions,
  getters,
  mutations,
  modules,
}

export default root<|MERGE_RESOLUTION|>--- conflicted
+++ resolved
@@ -1,11 +1,8 @@
 import type { Module, ModuleTree } from 'vuex'
 
 import authUserModule from '@/store/modules/authUser'
-<<<<<<< HEAD
+import equipmentModule from '@/store/modules/equipments'
 import notificationsModule from '@/store/modules/notifications'
-=======
-import equipmentModule from '@/store/modules/equipments'
->>>>>>> d984a7c5
 import oAuthModule from '@/store/modules/oauth2'
 import reportsModule from '@/store/modules/reports'
 import { actions } from '@/store/modules/root/actions'
@@ -20,11 +17,8 @@
 
 const modules: ModuleTree<IRootState> = {
   authUserModule,
-<<<<<<< HEAD
+  equipmentModule,
   notificationsModule,
-=======
-  equipmentModule,
->>>>>>> d984a7c5
   oAuthModule,
   reportsModule,
   sportsModule,
