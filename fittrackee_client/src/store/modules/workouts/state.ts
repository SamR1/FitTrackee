import type { IWorkoutsState } from '@/store/modules/workouts/types'
import type { IPagination } from '@/types/api'
import type { ICurrentCommentEdition, IWorkout } from '@/types/workouts'

export const workoutsState: IWorkoutsState = {
  calendar_workouts: [],
  timeline_workouts: [],
  pagination: <IPagination>{},
  user_workouts: [],
  workoutData: {
    gpx: '',
    loading: false,
    workout: <IWorkout>{},
    chartData: [],
    comments: [],
    commentsLoading: null,
    currentCommentEdition: <ICurrentCommentEdition>{},
    currentReporting: false,
  },
<<<<<<< HEAD
  success: null,
  appealLoading: null,
=======
  workoutContent: {
    loading: false,
    contentType: '',
  },
>>>>>>> fd13a56a
}<|MERGE_RESOLUTION|>--- conflicted
+++ resolved
@@ -17,13 +17,10 @@
     currentCommentEdition: <ICurrentCommentEdition>{},
     currentReporting: false,
   },
-<<<<<<< HEAD
-  success: null,
-  appealLoading: null,
-=======
   workoutContent: {
     loading: false,
     contentType: '',
   },
->>>>>>> fd13a56a
+  success: null,
+  appealLoading: null,
 }