--- conflicted
+++ resolved
@@ -5,11 +5,7 @@
   IAuthUserState,
   TAuthUserMutations,
 } from '@/store/modules/authUser/types'
-<<<<<<< HEAD
-import { IAuthUserProfile, IUserProfile } from '@/types/user'
-=======
-import { IAuthUserProfile, IExportRequest } from '@/types/user'
->>>>>>> fdd73d5b
+import { IAuthUserProfile, IExportRequest, IUserProfile } from '@/types/user'
 
 export const mutations: MutationTree<IAuthUserState> & TAuthUserMutations = {
   [AUTH_USER_STORE.MUTATIONS.CLEAR_AUTH_USER_TOKEN](state: IAuthUserState) {
