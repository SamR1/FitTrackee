--- conflicted
+++ resolved
@@ -31,11 +31,8 @@
   isRegistrationSuccess: boolean
   isSuccess: boolean
   loading: boolean
-<<<<<<< HEAD
+  exportRequest: IExportRequest | null
   followRequests: IUserProfile[]
-=======
-  exportRequest: IExportRequest | null
->>>>>>> fdd73d5b
 }
 
 export interface IAuthUserActions {
@@ -151,15 +148,13 @@
     state: IAuthUserState
   ): IAuthUserProfile
 
-<<<<<<< HEAD
+  [AUTH_USER_STORE.GETTERS.EXPORT_REQUEST](
+    state: IAuthUserState
+  ): IExportRequest | null
+
   [AUTH_USER_STORE.GETTERS.FOLLOW_REQUESTS](
     state: IAuthUserState
   ): IUserProfile[]
-=======
-  [AUTH_USER_STORE.GETTERS.EXPORT_REQUEST](
-    state: IAuthUserState
-  ): IExportRequest | null
->>>>>>> fdd73d5b
 
   [AUTH_USER_STORE.GETTERS.IS_ADMIN](state: IAuthUserState): boolean
 
