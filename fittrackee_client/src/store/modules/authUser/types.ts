--- conflicted
+++ resolved
@@ -9,11 +9,8 @@
 import { IRootState } from '@/store/modules/root/types'
 import {
   IAuthUserProfile,
-<<<<<<< HEAD
   IFollowRequestsActionPayload,
   IFollowRequestsPayload,
-=======
->>>>>>> 8eb5028f
   ILoginOrRegisterData,
   IUserDeletionPayload,
   IUserEmailPayload,
@@ -30,11 +27,8 @@
 export interface IAuthUserState {
   authToken: string | null
   authUserProfile: IAuthUserProfile
-<<<<<<< HEAD
-=======
   isRegistrationSuccess: boolean
   isSuccess: boolean
->>>>>>> 8eb5028f
   loading: boolean
   followRequests: IUserProfile[]
 }
@@ -77,15 +71,14 @@
     payload: IUserPayload
   ): void
 
-<<<<<<< HEAD
   [AUTH_USER_STORE.ACTIONS.UPDATE_FOLLOW_REQUESTS](
     context: ActionContext<IAuthUserState, IRootState>,
     payload: IFollowRequestsActionPayload
-=======
+  ): void
+
   [AUTH_USER_STORE.ACTIONS.UPDATE_USER_ACCOUNT](
     context: ActionContext<IAuthUserState, IRootState>,
     payload: IUserAccountPayload
->>>>>>> 8eb5028f
   ): void
 
   [AUTH_USER_STORE.ACTIONS.UPDATE_USER_PREFERENCES](
@@ -139,13 +132,10 @@
   [AUTH_USER_STORE.GETTERS.AUTH_USER_PROFILE](
     state: IAuthUserState
   ): IAuthUserProfile
-<<<<<<< HEAD
 
   [AUTH_USER_STORE.GETTERS.FOLLOW_REQUESTS](
     state: IAuthUserState
   ): IUserProfile[]
-=======
->>>>>>> 8eb5028f
 
   [AUTH_USER_STORE.GETTERS.IS_ADMIN](state: IAuthUserState): boolean
 
@@ -170,15 +160,13 @@
     state: S,
     authUserProfile: IAuthUserProfile
   ): void
-<<<<<<< HEAD
   [AUTH_USER_STORE.MUTATIONS.UPDATE_FOLLOW_REQUESTS](
     state: S,
     followRequests: IUserProfile[]
-=======
+  ): void
   [AUTH_USER_STORE.MUTATIONS.UPDATE_IS_SUCCESS](
     state: S,
     isSuccess: boolean
->>>>>>> 8eb5028f
   ): void
   [AUTH_USER_STORE.MUTATIONS.UPDATE_USER_LOADING](
     state: S,
