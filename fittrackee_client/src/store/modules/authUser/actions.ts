import type { ActionContext, ActionTree } from 'vuex'

import authApi from '@/api/authApi'
import api from '@/api/defaultApi'
import router from '@/router'
import {
  AUTH_USER_STORE,
  ROOT_STORE,
  SPORTS_STORE,
  STATS_STORE,
  USERS_STORE,
  WORKOUTS_STORE,
} from '@/store/constants'
import type {
  IAuthUserActions,
  IAuthUserState,
} from '@/store/modules/authUser/types'
import type { IRootState } from '@/store/modules/root/types'
import { deleteUserAccount } from '@/store/modules/users/actions'
<<<<<<< HEAD
import { IPagePayload } from '@/types/api'
import {
  IFollowRequestsActionPayload,
=======
import type {
>>>>>>> e62d1591
  ILoginOrRegisterData,
  IUserAccountPayload,
  IUserDeletionPayload,
  IUserAccountUpdatePayload,
  IUserEmailPayload,
  IUserPasswordResetPayload,
  IUserPayload,
  IUserPicturePayload,
  IUserPreferencesPayload,
  IUserSportPreferencesPayload,
} from '@/types/user'
import { handleError } from '@/utils'

const removeAuthUserData = (
  context: ActionContext<IAuthUserState, IRootState>
) => {
  localStorage.removeItem('authToken')
  context.commit(ROOT_STORE.MUTATIONS.EMPTY_ERROR_MESSAGES)
  context.commit(STATS_STORE.MUTATIONS.EMPTY_USER_STATS)
  context.commit(AUTH_USER_STORE.MUTATIONS.CLEAR_AUTH_USER_TOKEN)
  context.commit(AUTH_USER_STORE.MUTATIONS.UPDATE_FOLLOW_REQUESTS, [])
  context.commit(USERS_STORE.MUTATIONS.UPDATE_USERS, [])
  context.commit(WORKOUTS_STORE.MUTATIONS.EMPTY_WORKOUTS)
  context.commit(WORKOUTS_STORE.MUTATIONS.EMPTY_WORKOUT)
  router.push('/login')
}

export const actions: ActionTree<IAuthUserState, IRootState> &
  IAuthUserActions = {
  [AUTH_USER_STORE.ACTIONS.CHECK_AUTH_USER](
    context: ActionContext<IAuthUserState, IRootState>
  ): void {
    if (
      window.localStorage.authToken &&
      !context.getters[AUTH_USER_STORE.GETTERS.IS_AUTHENTICATED]
    ) {
      context.commit(
        AUTH_USER_STORE.MUTATIONS.UPDATE_AUTH_TOKEN,
        window.localStorage.authToken
      )
      context.dispatch(AUTH_USER_STORE.ACTIONS.GET_USER_PROFILE)
    }
    // after logout in another tab
    if (
      !window.localStorage.authToken &&
      context.getters[AUTH_USER_STORE.GETTERS.IS_AUTHENTICATED]
    ) {
      removeAuthUserData(context)
    }
  },
  [AUTH_USER_STORE.ACTIONS.CONFIRM_ACCOUNT](
    context: ActionContext<IAuthUserState, IRootState>,
    payload: IUserAccountUpdatePayload
  ): void {
    context.commit(ROOT_STORE.MUTATIONS.EMPTY_ERROR_MESSAGES)
    api
      .post('auth/account/confirm', { token: payload.token })
      .then((res) => {
        if (res.data.status === 'success') {
          const token = res.data.auth_token
          window.localStorage.setItem('authToken', token)
          context.commit(AUTH_USER_STORE.MUTATIONS.UPDATE_AUTH_TOKEN, token)
          context
            .dispatch(AUTH_USER_STORE.ACTIONS.GET_USER_PROFILE)
            .then(() => router.push('/'))
        } else {
          handleError(context, null)
        }
      })
      .catch((error) => {
        handleError(context, error)
      })
  },
  [AUTH_USER_STORE.ACTIONS.CONFIRM_EMAIL](
    context: ActionContext<IAuthUserState, IRootState>,
    payload: IUserAccountUpdatePayload
  ): void {
    context.commit(ROOT_STORE.MUTATIONS.EMPTY_ERROR_MESSAGES)
    context.commit(AUTH_USER_STORE.MUTATIONS.UPDATE_IS_SUCCESS, false)
    api
      .post('/auth/email/update', { token: payload.token })
      .then((res) => {
        if (res.data.status === 'success') {
          context.commit(AUTH_USER_STORE.MUTATIONS.UPDATE_IS_SUCCESS, true)
          if (payload.refreshUser) {
            context
              .dispatch(AUTH_USER_STORE.ACTIONS.GET_USER_PROFILE)
              .then(() => {
                return router.push('/profile/edit/account')
              })
          }
          router.push('/profile/edit/account')
        } else {
          handleError(context, null)
        }
      })
      .catch((error) => {
        handleError(context, error)
      })
  },
  [AUTH_USER_STORE.ACTIONS.GET_USER_PROFILE](
    context: ActionContext<IAuthUserState, IRootState>
  ): void {
    context.commit(ROOT_STORE.MUTATIONS.EMPTY_ERROR_MESSAGES)
    authApi
      .get('auth/profile')
      .then((res) => {
        if (res.data.status === 'success') {
          context.commit(
            AUTH_USER_STORE.MUTATIONS.UPDATE_AUTH_USER_PROFILE,
            res.data.data
          )
          if (!res.data.data.accepted_privacy_policy) {
            // refresh privacy policy
            context.dispatch(ROOT_STORE.ACTIONS.GET_APPLICATION_PRIVACY_POLICY)
          }
          context.commit(
            USERS_STORE.MUTATIONS.UPDATE_USER_IN_USERS,
            res.data.data
          )
          if (res.data.data.language) {
            context.dispatch(
              ROOT_STORE.ACTIONS.UPDATE_APPLICATION_LANGUAGE,
              res.data.data.language
            )
          }
          context.commit(
            ROOT_STORE.MUTATIONS.UPDATE_DISPLAY_OPTIONS,
            res.data.data
          )
          context.dispatch(SPORTS_STORE.ACTIONS.GET_SPORTS)
        } else {
          handleError(context, null)
          removeAuthUserData(context)
        }
      })
      .catch((error) => {
        if (error.message !== 'canceled') {
          handleError(context, error)
          removeAuthUserData(context)
        }
      })
  },
  [AUTH_USER_STORE.ACTIONS.GET_FOLLOW_REQUESTS](
    context: ActionContext<IAuthUserState, IRootState>,
    payload: IPagePayload
  ): void {
    context.commit(ROOT_STORE.MUTATIONS.EMPTY_ERROR_MESSAGES)
    context.commit(AUTH_USER_STORE.MUTATIONS.UPDATE_USER_LOADING, true)
    authApi
      .get('follow-requests', { params: payload })
      .then((res) => {
        if (res.data.status === 'success') {
          context.commit(
            AUTH_USER_STORE.MUTATIONS.UPDATE_FOLLOW_REQUESTS,
            res.data.data.follow_requests
          )
          context.commit(
            USERS_STORE.MUTATIONS.UPDATE_USERS_PAGINATION,
            res.data.pagination
          )
        } else {
          handleError(context, null)
        }
      })
      .catch((error) => {
        handleError(context, error)
      })
      .finally(() =>
        context.commit(AUTH_USER_STORE.MUTATIONS.UPDATE_USER_LOADING, false)
      )
  },
  [AUTH_USER_STORE.ACTIONS.LOGIN_OR_REGISTER](
    context: ActionContext<IAuthUserState, IRootState>,
    data: ILoginOrRegisterData
  ): void {
    context.commit(ROOT_STORE.MUTATIONS.EMPTY_ERROR_MESSAGES)
    context.commit(
      AUTH_USER_STORE.MUTATIONS.UPDATE_IS_REGISTRATION_SUCCESS,
      false
    )
    api
      .post(`/auth/${data.actionType}`, data.formData)
      .then((res) => {
        if (res.data.status === 'success') {
          if (data.actionType === 'login') {
            const token = res.data.auth_token
            window.localStorage.setItem('authToken', token)
            context.commit(AUTH_USER_STORE.MUTATIONS.UPDATE_AUTH_TOKEN, token)
            context
              .dispatch(AUTH_USER_STORE.ACTIONS.GET_USER_PROFILE)
              .then(() =>
                router.push(
                  typeof data.redirectUrl === 'string' ? data.redirectUrl : '/'
                )
              )
          } else {
            router
              .push('/login')
              .then(() =>
                context.commit(
                  AUTH_USER_STORE.MUTATIONS.UPDATE_IS_REGISTRATION_SUCCESS,
                  true
                )
              )
          }
        } else {
          handleError(context, null)
        }
      })
      .catch((error) => handleError(context, error))
  },
  [AUTH_USER_STORE.ACTIONS.LOGOUT](
    context: ActionContext<IAuthUserState, IRootState>
  ): void {
    context.commit(ROOT_STORE.MUTATIONS.EMPTY_ERROR_MESSAGES)
    authApi
      .post('auth/logout')
      .then((res) => {
        if (res.data.status === 'success') {
          removeAuthUserData(context)
        } else {
          handleError(context, null)
        }
      })
      .catch((error) => handleError(context, error))
  },
  [AUTH_USER_STORE.ACTIONS.UPDATE_FOLLOW_REQUESTS](
    context: ActionContext<IAuthUserState, IRootState>,
    payload: IFollowRequestsActionPayload
  ): void {
    context.commit(ROOT_STORE.MUTATIONS.EMPTY_ERROR_MESSAGES)
    authApi
      .post(`follow-requests/${payload.username}/${payload.action}`)
      .then((res) => {
        if (res.data.status === 'success') {
          if (payload.getFollowRequests) {
            context
              .dispatch(AUTH_USER_STORE.ACTIONS.GET_FOLLOW_REQUESTS)
              .then(() =>
                context.dispatch(AUTH_USER_STORE.ACTIONS.GET_USER_PROFILE)
              )
          }
        } else {
          handleError(context, null)
        }
      })
      .catch((error) => handleError(context, error))
      .finally(() =>
        context.commit(AUTH_USER_STORE.MUTATIONS.UPDATE_USER_LOADING, false)
      )
  },
  [AUTH_USER_STORE.ACTIONS.UPDATE_USER_PROFILE](
    context: ActionContext<IAuthUserState, IRootState>,
    payload: IUserPayload
  ): void {
    context.commit(ROOT_STORE.MUTATIONS.EMPTY_ERROR_MESSAGES)
    context.commit(AUTH_USER_STORE.MUTATIONS.UPDATE_USER_LOADING, true)
    authApi
      .post('auth/profile/edit', payload)
      .then((res) => {
        if (res.data.status === 'success') {
          context.commit(
            AUTH_USER_STORE.MUTATIONS.UPDATE_AUTH_USER_PROFILE,
            res.data.data
          )
          router.push('/profile')
        } else {
          handleError(context, null)
        }
      })
      .catch((error) => handleError(context, error))
      .finally(() =>
        context.commit(AUTH_USER_STORE.MUTATIONS.UPDATE_USER_LOADING, false)
      )
  },
  [AUTH_USER_STORE.ACTIONS.UPDATE_USER_ACCOUNT](
    context: ActionContext<IAuthUserState, IRootState>,
    payload: IUserAccountPayload
  ): void {
    context.commit(ROOT_STORE.MUTATIONS.EMPTY_ERROR_MESSAGES)
    context.commit(AUTH_USER_STORE.MUTATIONS.UPDATE_USER_LOADING, true)
    context.commit(AUTH_USER_STORE.MUTATIONS.UPDATE_IS_SUCCESS, false)
    authApi
      .patch('auth/profile/edit/account', payload)
      .then((res) => {
        if (res.data.status === 'success') {
          context.commit(
            AUTH_USER_STORE.MUTATIONS.UPDATE_AUTH_USER_PROFILE,
            res.data.data
          )
          context.commit(AUTH_USER_STORE.MUTATIONS.UPDATE_IS_SUCCESS, true)
        } else {
          handleError(context, null)
        }
      })
      .catch((error) => handleError(context, error))
      .finally(() =>
        context.commit(AUTH_USER_STORE.MUTATIONS.UPDATE_USER_LOADING, false)
      )
  },
  [AUTH_USER_STORE.ACTIONS.UPDATE_USER_PREFERENCES](
    context: ActionContext<IAuthUserState, IRootState>,
    payload: IUserPreferencesPayload
  ): void {
    context.commit(ROOT_STORE.MUTATIONS.EMPTY_ERROR_MESSAGES)
    context.commit(AUTH_USER_STORE.MUTATIONS.UPDATE_USER_LOADING, true)
    authApi
      .post('auth/profile/edit/preferences', payload)
      .then((res) => {
        if (res.data.status === 'success') {
          context.commit(
            AUTH_USER_STORE.MUTATIONS.UPDATE_AUTH_USER_PROFILE,
            res.data.data
          )
          context.commit(
            ROOT_STORE.MUTATIONS.UPDATE_DISPLAY_OPTIONS,
            res.data.data
          )
          context
            .dispatch(
              ROOT_STORE.ACTIONS.UPDATE_APPLICATION_LANGUAGE,
              res.data.data.language
            )
            .then(() => router.push('/profile/preferences'))
        } else {
          handleError(context, null)
        }
      })
      .catch((error) => handleError(context, error))
      .finally(() =>
        context.commit(AUTH_USER_STORE.MUTATIONS.UPDATE_USER_LOADING, false)
      )
  },
  [AUTH_USER_STORE.ACTIONS.RESET_USER_SPORT_PREFERENCES](
    context: ActionContext<IAuthUserState, IRootState>,
    sportId: number
  ): void {
    context.commit(ROOT_STORE.MUTATIONS.EMPTY_ERROR_MESSAGES)
    context.commit(AUTH_USER_STORE.MUTATIONS.UPDATE_USER_LOADING, true)
    authApi
      .delete(`auth/profile/reset/sports/${sportId}`)
      .then((res) => {
        if (res.status === 204) {
          context.dispatch(SPORTS_STORE.ACTIONS.GET_SPORTS)
        } else {
          handleError(context, null)
        }
      })
      .catch((error) => {
        handleError(context, error)
        context.commit(AUTH_USER_STORE.MUTATIONS.UPDATE_USER_LOADING, false)
      })
  },
  [AUTH_USER_STORE.ACTIONS.UPDATE_USER_SPORT_PREFERENCES](
    context: ActionContext<IAuthUserState, IRootState>,
    payload: IUserSportPreferencesPayload
  ): void {
    context.commit(ROOT_STORE.MUTATIONS.EMPTY_ERROR_MESSAGES)
    context.commit(AUTH_USER_STORE.MUTATIONS.UPDATE_USER_LOADING, true)
    authApi
      .post('auth/profile/edit/sports', payload)
      .then((res) => {
        if (res.data.status === 'success') {
          context.dispatch(SPORTS_STORE.ACTIONS.GET_SPORTS)
        } else {
          handleError(context, null)
        }
      })
      .catch((error) => {
        handleError(context, error)
        context.commit(AUTH_USER_STORE.MUTATIONS.UPDATE_USER_LOADING, false)
      })
  },
  [AUTH_USER_STORE.ACTIONS.UPDATE_USER_PICTURE](
    context: ActionContext<IAuthUserState, IRootState>,
    payload: IUserPicturePayload
  ): void {
    context.commit(ROOT_STORE.MUTATIONS.EMPTY_ERROR_MESSAGES)
    context.commit(AUTH_USER_STORE.MUTATIONS.UPDATE_USER_LOADING, true)
    if (!payload.picture) {
      throw new Error('No file part')
    }
    const form = new FormData()
    form.append('file', payload.picture)
    authApi
      .post('auth/picture', form, {
        headers: {
          'content-type': 'multipart/form-data',
        },
      })
      .then((res) => {
        if (res.data.status === 'success') {
          context
            .dispatch(AUTH_USER_STORE.ACTIONS.GET_USER_PROFILE)
            .then(() => router.push('/profile'))
        } else {
          handleError(context, null)
        }
      })
      .catch((error) => handleError(context, error))
      .finally(() =>
        context.commit(AUTH_USER_STORE.MUTATIONS.UPDATE_USER_LOADING, false)
      )
  },
  [AUTH_USER_STORE.ACTIONS.DELETE_ACCOUNT](
    context: ActionContext<IAuthUserState, IRootState>,
    payload: IUserDeletionPayload
  ): void {
    deleteUserAccount(context, payload)
  },
  [AUTH_USER_STORE.ACTIONS.DELETE_PICTURE](
    context: ActionContext<IAuthUserState, IRootState>
  ): void {
    context.commit(ROOT_STORE.MUTATIONS.EMPTY_ERROR_MESSAGES)
    context.commit(AUTH_USER_STORE.MUTATIONS.UPDATE_USER_LOADING, true)
    authApi
      .delete(`auth/picture`)
      .then((res) => {
        if (res.status === 204) {
          context
            .dispatch(AUTH_USER_STORE.ACTIONS.GET_USER_PROFILE)
            .then(() => router.push('/profile'))
        } else {
          handleError(context, null)
        }
      })
      .catch((error) => handleError(context, error))
      .finally(() =>
        context.commit(AUTH_USER_STORE.MUTATIONS.UPDATE_USER_LOADING, false)
      )
  },
  [AUTH_USER_STORE.ACTIONS.SEND_PASSWORD_RESET_REQUEST](
    context: ActionContext<IAuthUserState, IRootState>,
    payload: IUserEmailPayload
  ): void {
    context.commit(ROOT_STORE.MUTATIONS.EMPTY_ERROR_MESSAGES)
    api
      .post('auth/password/reset-request', payload)
      .then((res) => {
        if (res.data.status === 'success') {
          router.push('/password-reset/sent')
        } else {
          handleError(context, null)
        }
      })
      .catch((error) => handleError(context, error))
  },
  [AUTH_USER_STORE.ACTIONS.RESEND_ACCOUNT_CONFIRMATION_EMAIL](
    context: ActionContext<IAuthUserState, IRootState>,
    payload: IUserEmailPayload
  ): void {
    context.commit(ROOT_STORE.MUTATIONS.EMPTY_ERROR_MESSAGES)
    api
      .post('auth/account/resend-confirmation', payload)
      .then((res) => {
        if (res.data.status === 'success') {
          router.push('/account-confirmation/email-sent')
        } else {
          handleError(context, null)
        }
      })
      .catch((error) => handleError(context, error))
  },
  [AUTH_USER_STORE.ACTIONS.RESET_USER_PASSWORD](
    context: ActionContext<IAuthUserState, IRootState>,
    payload: IUserPasswordResetPayload
  ): void {
    context.commit(ROOT_STORE.MUTATIONS.EMPTY_ERROR_MESSAGES)
    api
      .post('auth/password/update', payload)
      .then((res) => {
        if (res.data.status === 'success') {
          router.push('/password-reset/password-updated')
        } else {
          handleError(context, null)
        }
      })
      .catch((error) => handleError(context, error))
  },
  [AUTH_USER_STORE.ACTIONS.ACCEPT_PRIVACY_POLICY](
    context: ActionContext<IAuthUserState, IRootState>,
    acceptedPolicy: boolean
  ): void {
    context.commit(ROOT_STORE.MUTATIONS.EMPTY_ERROR_MESSAGES)
    authApi
      .post('auth/account/privacy-policy', {
        accepted_policy: acceptedPolicy,
      })
      .then((res) => {
        if (res.data.status === 'success') {
          context
            .dispatch(AUTH_USER_STORE.ACTIONS.GET_USER_PROFILE)
            .then(() => router.push('/profile'))
        } else {
          handleError(context, null)
        }
      })
      .catch((error) => handleError(context, error))
  },
  [AUTH_USER_STORE.ACTIONS.REQUEST_DATA_EXPORT](
    context: ActionContext<IAuthUserState, IRootState>
  ): void {
    context.commit(ROOT_STORE.MUTATIONS.EMPTY_ERROR_MESSAGES)
    authApi
      .post('auth/account/export/request')
      .then((res) => {
        if (res.data.status === 'success') {
          context.commit(
            AUTH_USER_STORE.MUTATIONS.SET_EXPORT_REQUEST,
            res.data.request
          )
        } else {
          handleError(context, null)
        }
      })
      .catch((error) => handleError(context, error))
  },
  [AUTH_USER_STORE.ACTIONS.GET_REQUEST_DATA_EXPORT](
    context: ActionContext<IAuthUserState, IRootState>
  ): void {
    context.commit(ROOT_STORE.MUTATIONS.EMPTY_ERROR_MESSAGES)
    authApi
      .get('auth/account/export')
      .then((res) => {
        if (res.data.status === 'success') {
          context.commit(
            AUTH_USER_STORE.MUTATIONS.SET_EXPORT_REQUEST,
            res.data.request
          )
        } else {
          handleError(context, null)
        }
      })
      .catch((error) => handleError(context, error))
  },
  [AUTH_USER_STORE.ACTIONS.GET_BLOCKED_USERS](
    context: ActionContext<IAuthUserState, IRootState>,
    payload: IPagePayload
  ): void {
    context.commit(ROOT_STORE.MUTATIONS.EMPTY_ERROR_MESSAGES)
    context.commit(AUTH_USER_STORE.MUTATIONS.UPDATE_USER_LOADING, true)
    authApi
      .get('auth/blocked-users', { params: payload })
      .then((res) => {
        if (res.data.status === 'success') {
          context.commit(
            AUTH_USER_STORE.MUTATIONS.UPDATE_BLOCKED_USERS,
            res.data.blocked_users
          )
          context.commit(
            USERS_STORE.MUTATIONS.UPDATE_USERS_PAGINATION,
            res.data.pagination
          )
        } else {
          handleError(context, null)
        }
      })
      .catch((error) => {
        handleError(context, error)
      })
      .finally(() =>
        context.commit(AUTH_USER_STORE.MUTATIONS.UPDATE_USER_LOADING, false)
      )
  },
}<|MERGE_RESOLUTION|>--- conflicted
+++ resolved
@@ -17,13 +17,9 @@
 } from '@/store/modules/authUser/types'
 import type { IRootState } from '@/store/modules/root/types'
 import { deleteUserAccount } from '@/store/modules/users/actions'
-<<<<<<< HEAD
-import { IPagePayload } from '@/types/api'
-import {
+import type { IPagePayload } from '@/types/api'
+import type {
   IFollowRequestsActionPayload,
-=======
-import type {
->>>>>>> e62d1591
   ILoginOrRegisterData,
   IUserAccountPayload,
   IUserDeletionPayload,
