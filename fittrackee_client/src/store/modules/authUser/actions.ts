--- conflicted
+++ resolved
@@ -139,16 +139,10 @@
             // refresh privacy policy
             context.dispatch(ROOT_STORE.ACTIONS.GET_APPLICATION_PRIVACY_POLICY)
           }
-<<<<<<< HEAD
           context.commit(
             USERS_STORE.MUTATIONS.UPDATE_USER_IN_USERS,
             res.data.data
           )
-          if (res.data.data.language) {
-            context.dispatch(
-              ROOT_STORE.ACTIONS.UPDATE_APPLICATION_LANGUAGE,
-              res.data.data.language
-=======
           if (profileNotLoaded || updateUI) {
             if (res.data.data.language) {
               context.dispatch(
@@ -159,7 +153,6 @@
             context.commit(
               ROOT_STORE.MUTATIONS.UPDATE_DARK_MODE,
               res.data.data.use_dark_mode
->>>>>>> 68d8045e
             )
           }
           context.commit(
@@ -359,13 +352,12 @@
             res.data.data
           )
           context.commit(
-<<<<<<< HEAD
             ROOT_STORE.MUTATIONS.UPDATE_DISPLAY_OPTIONS,
             res.data.data
-=======
+          )
+          context.commit(
             ROOT_STORE.MUTATIONS.UPDATE_DARK_MODE,
             res.data.data.use_dark_mode
->>>>>>> 68d8045e
           )
           context
             .dispatch(
