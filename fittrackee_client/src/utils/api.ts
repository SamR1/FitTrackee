--- conflicted
+++ resolved
@@ -55,18 +55,20 @@
   } else {
     delete query.notes
   }
-<<<<<<< HEAD
-  if (typeof locationQuery.object_type === 'string') {
-    query.object_type = locationQuery.object_type
-  }
-  if (typeof locationQuery.resolved === 'string') {
-    query.resolved = locationQuery.resolved
-=======
   if (typeof locationQuery.description === 'string') {
     query.description = locationQuery.description
   } else {
     delete query.description
->>>>>>> fd13a56a
+  }
+  if (typeof locationQuery.object_type === 'string') {
+    query.object_type = locationQuery.object_type
+  } else {
+    delete query.object_type
+  }
+  if (typeof locationQuery.resolved === 'string') {
+    query.resolved = locationQuery.resolved
+  } else {
+    delete query.resolved
   }
 
   return query
