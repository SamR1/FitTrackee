import { AxiosError } from 'axios'
import type { ActionContext } from 'vuex'

import {
  AUTH_USER_STORE,
  EQUIPMENTS_STORE,
  ROOT_STORE,
} from '@/store/constants'
import type { IAuthUserState } from '@/store/modules/authUser/types'
<<<<<<< HEAD
import type { INotificationsState } from '@/store/modules/notifications/types'
=======
import type { IEquipmentTypesState } from '@/store/modules/equipments/types'
>>>>>>> d984a7c5
import type { IOAuth2State } from '@/store/modules/oauth2/types'
import type { IReportsState } from '@/store/modules/reports/types'
import type { IRootState } from '@/store/modules/root/types'
import type { ISportsState } from '@/store/modules/sports/types'
import type { IStatisticsState } from '@/store/modules/statistics/types'
import type { IUsersState } from '@/store/modules/users/types'
import type { IWorkoutsState } from '@/store/modules/workouts/types'
import type { IApiErrorMessage } from '@/types/api'
import type { IEquipment, IEquipmentError } from '@/types/equipments'

export const getApiUrl = (): string => {
  return import.meta.env.PROD
    ? '/api/'
    : `${import.meta.env.VITE_APP_API_URL}/api/`
}

export const handleError = (
  context:
    | ActionContext<IRootState, IRootState>
    | ActionContext<IAuthUserState, IRootState>
<<<<<<< HEAD
    | ActionContext<INotificationsState, IRootState>
    | ActionContext<IReportsState, IRootState>
=======
    | ActionContext<IEquipmentTypesState, IRootState>
>>>>>>> d984a7c5
    | ActionContext<IOAuth2State, IRootState>
    | ActionContext<IStatisticsState, IRootState>
    | ActionContext<ISportsState, IRootState>
    | ActionContext<IUsersState, IRootState>
    | ActionContext<IWorkoutsState, IRootState>,
  error: AxiosError | null,
  msg = 'UNKNOWN'
): void => {
  // if request is cancelled, no error to display
  if (error && error.message === 'canceled') {
    return
  }

  const errorInfo: IApiErrorMessage | null =
    error?.response && error.response.data ? error.response.data : null

  // if stored token is blacklisted, disconnect user
  if (error?.response?.status === 401 && errorInfo?.error === 'invalid_token') {
    localStorage.removeItem('authToken')
    context.dispatch(AUTH_USER_STORE.ACTIONS.CHECK_AUTH_USER)
    return
  }

  const equipmentError = getEquipmentError(error, context)
  const errorMessages = equipmentError
    ? ''
    : !error
      ? msg
      : error.response
        ? error.response.status === 413
          ? 'file size is greater than the allowed size'
          : errorInfo?.message
            ? errorInfo.message
            : msg
        : error.message
          ? error.message
          : msg

  context.commit(
    ROOT_STORE.MUTATIONS.SET_ERROR_MESSAGES,
    equipmentError
      ? equipmentError
      : errorMessages.includes('\n')
        ? errorMessages
            .split('\n')
            .filter((m: string) => m !== '')
            .map((m: string) => `api.ERROR.${m}`)
        : `api.ERROR.${errorMessages}`
  )
}

const getEquipmentError = (
  error: AxiosError | null,
  context:
    | ActionContext<IRootState, IRootState>
    | ActionContext<IAuthUserState, IRootState>
    | ActionContext<IEquipmentTypesState, IRootState>
    | ActionContext<IOAuth2State, IRootState>
    | ActionContext<IStatisticsState, IRootState>
    | ActionContext<ISportsState, IRootState>
    | ActionContext<IUsersState, IRootState>
    | ActionContext<IWorkoutsState, IRootState>
) => {
  if (error?.response?.data) {
    // eslint-disable-next-line @typescript-eslint/ban-ts-comment
    // @ts-ignore
    const data: IEquipmentError = { ...error.response.data }
    if ('equipment_id' in data) {
      const equipments: IEquipment[] = context.getters[
        EQUIPMENTS_STORE.GETTERS.EQUIPMENTS
      ].filter((equipment: IEquipment) => equipment.id === data.equipment_id)
      return {
        equipmentId: data.equipment_id,
        equipmentLabel: equipments.length === 0 ? null : equipments[0].label,
        status: data.status,
      }
    }
  }
  return null
}

export const getDarkTheme = (darkMode: boolean | null) => {
  if (
    darkMode === null &&
    window.matchMedia('(prefers-color-scheme: dark)').matches
  ) {
    return true
  }
  return darkMode === true
}<|MERGE_RESOLUTION|>--- conflicted
+++ resolved
@@ -7,11 +7,8 @@
   ROOT_STORE,
 } from '@/store/constants'
 import type { IAuthUserState } from '@/store/modules/authUser/types'
-<<<<<<< HEAD
+import type { IEquipmentTypesState } from '@/store/modules/equipments/types'
 import type { INotificationsState } from '@/store/modules/notifications/types'
-=======
-import type { IEquipmentTypesState } from '@/store/modules/equipments/types'
->>>>>>> d984a7c5
 import type { IOAuth2State } from '@/store/modules/oauth2/types'
 import type { IReportsState } from '@/store/modules/reports/types'
 import type { IRootState } from '@/store/modules/root/types'
@@ -32,12 +29,9 @@
   context:
     | ActionContext<IRootState, IRootState>
     | ActionContext<IAuthUserState, IRootState>
-<<<<<<< HEAD
+    | ActionContext<IEquipmentTypesState, IRootState>
     | ActionContext<INotificationsState, IRootState>
     | ActionContext<IReportsState, IRootState>
-=======
-    | ActionContext<IEquipmentTypesState, IRootState>
->>>>>>> d984a7c5
     | ActionContext<IOAuth2State, IRootState>
     | ActionContext<IStatisticsState, IRootState>
     | ActionContext<ISportsState, IRootState>
@@ -95,6 +89,8 @@
     | ActionContext<IRootState, IRootState>
     | ActionContext<IAuthUserState, IRootState>
     | ActionContext<IEquipmentTypesState, IRootState>
+    | ActionContext<INotificationsState, IRootState>
+    | ActionContext<IReportsState, IRootState>
     | ActionContext<IOAuth2State, IRootState>
     | ActionContext<IStatisticsState, IRootState>
     | ActionContext<ISportsState, IRootState>
