--- conflicted
+++ resolved
@@ -5,7 +5,6 @@
 import type { ICustomTextareaData, IUsernameSuggestion } from '@/types/forms'
 
 export const linkifyAndClean = (input: string): string => {
-<<<<<<< HEAD
   return sanitizeHtml(
     linkifyHtml(
       marked.parseInline(input, {
@@ -64,15 +63,9 @@
     username +
     text.substring(position + 1 + usernameQuery.length)
   )
-=======
-  return sanitizeHtml(linkifyHtml(input, { target: '_blank' }), {
-    allowedTags: ['a'],
-    disallowedTagsMode: 'escape',
-  })
 }
 
 export const convertToMarkdown = (input: string): string => {
   const markdown = marked.parse(input, { breaks: true })
   return sanitizeHtml(markdown as string)
->>>>>>> fd13a56a
 }