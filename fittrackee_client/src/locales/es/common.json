{
  "ABOUT": "acerca de",
  "ACTION": "acción",
  "ACTIVE": "activa",
  "CONFIRMATION": "Confirmación",
  "CONTACT": "contacto",
  "DAY": "día | días",
  "DESCRIPTION": "Descripción",
  "DISPLAYED": "Mostrado",
  "DOCUMENTATION": "documentación",
  "HERE": "aquí",
  "HIDDEN": "Oculto",
  "HOME": "Inicio",
<<<<<<< HEAD
  "NO_NOTES": "Sin notas",
=======
  "INACTIVE": "inactivo",
  "LABEL": "etiqueta",
  "NO_DESCRIPTION": "sin descripción",
>>>>>>> d984a7c5
  "SELECTS": {
    "ORDER": {
      "ASC": "ascenso",
      "DESC": "descenso",
      "LABEL": "ordenar"
    },
    "ORDER_BY": {
      "LABEL": "ordenar por"
    },
    "PER_PAGE": {
      "LABEL": "por página"
    }
  },
  "TOTAL": "Total",
  "TOTAL_DURATION_WITH_PAUSES": "duración total con pausas"
}<|MERGE_RESOLUTION|>--- conflicted
+++ resolved
@@ -11,13 +11,10 @@
   "HERE": "aquí",
   "HIDDEN": "Oculto",
   "HOME": "Inicio",
-<<<<<<< HEAD
-  "NO_NOTES": "Sin notas",
-=======
   "INACTIVE": "inactivo",
   "LABEL": "etiqueta",
   "NO_DESCRIPTION": "sin descripción",
->>>>>>> d984a7c5
+  "NO_NOTES": "Sin notas",
   "SELECTS": {
     "ORDER": {
       "ASC": "ascenso",
