{
  "ACTION": "Action",
  "ACTIVATE_USER_ACCOUNT": "Activate account",
  "ACTIVE": "Active",
  "ADMIN_RIGHTS_DELETE_USER_ACCOUNT": "Add/remove admin rights, delete user account.",
  "ADMIN": "Admin",
  "ADMINISTRATION": "Administration",
  "APPLICATION": "Application",
  "APP_CONFIG": {
<<<<<<< HEAD
    "FEDERATION_ENABLED": "Federation enabled",
=======
    "ADMIN_CONTACT": "Administrator email for contact",
>>>>>>> 8eb5028f
    "MAX_USERS_LABEL": "Max. number of active users",
    "MAX_USERS_HELP": "If 0, no limitation on registration.",
    "MAX_FILES_IN_ZIP_LABEL": "Max. files of zip archive",
    "NO_CONTACT_EMAIL": "no contact email",
    "SINGLE_UPLOAD_MAX_SIZE_LABEL": "Max. size of uploaded files (in Mb)",
    "TITLE": "Application configuration",
    "ZIP_UPLOAD_MAX_SIZE_LABEL": "Max. size of zip archive (in Mb)"
  },
  "BACK_TO_ADMIN": "Back to admin",
  "CONFIRM_USER_ACCOUNT_DELETION": "Are you sure you want to delete {0} account? All data will be deleted, this cannot be undone.",
  "CONFIRM_USER_PASSWORD_RESET": "Are you sure you want to reset {0} password?",
  "CURRENT_EMAIL": "Current email",
  "DELETE_USER": "Delete user",
  "ENABLE_DISABLE_SPORTS": "Enable/disable sports.",
<<<<<<< HEAD
  "FEDERATION_DISABLED": "Federation is currently disabled.",
  "FEDERATION_ENABLED": "Federation is currently enabled.",
=======
  "NEW_EMAIL": "New email",
  "PASSWORD_RESET_SUCCESSFUL": "The password has been reset.",
>>>>>>> 8eb5028f
  "REGISTRATION_DISABLED": "Registration is currently disabled.",
  "REGISTRATION_ENABLED": "Registration is currently enabled.",
  "RESET_USER_PASSWORD": "Reset password",
  "SPORTS": {
    "TABLE": {
      "ACTIVE": "Active",
      "HAS_WORKOUTS": "workouts exist",
      "IMAGE": "Image",
      "LABEL": "Label"
    },
    "TITLE": "Sports administration"
  },
  "UPDATE_APPLICATION_DESCRIPTION": "Update application configuration (maximum number of registered users, maximum files size).",
<<<<<<< HEAD
=======
  "UPDATE_USER_EMAIL": "Update email",
  "USER": "user | users",
  "USER_EMAIL_UPDATE_SUCCESSFUL": "The email address has been updated.",
>>>>>>> 8eb5028f
  "USERS": {
    "TABLE": {
      "ADD_ADMIN_RIGHTS": "Add admin rights",
      "REMOVE_ADMIN_RIGHTS": "Remove admin rights"
    },
    "SELECTS": {
      "ORDER_BY": {
        "ADMIN": "admin status",
        "CREATED_AT": "registration date",
        "IS_ACTIVE": "account status",
        "USERNAME": "username",
        "WORKOUTS_COUNT": "workout count"
      }
    }
  }
}<|MERGE_RESOLUTION|>--- conflicted
+++ resolved
@@ -7,11 +7,8 @@
   "ADMINISTRATION": "Administration",
   "APPLICATION": "Application",
   "APP_CONFIG": {
-<<<<<<< HEAD
+    "ADMIN_CONTACT": "Administrator email for contact",
     "FEDERATION_ENABLED": "Federation enabled",
-=======
-    "ADMIN_CONTACT": "Administrator email for contact",
->>>>>>> 8eb5028f
     "MAX_USERS_LABEL": "Max. number of active users",
     "MAX_USERS_HELP": "If 0, no limitation on registration.",
     "MAX_FILES_IN_ZIP_LABEL": "Max. files of zip archive",
@@ -26,13 +23,10 @@
   "CURRENT_EMAIL": "Current email",
   "DELETE_USER": "Delete user",
   "ENABLE_DISABLE_SPORTS": "Enable/disable sports.",
-<<<<<<< HEAD
   "FEDERATION_DISABLED": "Federation is currently disabled.",
   "FEDERATION_ENABLED": "Federation is currently enabled.",
-=======
   "NEW_EMAIL": "New email",
   "PASSWORD_RESET_SUCCESSFUL": "The password has been reset.",
->>>>>>> 8eb5028f
   "REGISTRATION_DISABLED": "Registration is currently disabled.",
   "REGISTRATION_ENABLED": "Registration is currently enabled.",
   "RESET_USER_PASSWORD": "Reset password",
@@ -46,12 +40,9 @@
     "TITLE": "Sports administration"
   },
   "UPDATE_APPLICATION_DESCRIPTION": "Update application configuration (maximum number of registered users, maximum files size).",
-<<<<<<< HEAD
-=======
   "UPDATE_USER_EMAIL": "Update email",
   "USER": "user | users",
   "USER_EMAIL_UPDATE_SUCCESSFUL": "The email address has been updated.",
->>>>>>> 8eb5028f
   "USERS": {
     "TABLE": {
       "ADD_ADMIN_RIGHTS": "Add admin rights",
