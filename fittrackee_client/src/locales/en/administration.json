{
  "ABOUT": {
    "DESCRIPTION": "Any additional information that may be useful to your users. Markdown syntax can be used.",
    "TEXT": "Detailed instance information"
  },
  "ACTION": "Action | Actions",
  "ACTIVATE_USER_ACCOUNT": "Activate account",
  "ACTIVE": "Active",
  "ADMIN": "Admin",
  "ADMINISTRATION": "Administration",
  "ADMIN_RIGHTS_DELETE_USER_ACCOUNT": "Add/remove admin rights, delete user account.",
  "APPLICATION": "Application",
  "APP_CONFIG": {
    "ADMIN_CONTACT": "Administrator email for contact",
    "FEDERATION_ENABLED": "Federation enabled",
    "MAX_FILES_IN_ZIP_LABEL": "Max. files of zip archive",
    "MAX_USERS_HELP": "If 0, no limitation on registration.",
    "MAX_USERS_LABEL": "Max. number of active users",
    "NO_CONTACT_EMAIL": "no contact email",
    "SINGLE_UPLOAD_MAX_SIZE_LABEL": "Max. size of uploaded files (in Mb)",
    "TITLE": "Application configuration",
    "ZIP_UPLOAD_MAX_SIZE_LABEL": "Max. size of zip archive (in Mb)"
  },
  "APP_MODERATION": {
    "ACTIONS": {
      "ADD_COMMENT": "Add a comment",
      "DELETE_CONTENT": "Delete content",
      "MARK_AS_RESOLVED": "Mark as resolved",
      "MARK_AS_UNRESOLVED": "Mark as unresolved",
      "SEND_EMAIL": "Send an email",
      "SUSPEND_ACCOUNT": "Suspend user account",
      "UNSUSPEND_ACCOUNT": "Unsuspend user account"
    },
    "APPEAL": {
      "APPROVED": "This appeal has been approved {0}.",
      "HIDE": "Hide appeal",
      "REASON_IS": "The reason is:",
      "REJECTED": "This appeal has been rejected {0}.",
      "SEE": "See appeal"
    },
    "DESCRIPTION": "Reports management.",
    "NOTES_AND_ACTIONS": "Notes and actions",
    "NO_REPORTS_FOUND": "No reports",
    "ORDER_BY": {
      "CREATED_AT": "creation date",
      "UPDATED_AT": "update date"
    },
    "REASON": "Reason",
    "REPORT": "report | reports",
    "REPORT_COMMENT_PLACEHOLDER": "Add comment, action taken or any other useful information",
    "REPORT_NOTE": "Note by",
    "REPORTED_BY": "Reported by",
    "REPORTED_CONTENT": "Reported content",
    "REPORTED_OBJECT": "Object",
    "REPORTED_USER": "Reported user",
    "REPORTER": "reporter",
    "REPORT_ACTIONS": {
      "report_reopening": "The report has been reopened by {1} {2}.",
      "report_resolution": "The report has been marked as resolved by {1} {2}.",
      "user_suspension": "{0} has been suspended by {1} {2}.",
      "user_unsuspension": "The {0} suspension has been lifted by {1} {2}."
    },
    "REPORT_NOTE": "Note by",
    "RESOLVED": {
      "FALSE": "Unresolved",
      "TRUE": "Resolved"
    },
    "RESOLVED_AT": "Resolved at",
    "RESOLVED_BY": "Resolved by",
    "STATUS": "status",
    "TEXTAREA_PLACEHOLDER": {
      "ADD_COMMENT": "Add comment, action taken or any other useful information.",
      "SUSPEND_ACCOUNT": "Indicate the reason for suspension (not mandatory). This information will be visible to the user.",
      "UNSUSPEND_ACCOUNT": "Add a comment (not mandatory). This information will be visible to the user.",
      "UPDATE_APPEAL": "Indicate the reason for this appeal processing. This information will be visible to the user."
    },
    "TITLE": "Moderation"
  },
  "BACK_TO_ADMIN": "Back to admin",
  "CONFIRM_USER_ACCOUNT_DELETION": "Are you sure you want to delete {0} account? All data will be deleted, this cannot be undone.",
  "CONFIRM_USER_ACCOUNT_SUSPENSION": "Are you sure you want to suspend {0} account?",
  "CONFIRM_USER_PASSWORD_RESET": "Are you sure you want to reset {0} password?",
  "CURRENT_EMAIL": "Current email",
  "DELETED_COMMENT": "Deleted comment",
  "DELETED_USER": "Deleted user",
  "DELETED_WORKOUT": "Deleted workout",
  "DELETE_USER": "Delete user",
  "EMAIL_SENDING_DISABLED": "Email sending is disabled.",
  "ENABLE_DISABLE_EQUIPMENT_TYPES": "Enable/disable equipment types.",
  "ENABLE_DISABLE_SPORTS": "Enable/disable sports.",
<<<<<<< HEAD
  "FEDERATION_DISABLED": "Federation is currently disabled.",
  "FEDERATION_ENABLED": "Federation is currently enabled.",
=======
  "EQUIPMENT_TYPES": {
    "TABLE": {
      "ACTIVE": "Active",
      "HAS_EQUIPMENTS": "equipments exist",
      "IMAGE": "Image",
      "LABEL": "Label"
    },
    "TITLE": "Equipments administration"
  },
>>>>>>> a316e512
  "NEW_EMAIL": "New email",
  "NO_TEXT_ENTERED": "No text entered",
  "PASSWORD_RESET_SUCCESSFUL": "The password has been reset.",
  "PRIVACY_POLICY_DESCRIPTION": "Add your own privacy policy or leave blank to use the default one. Markdown syntax can be used.",
  "REGISTRATION_DISABLED": "Registration is currently disabled.",
  "REGISTRATION_ENABLED": "Registration is currently enabled.",
  "RESET_USER_PASSWORD": "Reset password",
  "SPORTS": {
    "TABLE": {
      "ACTIVE": "Active",
      "HAS_WORKOUTS": "workouts exist",
      "IMAGE": "Image",
      "LABEL": "Label"
    },
    "TITLE": "Sports administration"
  },
  "UPDATE_APPLICATION_DESCRIPTION": "Update application configuration.",
  "UPDATE_USER_EMAIL": "Update email",
  "USER": "user | users",
  "USERS": {
    "SELECTS": {
      "ORDER_BY": {
        "ADMIN": "admin status",
        "CREATED_AT": "registration date",
        "IS_ACTIVE": "account status",
        "USERNAME": "username",
        "WORKOUTS_COUNT": "workout count"
      }
    },
    "TABLE": {
      "ADD_ADMIN_RIGHTS": "Add admin rights",
      "REMOVE_ADMIN_RIGHTS": "Remove admin rights"
    },
    "TITLE": "Administration - Users"
  },
  "USER_EMAIL_UPDATE_SUCCESSFUL": "The email address has been updated."
}<|MERGE_RESOLUTION|>--- conflicted
+++ resolved
@@ -88,10 +88,6 @@
   "EMAIL_SENDING_DISABLED": "Email sending is disabled.",
   "ENABLE_DISABLE_EQUIPMENT_TYPES": "Enable/disable equipment types.",
   "ENABLE_DISABLE_SPORTS": "Enable/disable sports.",
-<<<<<<< HEAD
-  "FEDERATION_DISABLED": "Federation is currently disabled.",
-  "FEDERATION_ENABLED": "Federation is currently enabled.",
-=======
   "EQUIPMENT_TYPES": {
     "TABLE": {
       "ACTIVE": "Active",
@@ -101,7 +97,8 @@
     },
     "TITLE": "Equipments administration"
   },
->>>>>>> a316e512
+  "FEDERATION_DISABLED": "Federation is currently disabled.",
+  "FEDERATION_ENABLED": "Federation is currently enabled.",
   "NEW_EMAIL": "New email",
   "NO_TEXT_ENTERED": "No text entered",
   "PASSWORD_RESET_SUCCESSFUL": "The password has been reset.",
