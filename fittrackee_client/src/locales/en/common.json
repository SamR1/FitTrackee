--- conflicted
+++ resolved
@@ -12,16 +12,13 @@
   "HERE": "here",
   "HIDDEN": "Hidden",
   "HOME": "Home",
-<<<<<<< HEAD
+  "INACTIVE": "inactive",
+  "LABEL": "label",
   "LAST_UPDATED_ON": "Last updated on",
+  "NO_DESCRIPTION": "no description",
   "NO_NOTES": "No notes",
   "REPORT_PLACEHOLDER": "indicate the reason for reporting",
   "REPORT_SUBMITTED": "Report submitted.",
-=======
-  "INACTIVE": "inactive",
-  "LABEL": "label",
-  "NO_DESCRIPTION": "no description",
->>>>>>> d984a7c5
   "SELECTS": {
     "ORDER": {
       "ASC": "ascending",
@@ -36,9 +33,6 @@
     }
   },
   "TOTAL": "Total",
-<<<<<<< HEAD
+  "TOTAL_DURATION_WITH_PAUSES": "total duration with pauses",
   "TYPE": "type"
-=======
-  "TOTAL_DURATION_WITH_PAUSES": "total duration with pauses"
->>>>>>> d984a7c5
 }