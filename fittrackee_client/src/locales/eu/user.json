{
  "ACCOUNT_CONFIRMATION": "Kontua baieztatzea",
  "ACCOUNT_CONFIRMATION_NOT_RECEIVED": "Ez duzu jarraibiderik jaso?",
  "ACCOUNT_CONFIRMATION_SENT": "Begiratu zure eposta. Esandako helbidera baieztapen mezu bat bidali dizugu.",
  "ACCOUNT_SUSPENDED_AT": "Kontua bertan behera utzi da {0}.",
  "ACTIVE_ACCOUNT": "Kontu hau aktibo dago",
  "ACTIVE_USER": "erabiltzaile aktibo | erabiltzaile aktibo",
  "ALREADY_HAVE_ACCOUNT": "Baduzu kontu bat?",
  "APPEAL": "Apelazioa",
  "APPEAL_APPROVED": "Apelazioa onartuta.",
  "APPEAL_IN_PROGRESS": "Apelazioa prozesatzen ari da.",
  "APPEAL_REJECTED": "Apelazioa baztertuta.",
  "APPEAL_SUBMITTED": "Apelazioa bidalita.",
  "CONFIRM_ACCOUNT_DELETION": "Ziur zaude zure kontua ezabatu nahi duzula? Datu guztiak ezabatu egingo dira eta hori ezin da desegin.",
  "CURRENT_PASSWORD": "Uneko pasahitza",
  "EMAIL": "Eposta",
  "EMAIL_INFO": "Idatzi eposta helbide zuzen bat.",
  "EMAIL_UPDATE": "Eposta eguneraketa",
  "ENTER_PASSWORD": "Idatzi pasahitza",
  "EXPORT_REQUEST": {
    "DATA_EXPORT": "Datuak esportatzea",
    "DOWNLOAD_ARCHIVE": "Deskargatu artxiboa",
    "GENERATING_LINK": "esteka sortzen…",
    "ONLY_ONE_EXPORT_PER_DAY": "24 orduero eskatu dezakezu artxiboa",
    "REQUEST_ANOTHER_EXPORT": "eskatu beste esportazio bat"
  },
  "FILTER_ON_USERNAME": "Filtratu erabiltzaile-izenaren arabera",
  "HIDE_PASSWORD": "ezkutatu pasahitza",
  "INVALID_TOKEN": "Tokena ez da zuzena, berrezarri pasahitza berriz.",
  "I_WANT_TO_DELETE_MY_ACCOUNT": "Nere kontua ezabatu nahi dut",
  "LANGUAGE": "Hizkuntza | Hizkuntza",
  "LAST_PRIVACY_POLICY_TO_VALIDATE": "Pribatutasun politika aldatu egin da, {0} jarraitu aurretik.",
  "LOGIN": "Sartu",
  "LOGOUT": "Irten",
  "LOGOUT_CONFIRMATION": "Ziur zaude irten egin nahi duzula?",
  "LOG_IN": "sartu",
  "NEW_PASSWORD": "Pasahitz berria",
  "NO_SPORT_FOUND": "Ez da kirolik aurkitu.",
  "NO_USERS_FOUND": "Ez da erabiltzailerik aurkitu.",
  "NO_WARNING_FOUND": "Ez da ohartarazpenik aurkitu.",
  "ONLY_USERS_FROM_THIS_INSTANCE_ARE_DISPLAYED": ", instantzia honetako {0} bakarrik erakusten dira",
  "PASSWORD": "Pasahitza",
  "PASSWORD_FORGOTTEN": "Pasahitza ahaztu duzu?",
  "PASSWORD_INFO": "Gutxienez 8 karaktere izan behar ditu.",
  "PASSWORD_RESET": "Berrezarri pasahitza",
  "PASSWORD_SENT_EMAIL_TEXT": "Begiratu zure eposta. Zure helbidea gure datu-basean badago, pasahitza berrezartzeko esteka duen mezu bat jasoko duzu.",
  "PASSWORD_STRENGTH": {
    "AVERAGE": "batazbestekoa",
    "GOOD": "ona",
    "LABEL": "pasahitzaren indarra",
    "STRONG": "gogorra",
    "SUGGESTIONS": {
      "allUppercase": "Idatzi hizki batzuk letra-larriz.",
      "anotherWord": "Gehitu hain arruntak ez diren hitz gehiago.",
      "associatedYears": "Ekidin zurekin lotutako urteak.",
      "capitalization": "Lehenengo hizkia baino letra-larri gehiago erabili.",
      "dates": "Ekidin zurekin lotutako data eta urteak.",
      "l33t": "Ekidin ohikoak diren letra aldaketak, adibidez {'@'} erabiltzea a-ren ordez.",
      "longerKeyboardPattern": "Erabili teklatuko patroi luzeagoak eta aldatu idazteko norabidea behin eta berriz.",
      "noNeed": "Pasahitz sendoak sortzeko, sinboloak, zenbakiak edo letra-larriak erabili ditzakezu.",
      "pwned": "Pasahitz hau beste nonbait erabiltzen baduzu, aldatu egin beharko zenuke.",
      "recentYears": "Ekidin azken urteak.",
      "repeated": "Ekidin errepikatutako hitz eta karaktereak.",
      "reverseWords": "Ekidin alderantziz idatzitako ohiko hitzak.",
      "sequences": "Ekidin ohiko karaktere-segidak.",
      "useWords": "Erabili hitz asko, baina ekidin ohiko esaldiak."
    },
    "WEAK": "ahula"
  },
  "PASSWORD_UPDATED": "Zure pasahitza aldatu egin da. Egin klik {0} sartzeko.",
  "PRIVACY_POLICY_TO_VALIDATE": "Mesedez {0} pribatutasun politika aurrera jarraitu aurretik.",
  "PROFILE": {
    "ACCOUNT_EDITION": "Kontua editatzea",
    "ASCENT_DATA": "Igoerarekin lotutako datuak (errekorrak, guztizkoa)",
    "BACK_TO_PROFILE": "Itzuli profilera",
    "BIO": "Biografia",
    "BIRTH_DATE": "Jaiotze-data",
    "CREATED_REPORTS": "Sortutako txostenak",
    "DATE_FORMAT": "Data erakusteko formatua",
    "EDIT": "Editatu profila",
    "EDIT_NOTIFICATION_PREFERENCES": "Aldatu jakinarazpenen hobespenak",
    "EDIT_PREFERENCES": "Editatu ezarpenak",
    "EDIT_SPORTS_PREFERENCES": "Editatu kirolen ezarpenak",
    "ELEVATION_CHART_START": {
      "LABEL": "Altueraren grafikoa hemen hasten da",
      "MIN_ALT": "Altuera minimoa",
      "ZERO": "Zero"
    },
    "EQUIPMENTS": {
      "ACTION": "ekintza",
      "CONFIRM_EQUIPMENT_DELETION": "Ziur zaude {0} ekipamendua ezabatu nahi duzula?",
      "DESCRIPTION": "deskribapena",
      "DISABLED_BY_ADMIN": "adminak desaktibatuta",
      "EQUIPMENT_ASSOCIATED_WITH_WORKOUTS": "Ekipamendu hau entrenamenduetara lotuta dago.",
      "IS_ACTIVE": "aktibo",
      "LABEL": "etiketa",
      "YOUR_EQUIPMENTS": "Zure ekipamenduak"
    },
    "EQUIPMENTS_EDITION": "Ekipamenduen edizioa",
    "ERRORED_EMAIL_UPDATE": "Mesedez {0} zure eposta helbidea berriz aldatzeko edo jarri kontaktuan kudeatzailearekin",
    "FIRST_DAY_OF_WEEK": "Asteko lehen eguna",
    "FIRST_NAME": "Izena",
    "FOLLOW_REQUESTS_APPROVAL": {
      "AUTOMATICALLY": "Automatikoki",
      "LABEL": "Jarraipen eskaeren onarpena",
      "MANUALLY": "Eskuz"
    },
    "INTERFACE": "Interfazea",
    "LANGUAGE": "Hizkuntza",
    "LAST_NAME": "Abizena",
    "LATEST_SANCTIONS_RECEIVED": "Jasotako azken zigorrak",
    "LOCATION": "Herria",
    "MONDAY": "Astelehena",
    "NOTIFICATIONS": {
      "account_creation": "Norbait erregistratzen da",
      "comment_like": "Norbaitek zure iruzkina atsegin du",
      "follow": "Norbaitek jarraitzen dizu",
      "follow_request": "Norbaitek jarraipen eskaria egin dizu",
      "follow_request_approved": "Zure jarraipen eskaria onartu egin dute",
      "mention": "Norbaitek aipatu egin zaitu",
      "workout_comment": "Norbaitek zure ariketan iruzkina egin du",
      "workout_like": "Norbaitek zure ariketa atsegin du"
    },
    "NOTIFICATIONS_EDITION": "Jakinarazpenen hobespenak",
    "NOTIFICATION_PREFERENCES": "Jakinarazpenen hobespenak",
    "NO_SANCTIONS": "Zigorrik ez",
    "PICTURE": "Argazkia",
    "PICTURE_EDITION": "Editatu argazkia",
    "PICTURE_REMOVE": "Ezabatu argazkia",
    "PICTURE_UPDATE": "Eguneratu argazkia",
    "PREFERENCES_EDITION": "Editatu ezarpenak",
    "PRIVACY-POLICY_EDITION": "Pribatutasun politika",
    "PROFILE_EDITION": "Editatu profila",
    "PROFILE_IN_USERS_DIRECTORY": {
      "DISPLAYED": "Bistan",
      "HIDDEN": "Ezkutuan",
      "LABEL": "Erabiltzaileen direktorioko profila"
    },
    "REGISTRATION_DATE": "Izen-emate data",
    "REPORTS_FROM_OTHER_USERS": "Beste erabiltzaile batzuen salaketak",
    "SANCTIONS": {
      "comment_suspension": "Iruzkina bertan behera uztea ({date})",
      "user_suspension": "Kontua bertan behera uztea ({date})",
      "user_warning": "Ohartarazpena ({date})",
      "workout_suspension": "Ariketa bertan behera uztea ({date})"
    },
    "SANCTIONS_RECEIVED": "Jasotako zigorrak",
    "SANCTION_APPEAL": {
      "APPROVED": "zure apelazioa onartu egin da",
      "IN_PROGRESS": "zure apleazioa prozesatzen ari da",
      "REJECTED": "zure apelazioa baztertu egin da"
    },
    "SPORT": {
      "ACTION": "akzioa",
      "COLOR": "kolorea",
      "CONFIRM_SPORT_RESET": "Ziur zaude kirol hau berrabiarazi nahi duzula?",
      "CONFIRM_SPORT_RESET_WITH_EQUIPMENTS": "Ziur zaude kirol hau berrabiarazi nahi duzula? Lehenetsitako ekipamendu guztiak ezabatuak izango dira.",
      "DEFAULT_EQUIPMENTS": "Ekipamendu lehenetsi | Ekipamendu lehenetsi",
      "DISABLED_BY_ADMIN": "kudeatzaileak desaktibatuta",
      "IS_ACTIVE": "aktibo",
      "LABEL": "etiketa",
      "STOPPED_SPEED_THRESHOLD": "gelditzeko abiaduraren muga"
    },
    "SPORTS_EDITION": "Editatu kirolek ezarpenak",
    "SUCCESSFUL_EMAIL_UPDATE": "Zure kontua ondo eguneratu da. Begiratu zure eposta zure helbide berria baieztatzeko.",
    "SUCCESSFUL_REGISTRATION": "Zure kontua ondo sortu da.",
    "SUCCESSFUL_REGISTRATION_WITH_EMAIL": "Zure kontua aktibatzeko esteka bat epostaz bidali dizugu.",
    "SUCCESSFUL_UPDATE": "Zure kontua ondo eguneratu da.",
    "SUNDAY": "Igandea",
    "TABS": {
      "ACCOUNT": "kontua",
      "APPS": "aplikazioak",
      "BLOCKED-USERS": "blokeatutako erabiltzaileak",
      "EQUIPMENTS": "ekipamenduak",
      "FOLLOW-REQUESTS": "jarraipen eskaerak",
      "MODERATION": "moderazioa",
      "NOTIFICATIONS": "jakinarazpenak",
      "PICTURE": "argazkia",
      "PREFERENCES": "ezarpenak",
      "PRIVACY-POLICY": "pribatutasun politika",
      "PROFILE": "profila",
      "SPORTS": "kirolak"
    },
    "THEME_MODE": {
      "LABEL": "Itxura",
      "VALUES": {
        "DARK": "Iluna",
        "DEFAULT": "Nabigatzailearen ezarpenak",
        "LIGHT": "Argia"
      }
    },
    "TIMEZONE": "Ordu-zona | Ordu-zona",
    "UNITS": {
      "IMPERIAL": "Sistema inperiala (oinak, miliak, miliak orduko, ºF)",
      "LABEL": "Distantziarako unitatea",
      "METRIC": "Sistema metrikoa (m, km, m/s, ºC)"
    },
    "USER_RECEIVED_SANCTIONS": "Erabiltzaile honek zigor {count} jaso du. | Erabiltzaile honek {count} zigor jaso ditu.",
    "USE_RAW_GPX_SPEED": {
      "FILTERED_SPEED": "Filtratuta",
      "HELP": "Filtratuta badago, ertzetako balioak ez dira erabiltzen abiadura maximoa kalkulatzean (GPSaren erroreak izan daitezke).",
      "LABEL": "Abiadura maximoa kalkulatzeko estrategia",
      "RAW_SPEED": "Gordina"
    }
  },
  "READ_AND_ACCEPT_PRIVACY_POLICY": "{0} irakurri eta onartzen dut.",
  "REGISTER": "Izena eman",
  "REGISTER_DISABLED": "Barkatu, izen-ematea desaktibatuta dago.",
  "RELATIONSHIPS": {
    "BLOCKED": "blokeatuta",
    "FOLLOWER": "jarraitzaile | jarraitzaile",
    "FOLLOWING": "jarraitzen | jarraitzen",
    "FOLLOWS_YOU": "jarraizen dizu",
    "NO_FOLLOWERS": "Jarraitzailerik ez oraindik.",
    "NO_FOLLOWING": "Ez duzu inor jarraitzen oraindik.",
    "NO_FOLLOW_REQUESTS": "Ez duzu egiaztatzeko jarraipen eskaerarik."
  },
  "REPORT": "Salatu",
  "RESENT_ACCOUNT_CONFIRMATION": "Berriz bidali baieztapen eposta",
  "RESET_PASSWORD": "Berrezarri zure pasahitza",
  "REVIEW": "errebisatu",
  "ROLE": "Rola",
  "ROLES": {
    "admin": "Kudeatzailea",
    "moderator": "Moderatzailea",
    "owner": "Jabea",
    "user": "Erabiltzailea"
  },
  "SHOW_PASSWORD": "erakutsi pasahitza",
<<<<<<< HEAD
  "TASKS": {
    "STATUS": {
      "errored": "huts egin du",
      "in_progress": "jardunean"
    }
  },
=======
  "SUSPENDED": "Bertan behera utzita",
  "SUSPENDED_ACCOUNT": "Bertan behera utzitako kontua",
  "SUSPENSION_REASON": "Bertan behera uztearen arrazoia",
>>>>>>> 1b5f2c1d
  "THIS_USER_ACCOUNT_IS_INACTIVE": "Erabiltzaile honen kontua desaktibatuta dago.",
  "TOGGLE_THEME": "Aldatu itxura (argia edo iluna)",
  "USER": "erabiltzaile | erabiltzaile",
  "USERNAME": "Erabiltzaile-izena",
  "USERNAME_INFO": "3 eta 30 karaktere artekoa, hizkiak, zenbakiak eta \"_\" karakterea bakarrik erabili daitezke.",
  "USER_PICTURE": "erabiltzailearen argazkia",
  "USER_PROFILE": "erabiltzailearen profila",
  "WARNING_REASON": "Ohartarazpenaren arrazoia",
  "YOU": "zu",
  "YOUR_ACCOUNT_HAS_BEEN_SUSPENDED": "Zure kontua bertan behera utzi da",
  "YOU_CAN_APPEAL_ONCE": "Behin bakarrik egin dezakezu apelazioa.",
  "YOU_HAVE_ACCEPTED_PRIVACY_POLICY": "{0} onartu duzu."
}<|MERGE_RESOLUTION|>--- conflicted
+++ resolved
@@ -227,18 +227,15 @@
     "user": "Erabiltzailea"
   },
   "SHOW_PASSWORD": "erakutsi pasahitza",
-<<<<<<< HEAD
+  "SUSPENDED": "Bertan behera utzita",
+  "SUSPENDED_ACCOUNT": "Bertan behera utzitako kontua",
+  "SUSPENSION_REASON": "Bertan behera uztearen arrazoia",
   "TASKS": {
     "STATUS": {
       "errored": "huts egin du",
       "in_progress": "jardunean"
     }
   },
-=======
-  "SUSPENDED": "Bertan behera utzita",
-  "SUSPENDED_ACCOUNT": "Bertan behera utzitako kontua",
-  "SUSPENSION_REASON": "Bertan behera uztearen arrazoia",
->>>>>>> 1b5f2c1d
   "THIS_USER_ACCOUNT_IS_INACTIVE": "Erabiltzaile honen kontua desaktibatuta dago.",
   "TOGGLE_THEME": "Aldatu itxura (argia edo iluna)",
   "USER": "erabiltzaile | erabiltzaile",
