import React from 'react'
import { connect } from 'react-redux'

import {
  addActivityWithoutGpx,
  editActivity,
} from '../../../actions/activities'
import { history } from '../../../index'
<<<<<<< HEAD
import { formatActivityDate, translateSports } from '../../../utils/activities'

function FormWithoutGpx(props) {
  const { activity, onAddOrEdit, sports, t } = props
  const translatedSports = translateSports(sports, t, true)
=======
import { getDateWithTZ } from '../../../utils'
import { formatActivityDate, translateSports } from '../../../utils/activities'

function FormWithoutGpx(props) {
  const { activity, onAddOrEdit, sports, t, user } = props
  const translatedSports = translateSports(sports, t)
>>>>>>> ccd8e554
  let activityDate,
    activityTime,
    sportId = ''
  if (activity) {
    const activityDateTime = formatActivityDate(
      getDateWithTZ(activity.activity_date, user.timezone),
      'yyyy-MM-dd'
    )
    activityDate = activityDateTime.activity_date
    activityTime = activityDateTime.activity_time
    sportId = activity.sport_id
  }

  return (
    <form onSubmit={event => event.preventDefault()}>
      <div className="form-group">
        <label>
          {t('activities:Title')}:
          <input
            name="title"
            defaultValue={activity ? activity.title : ''}
            className="form-control input-lg"
          />
        </label>
      </div>
      <div className="form-group">
        <label>
          {t('common:Sport')}:
          <select
            className="form-control input-lg"
            defaultValue={sportId}
            name="sport_id"
            required
          >
            <option value="" />
            {translatedSports.map(sport => (
              <option key={sport.id} value={sport.id}>
                {sport.label}
              </option>
            ))}
          </select>
        </label>
      </div>
      <div className="form-group">
        <label>
          {t('activities:Activity Date')}:
          <div className="container">
            <div className="row">
              <input
                name="activity_date"
                defaultValue={activityDate}
                className="form-control col-md"
                required
                type="date"
              />
              <input
                name="activity_time"
                defaultValue={activityTime}
                className="form-control col-md"
                required
                type="time"
              />
            </div>
          </div>
        </label>
      </div>
      <div className="form-group">
        <label>
          {t('activities:Duration')}:
          <input
            name="duration"
            defaultValue={activity ? activity.duration : ''}
            className="form-control col-xs-4"
            pattern="^([0-9]*[0-9]):([0-5][0-9]):([0-5][0-9])$"
            placeholder="hh:mm:ss"
            required
            type="text"
          />
        </label>
      </div>
      <div className="form-group">
        <label>
          {t('activities:Distance')} (km):
          <input
            name="distance"
            defaultValue={activity ? activity.distance : ''}
            className="form-control input-lg"
            min={0}
            required
            step="0.001"
            type="number"
          />
        </label>
      </div>
      <div className="form-group">
        <label>
          {t('activities:Notes')}:
          <textarea
            name="notes"
            defaultValue={activity ? activity.notes : ''}
            className="form-control input-lg"
            maxLength="500"
          />
        </label>
      </div>
      <input
        type="submit"
        className="btn btn-primary btn-lg btn-block"
        onClick={event => onAddOrEdit(event, activity)}
        value={t('common:Submit')}
      />
      <input
        type="submit"
        className="btn btn-secondary btn-lg btn-block"
        onClick={() => history.push('/')}
        value={t('common:Cancel')}
      />
    </form>
  )
}

export default connect(
  state => ({
    user: state.user,
  }),
  dispatch => ({
    onAddOrEdit: (e, activity) => {
      const d = e.target.form.duration.value.split(':')
      const duration = +d[0] * 60 * 60 + +d[1] * 60 + +d[2]

      /* prettier-ignore */
      const activityDate = `${e.target.form.activity_date.value
        } ${ e.target.form.activity_time.value}`

      const data = {
        activity_date: activityDate,
        distance: +e.target.form.distance.value,
        duration,
        notes: e.target.form.notes.value,
        sport_id: +e.target.form.sport_id.value,
        title: e.target.form.title.value,
      }
      if (activity) {
        data.id = activity.id
        dispatch(editActivity(data))
      } else {
        dispatch(addActivityWithoutGpx(data))
      }
    },
  })
)(FormWithoutGpx)<|MERGE_RESOLUTION|>--- conflicted
+++ resolved
@@ -6,20 +6,12 @@
   editActivity,
 } from '../../../actions/activities'
 import { history } from '../../../index'
-<<<<<<< HEAD
-import { formatActivityDate, translateSports } from '../../../utils/activities'
-
-function FormWithoutGpx(props) {
-  const { activity, onAddOrEdit, sports, t } = props
-  const translatedSports = translateSports(sports, t, true)
-=======
 import { getDateWithTZ } from '../../../utils'
 import { formatActivityDate, translateSports } from '../../../utils/activities'
 
 function FormWithoutGpx(props) {
   const { activity, onAddOrEdit, sports, t, user } = props
-  const translatedSports = translateSports(sports, t)
->>>>>>> ccd8e554
+  const translatedSports = translateSports(sports, t, true)
   let activityDate,
     activityTime,
     sportId = ''
