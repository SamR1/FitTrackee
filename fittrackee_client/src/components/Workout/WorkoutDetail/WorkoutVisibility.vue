--- conflicted
+++ resolved
@@ -14,16 +14,12 @@
       />
       <span class="visibility-label">
         ({{
-<<<<<<< HEAD
           $t(
-            `privacy.LEVELS.${getPrivacyLevelForLabel(
+            `visibility_levels.LEVELS.${getVisibilityLevelForLabel(
               workoutObject.workoutVisibility,
               appConfig.federation_enabled
             )}`
           )
-=======
-          $t(`visibility_levels.LEVELS.${workoutObject.workoutVisibility}`)
->>>>>>> b6e23315
         }})
       </span>
     </div>
@@ -35,18 +31,14 @@
         :title="$t(`visibility_levels.LEVELS.${workoutObject.mapVisibility}`)"
       />
       <span class="visibility-label">
-<<<<<<< HEAD
         ({{
           $t(
-            `privacy.LEVELS.${getPrivacyLevelForLabel(
+            `visibility_levels.LEVELS.${getVisibilityLevelForLabel(
               workoutObject.mapVisibility,
               appConfig.federation_enabled
             )}`
           )
         }})
-=======
-        ({{ $t(`visibility_levels.LEVELS.${workoutObject.mapVisibility}`) }})
->>>>>>> b6e23315
       </span>
     </div>
   </div>
@@ -56,34 +48,25 @@
   import { computed, toRefs } from 'vue'
   import type { ComputedRef } from 'vue'
 
-<<<<<<< HEAD
   import { ROOT_STORE } from '@/store/constants'
   import type { TAppConfig } from '@/types/application'
-  import type { TPrivacyLevels } from '@/types/user'
-=======
   import type { TVisibilityLevels } from '@/types/user'
->>>>>>> b6e23315
   import type { IWorkoutObject } from '@/types/workouts'
   import { useStore } from '@/use/useStore'
-  import { getPrivacyLevelForLabel } from '@/utils/privacy'
+  import { getVisibilityLevelForLabel } from '@/utils/visibility_levels'
   interface Props {
     workoutObject: IWorkoutObject
   }
   const props = defineProps<Props>()
   const { workoutObject } = toRefs(props)
 
-<<<<<<< HEAD
   const store = useStore()
 
   const appConfig: ComputedRef<TAppConfig> = computed(
     () => store.getters[ROOT_STORE.GETTERS.APP_CONFIG]
   )
-  function getPrivacyIcon(
-    privacyLevel: TPrivacyLevels | null | undefined
-=======
   function getVisibilityIcon(
     visibilityLevel: TVisibilityLevels | null | undefined
->>>>>>> b6e23315
   ): string {
     switch (visibilityLevel) {
       case 'public':
