--- conflicted
+++ resolved
@@ -122,15 +122,10 @@
   import { toRefs } from 'vue'
 
   import authApi from '@/api/authApi'
-<<<<<<< HEAD
   import { WORKOUTS_STORE } from '@/store/constants'
-  import { ISport } from '@/types/sports'
-  import { IWorkoutObject } from '@/types/workouts'
-  import { useStore } from '@/use/useStore'
-=======
   import type { ISport } from '@/types/sports'
   import type { IWorkoutObject } from '@/types/workouts'
->>>>>>> e62d1591
+  import { useStore } from '@/use/useStore'
 
   interface Props {
     sport: ISport
