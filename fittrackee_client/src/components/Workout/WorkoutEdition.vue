<template>
  <div
    id="workout-edition"
    class="center-card with-margin"
    :class="{ 'center-form': workout && workout.with_gpx }"
  >
    <Card>
      <template #title>{{
        $t(`workouts.${isCreation ? 'ADD' : 'EDIT'}_WORKOUT`)
      }}</template>
      <template #content>
        <div id="workout-form">
          <form :class="{ errors: formErrors }" @submit.prevent="updateWorkout">
            <div class="form-items">
              <div class="form-item-radio" v-if="isCreation">
                <div>
                  <input
                    id="withGpx"
                    type="radio"
                    :checked="withGpx"
                    :disabled="loading"
                    @click="updateWithGpx"
                  />
                  <label for="withGpx">{{ $t('workouts.WITH_GPX') }}</label>
                </div>
                <div>
                  <input
                    id="withoutGpx"
                    type="radio"
                    :checked="!withGpx"
                    :disabled="loading"
                    @click="updateWithGpx"
                  />
                  <label for="withoutGpx">
                    {{ $t('workouts.WITHOUT_GPX') }}
                  </label>
                </div>
              </div>
              <div class="form-item">
                <label for="sport"> {{ $t('workouts.SPORT', 1) }}*: </label>
                <select
                  id="sport"
                  required
                  @invalid="invalidateForm"
                  :disabled="loading"
                  v-model="workoutForm.sport_id"
                >
                  <option
                    v-for="sport in translatedSports"
                    :value="sport.id"
                    :key="sport.id"
                  >
                    {{ sport.translatedLabel }}
                  </option>
                </select>
              </div>
              <div class="form-item" v-if="isCreation && withGpx">
                <label for="gpxFile">
                  {{ $t('workouts.GPX_FILE') }}
                  {{ $t('workouts.ZIP_ARCHIVE_DESCRIPTION') }}*:
                </label>
                <input
                  id="gpxFile"
                  name="gpxFile"
                  type="file"
                  accept=".gpx, .zip"
                  :disabled="loading"
                  required
                  @invalid="invalidateForm"
                  @input="updateFile"
                />
                <div class="files-help info-box">
                  <div>
                    <strong>{{ $t('workouts.GPX_FILE') }}:</strong>
                    <ul>
                      <li>
                        {{ $t('workouts.MAX_SIZE') }}: {{ fileSizeLimit }}
                      </li>
                    </ul>
                  </div>
                  <div>
                    <strong>{{ $t('workouts.ZIP_ARCHIVE') }}:</strong>
                    <ul>
                      <li>{{ $t('workouts.NO_FOLDER') }}</li>
                      <li>
                        {{ $t('workouts.MAX_FILES') }}: {{ gpx_limit_import }}
                      </li>
                      <li>{{ $t('workouts.MAX_SIZE') }}: {{ zipSizeLimit }}</li>
                    </ul>
                  </div>
                </div>
              </div>
              <div class="form-item" v-else>
                <label for="title"> {{ $t('workouts.TITLE') }}: </label>
                <input
                  id="title"
                  name="title"
                  type="text"
                  :required="!isCreation"
                  @invalid="invalidateForm"
                  :disabled="loading"
                  v-model="workoutForm.title"
                />
              </div>
              <div v-if="!withGpx">
                <div class="workout-date-duration">
                  <div class="form-item">
                    <label>{{ $t('workouts.WORKOUT_DATE') }}*:</label>
                    <div class="workout-date-time">
                      <input
                        id="workout-date"
                        name="workout-date"
                        type="date"
                        required
                        @invalid="invalidateForm"
                        :disabled="loading"
                        v-model="workoutForm.workoutDate"
                      />
                      <input
                        id="workout-time"
                        name="workout-time"
                        class="workout-time"
                        type="time"
                        required
                        @invalid="invalidateForm"
                        :disabled="loading"
                        v-model="workoutForm.workoutTime"
                      />
                    </div>
                  </div>
                  <div class="form-item">
                    <label>{{ $t('workouts.DURATION') }}*:</label>
                    <div>
                      <label
                        for="workout-duration-hour"
                        class="visually-hidden"
                      >
                        {{ $t('common.HOURS', 0) }}
                      </label>
                      <input
                        id="workout-duration-hour"
                        name="workout-duration-hour"
                        class="workout-duration"
                        :class="{ errored: isDurationInvalid() }"
                        type="text"
                        placeholder="HH"
                        minlength="1"
                        maxlength="2"
                        pattern="^([0-1]?[0-9]|2[0-3])$"
                        required
                        @invalid="invalidateForm"
                        :disabled="loading"
                        v-model="workoutForm.workoutDurationHour"
                      />
                      :
                      <label
                        for="workout-duration-minutes"
                        class="visually-hidden"
                      >
                        {{ $t('common.MINUTES', 0) }}
                      </label>
                      <input
                        id="workout-duration-minutes"
                        name="workout-duration-minutes"
                        class="workout-duration"
                        :class="{ errored: isDurationInvalid() }"
                        type="text"
                        pattern="^([0-5][0-9])$"
                        minlength="2"
                        maxlength="2"
                        placeholder="MM"
                        required
                        @invalid="invalidateForm"
                        :disabled="loading"
                        v-model="workoutForm.workoutDurationMinutes"
                      />
                      :
                      <label
                        for="workout-duration-seconds"
                        class="visually-hidden"
                      >
                        {{ $t('common.SECONDS', 0) }}
                      </label>
                      <input
                        id="workout-duration-seconds"
                        name="workout-duration-seconds"
                        class="workout-duration"
                        :class="{ errored: isDurationInvalid() }"
                        type="text"
                        pattern="^([0-5][0-9])$"
                        minlength="2"
                        maxlength="2"
                        placeholder="SS"
                        required
                        @invalid="invalidateForm"
                        :disabled="loading"
                        v-model="workoutForm.workoutDurationSeconds"
                      />
                    </div>
                  </div>
                </div>
                <div class="workout-data">
                  <div class="form-item">
                    <label>
                      {{ $t('workouts.DISTANCE') }} ({{
                        authUser.imperial_units ? 'mi' : 'km'
                      }})*:
                    </label>
                    <input
                      :class="{ errored: isDistanceInvalid() }"
                      name="workout-distance"
                      type="number"
                      min="0"
                      step="0.001"
                      required
                      @invalid="invalidateForm"
                      :disabled="loading"
                      v-model="workoutForm.workoutDistance"
                    />
                  </div>
                  <div class="form-item">
                    <label>
                      {{ $t('workouts.ASCENT') }} ({{
                        authUser.imperial_units ? 'ft' : 'm'
                      }}):
                    </label>
                    <input
                      :class="{ errored: isElevationInvalid() }"
                      name="workout-ascent"
                      type="number"
                      min="0"
                      step="0.01"
                      @invalid="invalidateForm"
                      :disabled="loading"
                      v-model="workoutForm.workoutAscent"
                    />
                  </div>
                  <div class="form-item">
                    <label>
                      {{ $t('workouts.DESCENT') }} ({{
                        authUser.imperial_units ? 'ft' : 'm'
                      }}):
                    </label>
                    <input
                      :class="{ errored: isElevationInvalid() }"
                      name="workout-descent"
                      type="number"
                      min="0"
                      step="0.01"
                      @invalid="invalidateForm"
                      :disabled="loading"
                      v-model="workoutForm.workoutDescent"
                    />
                  </div>
                </div>
              </div>
              <div class="form-item" v-if="equipments">
                <label for="workout-equipment">
                  {{ $t('equipments.EQUIPMENT', 1) }}:
                </label>
                <select
                  id="workout-equipment"
                  @invalid="invalidateForm"
                  :disabled="loading"
                  v-model="workoutForm.equipment_id"
                >
                  <option value="">{{ $t('equipments.NO_EQUIPMENTS') }}</option>
                  <option
                    v-for="equipment in equipmentsForSelect"
                    :value="equipment.id"
                    :key="equipment.id"
                  >
                    {{ equipment.label }}
                  </option>
                </select>
              </div>
              <div class="form-item">
                <label for="workout_visibility">
                  {{ $t('privacy.WORKOUT_VISIBILITY') }}:
                </label>
                <select
                  id="workout_visibility"
                  v-model="workoutForm.workoutVisibility"
                  :disabled="loading"
                  @change="updateMapVisibility"
                >
                  <option
                    v-for="level in privacyLevels"
                    :value="level"
                    :key="level"
                  >
                    {{
                      $t(
                        `privacy.LEVELS.${getPrivacyLevelForLabel(
                          level,
                          appConfig.federation_enabled
                        )}`
                      )
                    }}
                  </option>
                </select>
              </div>
              <div class="form-item" v-if="withGpx">
                <label for="map_visibility">
                  {{ $t('privacy.MAP_VISIBILITY') }}:
                </label>
                <select
                  id="map_visibility"
                  v-model="workoutForm.mapVisibility"
                  :disabled="loading"
                >
                  <option
                    v-for="level in mapPrivacyLevels"
                    :value="level"
                    :key="level"
                  >
                    {{
                      $t(
                        `privacy.LEVELS.${getPrivacyLevelForLabel(
                          level,
                          appConfig.federation_enabled
                        )}`
                      )
                    }}
                  </option>
                </select>
              </div>
              <div class="form-item">
                <label for="notes"> {{ $t('workouts.NOTES') }}: </label>
                <CustomTextArea
                  name="notes"
                  :input="workoutForm.notes"
                  :disabled="loading"
                  @updateValue="updateNotes"
                />
              </div>
            </div>
            <ErrorMessage :message="errorMessages" v-if="errorMessages" />
            <div v-if="loading">
              <Loader />
            </div>
            <div v-else class="form-buttons">
              <button class="confirm" type="submit" :disabled="loading">
                {{ $t('buttons.SUBMIT') }}
              </button>
              <button class="cancel" @click.prevent="onCancel">
                {{ $t('buttons.CANCEL') }}
              </button>
            </div>
          </form>
        </div>
      </template>
    </Card>
  </div>
</template>

<script setup lang="ts">
  import {
    computed,
    reactive,
    ref,
    toRefs,
    watch,
    onMounted,
    onUnmounted,
  } from 'vue'
  import type { ComputedRef, Ref } from 'vue'
  import { useI18n } from 'vue-i18n'
  import { useRouter } from 'vue-router'

  import useApp from '@/composables/useApp'
  import {
    EQUIPMENTS_STORE,
    ROOT_STORE,
    WORKOUTS_STORE,
  } from '@/store/constants'
  import type { IEquipment } from '@/types/equipments'
  import type { ICustomTextareaData } from '@/types/forms'
  import type { ISport, ITranslatedSport } from '@/types/sports'
  import type { IAuthUserProfile, TPrivacyLevels } from '@/types/user'
  import type { IWorkout, IWorkoutForm } from '@/types/workouts'
  import { useStore } from '@/use/useStore'
  import { formatWorkoutDate, getDateWithTZ } from '@/utils/dates'
  import { getEquipments } from '@/utils/equipments'
  import { getReadableFileSizeAsText } from '@/utils/files'
  import {
    getPrivacyLevels,
    getPrivacyLevelForLabel,
    getMapVisibilityLevels,
    getUpdatedMapVisibility,
  } from '@/utils/privacy'
  import { translateSports } from '@/utils/sports'
  import { convertDistance } from '@/utils/units'

  interface Props {
    authUser: IAuthUserProfile
    sports: ISport[]
    isCreation?: boolean
    loading?: boolean
    workout?: IWorkout
  }
  const props = withDefaults(defineProps<Props>(), {
    isCreation: false,
    loading: false,
    workout: () => ({}) as IWorkout,
  })
  const { authUser, workout, isCreation, loading } = toRefs(props)

  const router = useRouter()
  const store = useStore()
  const { t } = useI18n()

  const { appConfig, errorMessages } = useApp()

  let gpxFile: File | null = null

<<<<<<< HEAD
  const { authUser, workout, isCreation, loading } = toRefs(props)
  const translatedSports: ComputedRef<ITranslatedSport[]> = computed(() =>
    translateSports(
      props.sports,
      t,
      'is_active_for_user',
      workout.value.id ? [workout.value.sport_id] : []
    )
  )
  const appConfig: ComputedRef<TAppConfig> = computed(
    () => store.getters[ROOT_STORE.GETTERS.APP_CONFIG]
  )
  const privacyLevels = computed(() =>
    getPrivacyLevels(appConfig.value.federation_enabled)
  )
  const fileSizeLimit = appConfig.value.max_single_file_size
    ? getReadableFileSizeAsText(appConfig.value.max_single_file_size)
    : ''
  const gpx_limit_import = appConfig.value.gpx_limit_import
  const zipSizeLimit = appConfig.value.max_zip_file_size
    ? getReadableFileSizeAsText(appConfig.value.max_zip_file_size)
    : ''
  const errorMessages: ComputedRef<string | string[] | IEquipmentError | null> =
    computed(() => store.getters[ROOT_STORE.GETTERS.ERROR_MESSAGES])
=======
>>>>>>> 9afbd5a6
  const workoutForm = reactive({
    sport_id: '',
    title: '',
    notes: '',
    workoutDate: '',
    workoutTime: '',
    workoutDurationHour: '',
    workoutDurationMinutes: '',
    workoutDurationSeconds: '',
    workoutDistance: '',
    workoutAscent: '',
    workoutDescent: '',
    equipment_id: '',
    mapVisibility: authUser.value.map_visibility,
    workoutVisibility: authUser.value.workouts_visibility,
  })
  const withGpx: Ref<boolean> = ref(
    workout.value.id && workout.value.with_gpx ? true : isCreation.value
  )
  const formErrors: Ref<boolean> = ref(false)
  const payloadErrorMessages: Ref<string[]> = ref([])

  const translatedSports: ComputedRef<ITranslatedSport[]> = computed(() =>
    translateSports(
      props.sports,
      t,
      'is_active_for_user',
      workout.value.id ? [workout.value.sport_id] : []
    )
  )
  const privacyLevels: ComputedRef<TPrivacyLevels[]> = computed(() =>
    getPrivacyLevels()
  )
  const fileSizeLimit: ComputedRef<string> = computed(() =>
    appConfig.value.max_single_file_size
      ? getReadableFileSizeAsText(appConfig.value.max_single_file_size)
      : ''
  )
  const gpx_limit_import: ComputedRef<number> = computed(
    () => appConfig.value.gpx_limit_import
  )
  const zipSizeLimit: ComputedRef<string> = computed(() =>
    appConfig.value.max_zip_file_size
      ? getReadableFileSizeAsText(appConfig.value.max_zip_file_size)
      : ''
  )

  const equipments: ComputedRef<IEquipment[]> = computed(
    () => store.getters[EQUIPMENTS_STORE.GETTERS.EQUIPMENTS]
  )
  const selectedSport: ComputedRef<ITranslatedSport | null> = computed(() =>
    workoutForm.sport_id
      ? translatedSports.value.filter((s) => s.id === +workoutForm.sport_id)[0]
      : null
  )
  const equipmentsForSelect: ComputedRef<IEquipment[]> = computed(() =>
    equipments.value
      ? getEquipments(
          equipments.value,
          t,
          isCreation.value ? 'is_active' : 'withIncludedIds',
          selectedSport.value,
          isCreation.value ? [] : workout.value.equipments.map((e) => e.id)
        )
      : []
  )
  const mapPrivacyLevels: ComputedRef<TPrivacyLevels[]> = computed(() =>
    getMapVisibilityLevels(workoutForm.workoutVisibility)
  )

  function updateNotes(textareaData: ICustomTextareaData) {
    workoutForm.notes = textareaData.value
  }
  function updateWithGpx() {
    withGpx.value = !withGpx.value
    formErrors.value = false
  }
  function updateFile(event: Event) {
    if ((event.target as HTMLInputElement).files) {
      gpxFile = ((event.target as HTMLInputElement).files as FileList)[0]
    }
  }
  function formatWorkoutForm(workout: IWorkout) {
    workoutForm.sport_id = `${workout.sport_id}`
    workoutForm.title = workout.title
    workoutForm.notes = workout.notes
    workoutForm.equipment_id =
      workout.equipments.length > 0 ? `${workout.equipments[0].id}` : ''
    workoutForm.workoutVisibility = workout.workout_visibility
      ? workout.workout_visibility
      : 'private'
    workoutForm.mapVisibility = workout.map_visibility
      ? workout.map_visibility
      : 'private'
    if (!workout.with_gpx) {
      const workoutDateTime = formatWorkoutDate(
        getDateWithTZ(workout.workout_date, props.authUser.timezone),
        'yyyy-MM-dd'
      )
      if (workout.duration) {
        const duration = workout.duration.split(':')
        workoutForm.workoutDurationHour = duration[0]
        workoutForm.workoutDurationMinutes = duration[1]
        workoutForm.workoutDurationSeconds = duration[2]
      }
      if (workout.distance) {
        workoutForm.workoutDistance = `${
          authUser.value.imperial_units
            ? convertDistance(workout.distance, 'km', 'mi', 3)
            : parseFloat(workout.distance.toFixed(3))
        }`
      }
      workoutForm.workoutDate = workoutDateTime.workout_date
      workoutForm.workoutTime = workoutDateTime.workout_time
      workoutForm.workoutAscent =
        workout.ascent === null
          ? ''
          : `${
              authUser.value.imperial_units
                ? convertDistance(workout.ascent, 'm', 'ft', 2)
                : parseFloat(workout.ascent.toFixed(2))
            }`
      workoutForm.workoutDescent =
        workout.descent === null
          ? ''
          : `${
              authUser.value.imperial_units
                ? convertDistance(workout.descent, 'm', 'ft', 2)
                : parseFloat(workout.descent.toFixed(2))
            }`
    }
  }
  function isDistanceInvalid() {
    return payloadErrorMessages.value.includes('workouts.INVALID_DISTANCE')
  }
  function isDurationInvalid() {
    return payloadErrorMessages.value.includes('workouts.INVALID_DURATION')
  }
  function isElevationInvalid() {
    return payloadErrorMessages.value.includes(
      'workouts.INVALID_ASCENT_OR_DESCENT'
    )
  }
  function formatPayload(payload: IWorkoutForm) {
    payloadErrorMessages.value = []
    payload.title = workoutForm.title
    payload.duration =
      +workoutForm.workoutDurationHour * 3600 +
      +workoutForm.workoutDurationMinutes * 60 +
      +workoutForm.workoutDurationSeconds
    if (payload.duration <= 0) {
      payloadErrorMessages.value.push('workouts.INVALID_DURATION')
    }
    payload.distance = authUser.value.imperial_units
      ? convertDistance(+workoutForm.workoutDistance, 'mi', 'km', 3)
      : +workoutForm.workoutDistance
    if (payload.distance <= 0) {
      payloadErrorMessages.value.push('workouts.INVALID_DISTANCE')
    }
    payload.workout_date = `${workoutForm.workoutDate} ${workoutForm.workoutTime}`
    payload.ascent =
      workoutForm.workoutAscent === ''
        ? null
        : authUser.value.imperial_units
          ? convertDistance(+workoutForm.workoutAscent, 'ft', 'm', 3)
          : +workoutForm.workoutAscent
    payload.descent =
      workoutForm.workoutDescent === ''
        ? null
        : authUser.value.imperial_units
          ? convertDistance(+workoutForm.workoutDescent, 'ft', 'm', 3)
          : +workoutForm.workoutDescent
    if (
      (payload.ascent !== null && payload.descent === null) ||
      (payload.ascent === null && payload.descent !== null)
    ) {
      payloadErrorMessages.value.push('workouts.INVALID_ASCENT_OR_DESCENT')
    }
    payload.workout_visibility = workoutForm.workoutVisibility
  }
  function updateWorkout() {
    const payload: IWorkoutForm = {
      sport_id: +workoutForm.sport_id,
      notes: workoutForm.notes,
      equipment_ids:
        workoutForm.equipment_id &&
        equipmentsForSelect.value.find((e) => e.id === workoutForm.equipment_id)
          ? [workoutForm.equipment_id]
          : [],
      workout_visibility: workoutForm.workoutVisibility,
    }
    if (props.workout.id) {
      if (props.workout.with_gpx) {
        payload.title = workoutForm.title
        payload.map_visibility = workoutForm.mapVisibility
      } else {
        formatPayload(payload)
      }
      if (payloadErrorMessages.value.length > 0) {
        store.commit(
          ROOT_STORE.MUTATIONS.SET_ERROR_MESSAGES,
          payloadErrorMessages.value
        )
      } else {
        store.dispatch(WORKOUTS_STORE.ACTIONS.EDIT_WORKOUT, {
          workoutId: props.workout.id,
          data: payload,
        })
      }
    } else {
      if (withGpx.value) {
        if (!gpxFile) {
          const errorMessage = 'workouts.NO_FILE_PROVIDED'
          store.commit(ROOT_STORE.MUTATIONS.SET_ERROR_MESSAGES, errorMessage)
          return
        }
        payload.file = gpxFile
        payload.map_visibility = workoutForm.mapVisibility
        store.dispatch(WORKOUTS_STORE.ACTIONS.ADD_WORKOUT, payload)
      } else {
        formatPayload(payload)
        if (payloadErrorMessages.value.length > 0) {
          store.commit(
            ROOT_STORE.MUTATIONS.SET_ERROR_MESSAGES,
            payloadErrorMessages.value
          )
        } else {
          store.dispatch(
            WORKOUTS_STORE.ACTIONS.ADD_WORKOUT_WITHOUT_GPX,
            payload
          )
        }
      }
    }
  }
  function onCancel() {
    if (props.workout.id) {
      router.push({
        name: 'Workout',
        params: { workoutId: props.workout.id },
      })
    } else {
      router.go(-1)
    }
  }
  function invalidateForm() {
    formErrors.value = true
  }
  function updateMapVisibility() {
    workoutForm.mapVisibility = getUpdatedMapVisibility(
      workoutForm.mapVisibility,
      workoutForm.workoutVisibility
    )
  }

  watch(
    () => props.workout,
    async (
      newWorkout: IWorkout | undefined,
      previousWorkout: IWorkout | undefined
    ) => {
      if (newWorkout !== previousWorkout && newWorkout && newWorkout.id) {
        formatWorkoutForm(newWorkout)
      }
    }
  )
  watch(
    () => selectedSport.value,
    (newSport: ISport | null) => {
      if (isCreation.value) {
        workoutForm.equipment_id =
          newSport?.default_equipments &&
          newSport?.default_equipments.length > 0
            ? `${newSport.default_equipments[0].id}`
            : ''
      }
    }
  )

  onMounted(() => {
    let element
    if (props.workout.id) {
      formatWorkoutForm(props.workout)
      element = document.getElementById('sport')
    } else {
      element = document.getElementById('withGpx')
    }
    if (element) {
      element.focus()
    }
  })
  onUnmounted(() => store.commit(ROOT_STORE.MUTATIONS.EMPTY_ERROR_MESSAGES))
</script>

<style lang="scss" scoped>
  @import '~@/scss/vars.scss';

  #workout-edition {
    ::v-deep(.card) {
      .card-title {
        text-align: center;
        text-transform: uppercase;
      }

      .card-content {
        @media screen and (max-width: $medium-limit) {
          padding: $default-padding 0;
        }

        #workout-form {
          .form-items {
            display: flex;
            flex-direction: column;

            input {
              height: 20px;
            }
            label {
              text-transform: lowercase;
            }

            .workout-date-duration {
              display: flex;
              flex-direction: row;
              justify-content: space-between;

              @media screen and (max-width: $medium-limit) {
                flex-direction: column;
              }
            }

            .form-item {
              display: flex;
              flex-direction: column;
              padding: $default-padding;

              .workout-date-time {
                display: flex;
                #workout-date {
                  margin-right: $default-margin;
                }
              }

              .workout-duration {
                width: 25px;
              }
            }

            .form-item-radio {
              display: flex;
              justify-content: space-around;
              label {
                font-weight: normal;
                @media screen and (max-width: $medium-limit) {
                  font-size: 0.9em;
                }
              }
              input {
                margin-top: -2px;
                vertical-align: middle;
              }
            }
          }

          .form-buttons {
            display: flex;
            justify-content: flex-end;
            button {
              margin: $default-padding * 0.5;
            }
          }

          .files-help {
            display: flex;
            justify-content: space-around;
            margin-top: $default-margin;
            div {
              display: flex;
              @media screen and (max-width: $medium-limit) {
                flex-direction: column;
              }
              ul {
                margin: 0;
                padding: 0 $default-padding * 2;
              }
            }
          }

          .workout-data {
            display: flex;
            flex-direction: row;
            justify-content: space-between;
            .form-item {
              width: 30%;
            }

            @media screen and (max-width: $medium-limit) {
              flex-direction: column;
              .form-item {
                width: initial;
              }
            }
          }
        }
      }
    }

    @media screen and (max-width: $small-limit) {
      margin-bottom: 0;
      &.center-form {
        margin: 50px auto;
      }

      &.with-margin {
        margin-top: 0;
      }
    }

    .errored {
      outline: 2px solid var(--input-error-color);
    }
  }
</style><|MERGE_RESOLUTION|>--- conflicted
+++ resolved
@@ -414,33 +414,6 @@
 
   let gpxFile: File | null = null
 
-<<<<<<< HEAD
-  const { authUser, workout, isCreation, loading } = toRefs(props)
-  const translatedSports: ComputedRef<ITranslatedSport[]> = computed(() =>
-    translateSports(
-      props.sports,
-      t,
-      'is_active_for_user',
-      workout.value.id ? [workout.value.sport_id] : []
-    )
-  )
-  const appConfig: ComputedRef<TAppConfig> = computed(
-    () => store.getters[ROOT_STORE.GETTERS.APP_CONFIG]
-  )
-  const privacyLevels = computed(() =>
-    getPrivacyLevels(appConfig.value.federation_enabled)
-  )
-  const fileSizeLimit = appConfig.value.max_single_file_size
-    ? getReadableFileSizeAsText(appConfig.value.max_single_file_size)
-    : ''
-  const gpx_limit_import = appConfig.value.gpx_limit_import
-  const zipSizeLimit = appConfig.value.max_zip_file_size
-    ? getReadableFileSizeAsText(appConfig.value.max_zip_file_size)
-    : ''
-  const errorMessages: ComputedRef<string | string[] | IEquipmentError | null> =
-    computed(() => store.getters[ROOT_STORE.GETTERS.ERROR_MESSAGES])
-=======
->>>>>>> 9afbd5a6
   const workoutForm = reactive({
     sport_id: '',
     title: '',
@@ -472,7 +445,7 @@
     )
   )
   const privacyLevels: ComputedRef<TPrivacyLevels[]> = computed(() =>
-    getPrivacyLevels()
+    getPrivacyLevels(appConfig.value.federation_enabled)
   )
   const fileSizeLimit: ComputedRef<string> = computed(() =>
     appConfig.value.max_single_file_size
