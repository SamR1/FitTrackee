<template>
  <div
    id="workout-edition"
    class="center-card with-margin"
    :class="{ 'center-form': workout && workout.with_gpx }"
  >
    <Card>
      <template #title>{{
        $t(`workouts.${isCreation ? 'ADD' : 'EDIT'}_WORKOUT`)
      }}</template>
      <template #content>
        <div id="workout-form">
          <form :class="{ errors: formErrors }" @submit.prevent="updateWorkout">
            <div class="form-items">
              <div class="form-item-radio" v-if="isCreation">
                <div>
                  <input
                    id="withGpx"
                    type="radio"
                    :checked="withGpx"
                    :disabled="loading"
                    @click="updateWithGpx"
                  />
                  <label for="withGpx">{{ $t('workouts.WITH_GPX') }}</label>
                </div>
                <div>
                  <input
                    id="withoutGpx"
                    type="radio"
                    :checked="!withGpx"
                    :disabled="loading"
                    @click="updateWithGpx"
                  />
                  <label for="withoutGpx">
                    {{ $t('workouts.WITHOUT_GPX') }}
                  </label>
                </div>
              </div>
              <div class="form-item">
                <label> {{ $t('workouts.SPORT', 1) }}*: </label>
                <select
                  id="sport"
                  required
                  @invalid="invalidateForm"
                  :disabled="loading"
                  v-model="workoutForm.sport_id"
                >
                  <option
                    v-for="sport in translatedSports"
                    :value="sport.id"
                    :key="sport.id"
                  >
                    {{ sport.translatedLabel }}
                  </option>
                </select>
              </div>
              <div class="form-item" v-if="isCreation && withGpx">
                <label for="gpxFile">
                  {{ $t('workouts.GPX_FILE') }}
                  {{ $t('workouts.ZIP_ARCHIVE_DESCRIPTION') }}*:
                </label>
                <input
                  id="gpxFile"
                  name="gpxFile"
                  type="file"
                  accept=".gpx, .zip"
                  :disabled="loading"
                  required
                  @invalid="invalidateForm"
                  @input="updateFile"
                />
                <div class="files-help info-box">
                  <div>
                    <strong>{{ $t('workouts.GPX_FILE') }}:</strong>
                    <ul>
                      <li>
                        {{ $t('workouts.MAX_SIZE') }}: {{ fileSizeLimit }}
                      </li>
                    </ul>
                  </div>
                  <div>
                    <strong>{{ $t('workouts.ZIP_ARCHIVE') }}:</strong>
                    <ul>
                      <li>{{ $t('workouts.NO_FOLDER') }}</li>
                      <li>
                        {{ $t('workouts.MAX_FILES') }}: {{ gpx_limit_import }}
                      </li>
                      <li>{{ $t('workouts.MAX_SIZE') }}: {{ zipSizeLimit }}</li>
                    </ul>
                  </div>
                </div>
              </div>
              <div class="form-item" v-else>
                <label for="title"> {{ $t('workouts.TITLE') }}: </label>
                <input
                  id="title"
                  name="title"
                  type="text"
                  :required="!isCreation"
                  @invalid="invalidateForm"
                  :disabled="loading"
                  v-model="workoutForm.title"
                />
              </div>
              <div v-if="!withGpx">
                <div class="workout-date-duration">
                  <div class="form-item">
                    <label>{{ $t('workouts.WORKOUT_DATE') }}*:</label>
                    <div class="workout-date-time">
                      <input
                        id="workout-date"
                        name="workout-date"
                        type="date"
                        required
                        @invalid="invalidateForm"
                        :disabled="loading"
                        v-model="workoutForm.workoutDate"
                      />
                      <input
                        id="workout-time"
                        name="workout-time"
                        class="workout-time"
                        type="time"
                        required
                        @invalid="invalidateForm"
                        :disabled="loading"
                        v-model="workoutForm.workoutTime"
                      />
                    </div>
                  </div>
                  <div class="form-item">
                    <label>{{ $t('workouts.DURATION') }}*:</label>
                    <div>
                      <input
                        id="workout-duration-hour"
                        name="workout-duration-hour"
                        class="workout-duration"
                        :class="{ errored: isDurationInvalid() }"
                        type="text"
                        placeholder="HH"
                        minlength="1"
                        maxlength="2"
                        pattern="^([0-1]?[0-9]|2[0-3])$"
                        required
                        @invalid="invalidateForm"
                        :disabled="loading"
                        v-model="workoutForm.workoutDurationHour"
                      />
                      :
                      <input
                        id="workout-duration-minutes"
                        name="workout-duration-minutes"
                        class="workout-duration"
                        :class="{ errored: isDurationInvalid() }"
                        type="text"
                        pattern="^([0-5][0-9])$"
                        minlength="2"
                        maxlength="2"
                        placeholder="MM"
                        required
                        @invalid="invalidateForm"
                        :disabled="loading"
                        v-model="workoutForm.workoutDurationMinutes"
                      />
                      :
                      <input
                        id="workout-duration-seconds"
                        name="workout-duration-seconds"
                        class="workout-duration"
                        :class="{ errored: isDurationInvalid() }"
                        type="text"
                        pattern="^([0-5][0-9])$"
                        minlength="2"
                        maxlength="2"
                        placeholder="SS"
                        required
                        @invalid="invalidateForm"
                        :disabled="loading"
                        v-model="workoutForm.workoutDurationSeconds"
                      />
                    </div>
                  </div>
                </div>
                <div class="workout-data">
                  <div class="form-item">
                    <label>
                      {{ $t('workouts.DISTANCE') }} ({{
                        authUser.imperial_units ? 'mi' : 'km'
                      }})*:
                    </label>
                    <input
                      :class="{ errored: isDistanceInvalid() }"
                      name="workout-distance"
                      type="number"
                      min="0"
                      step="0.001"
                      required
                      @invalid="invalidateForm"
                      :disabled="loading"
                      v-model="workoutForm.workoutDistance"
                    />
                  </div>
                  <div class="form-item">
                    <label>
                      {{ $t('workouts.ASCENT') }} ({{
                        authUser.imperial_units ? 'ft' : 'm'
                      }}):
                    </label>
                    <input
                      :class="{ errored: isElevationInvalid() }"
                      name="workout-ascent"
                      type="number"
                      min="0"
                      step="0.01"
                      @invalid="invalidateForm"
                      :disabled="loading"
                      v-model="workoutForm.workoutAscent"
                    />
                  </div>
                  <div class="form-item">
                    <label>
                      {{ $t('workouts.DESCENT') }} ({{
                        authUser.imperial_units ? 'ft' : 'm'
                      }}):
                    </label>
                    <input
                      :class="{ errored: isElevationInvalid() }"
                      name="workout-descent"
                      type="number"
                      min="0"
                      step="0.01"
                      @invalid="invalidateForm"
                      :disabled="loading"
                      v-model="workoutForm.workoutDescent"
                    />
                  </div>
                </div>
              </div>
              <div class="form-item" v-if="equipments">
                <label> {{ $t('equipments.EQUIPMENT', 1) }}: </label>
                <select
                  id="workout-equipment"
                  @invalid="invalidateForm"
                  :disabled="loading"
                  v-model="workoutForm.equipment_id"
                >
                  <option value="">{{ $t('equipments.NO_EQUIPMENTS') }}</option>
                  <option
                    v-for="equipment in equipmentsForSelect"
                    :value="equipment.id"
                    :key="equipment.id"
                  >
                    {{ equipment.label }}
                  </option>
                </select>
              </div>
              <div class="form-item">
                <label> {{ $t('privacy.WORKOUT_VISIBILITY') }}: </label>
                <select
                  id="workout_visibility"
                  v-model="workoutForm.workoutVisibility"
                  :disabled="loading"
                  @change="updateMapVisibility"
                >
                  <option
                    v-for="level in privacyLevels"
                    :value="level"
                    :key="level"
                  >
                    {{ $t(`privacy.LEVELS.${level}`) }}
                  </option>
                </select>
              </div>
              <div class="form-item" v-if="withGpx">
                <label> {{ $t('privacy.MAP_VISIBILITY') }}: </label>
                <select
                  id="map_visibility"
                  v-model="workoutForm.mapVisibility"
                  :disabled="loading"
                >
                  <option
                    v-for="level in mapPrivacyLevels"
                    :value="level"
                    :key="level"
                  >
                    {{ $t(`privacy.LEVELS.${level}`) }}
                  </option>
                </select>
              </div>
              <div class="form-item">
                <label> {{ $t('workouts.NOTES') }}: </label>
                <CustomTextArea
                  name="notes"
                  :input="workoutForm.notes"
                  :disabled="loading"
                  @updateValue="updateNotes"
                />
              </div>
            </div>
            <ErrorMessage :message="errorMessages" v-if="errorMessages" />
            <div v-if="loading">
              <Loader />
            </div>
            <div v-else class="form-buttons">
              <button class="confirm" type="submit" :disabled="loading">
                {{ $t('buttons.SUBMIT') }}
              </button>
              <button class="cancel" @click.prevent="onCancel">
                {{ $t('buttons.CANCEL') }}
              </button>
            </div>
          </form>
        </div>
      </template>
    </Card>
  </div>
</template>

<script setup lang="ts">
  import {
    computed,
    reactive,
    ref,
    toRefs,
    watch,
    onMounted,
    onUnmounted,
  } from 'vue'
  import type { ComputedRef, Ref } from 'vue'
  import { useI18n } from 'vue-i18n'
  import { useRouter } from 'vue-router'

  import {
    EQUIPMENTS_STORE,
    ROOT_STORE,
    WORKOUTS_STORE,
  } from '@/store/constants'
  import type { TAppConfig } from '@/types/application'
<<<<<<< HEAD
  import type { ICustomTextareaData } from '@/types/forms'
=======
  import type { IEquipment, IEquipmentError } from '@/types/equipments'
>>>>>>> d984a7c5
  import type { ISport, ITranslatedSport } from '@/types/sports'
  import type { IAuthUserProfile } from '@/types/user'
  import type { IWorkout, IWorkoutForm } from '@/types/workouts'
  import { useStore } from '@/use/useStore'
  import { formatWorkoutDate, getDateWithTZ } from '@/utils/dates'
  import { getEquipments } from '@/utils/equipments'
  import { getReadableFileSizeAsText } from '@/utils/files'
  import {
    getPrivacyLevels,
    getMapVisibilityLevels,
    getUpdatedMapVisibility,
  } from '@/utils/privacy'
  import { translateSports } from '@/utils/sports'
  import { convertDistance } from '@/utils/units'

  interface Props {
    authUser: IAuthUserProfile
    sports: ISport[]
    isCreation?: boolean
    loading?: boolean
    workout?: IWorkout
  }
  const props = withDefaults(defineProps<Props>(), {
    isCreation: false,
    loading: false,
    workout: () => ({}) as IWorkout,
  })

  const { t } = useI18n()
  const store = useStore()
  const router = useRouter()

  const { authUser, workout, isCreation, loading } = toRefs(props)
  const translatedSports: ComputedRef<ITranslatedSport[]> = computed(() =>
    translateSports(
      props.sports,
      t,
      'is_active_for_user',
      workout.value.id ? [workout.value.sport_id] : []
    )
  )
  const appConfig: ComputedRef<TAppConfig> = computed(
    () => store.getters[ROOT_STORE.GETTERS.APP_CONFIG]
  )
  const privacyLevels = computed(() => getPrivacyLevels())
  const fileSizeLimit = appConfig.value.max_single_file_size
    ? getReadableFileSizeAsText(appConfig.value.max_single_file_size)
    : ''
  const gpx_limit_import = appConfig.value.gpx_limit_import
  const zipSizeLimit = appConfig.value.max_zip_file_size
    ? getReadableFileSizeAsText(appConfig.value.max_zip_file_size)
    : ''
  const errorMessages: ComputedRef<string | string[] | IEquipmentError | null> =
    computed(() => store.getters[ROOT_STORE.GETTERS.ERROR_MESSAGES])
  const workoutForm = reactive({
    sport_id: '',
    title: '',
    notes: '',
    workoutDate: '',
    workoutTime: '',
    workoutDurationHour: '',
    workoutDurationMinutes: '',
    workoutDurationSeconds: '',
    workoutDistance: '',
    workoutAscent: '',
    workoutDescent: '',
<<<<<<< HEAD
    mapVisibility: authUser.value.map_visibility,
    workoutVisibility: authUser.value.workouts_visibility,
=======
    equipment_id: '',
>>>>>>> d984a7c5
  })
  const withGpx = ref(
    workout.value.id ? workout.value.with_gpx : isCreation.value
  )
  let gpxFile: File | null = null
  const formErrors = ref(false)
  const payloadErrorMessages: Ref<string[]> = ref([])
<<<<<<< HEAD
  const mapPrivacyLevels = computed(() =>
    getMapVisibilityLevels(workoutForm.workoutVisibility)
=======
  const equipments: ComputedRef<IEquipment[]> = computed(
    () => store.getters[EQUIPMENTS_STORE.GETTERS.EQUIPMENTS]
  )
  const selectedSport: ComputedRef<ITranslatedSport | null> = computed(() =>
    workoutForm.sport_id
      ? translatedSports.value.filter((s) => s.id === +workoutForm.sport_id)[0]
      : null
  )
  const equipmentsForSelect: ComputedRef<IEquipment[]> = computed(() =>
    equipments.value
      ? getEquipments(
          equipments.value,
          t,
          isCreation.value ? 'is_active' : 'withIncludedIds',
          selectedSport.value,
          isCreation.value ? [] : workout.value.equipments.map((e) => e.id)
        )
      : []
>>>>>>> d984a7c5
  )

  onMounted(() => {
    let element
    if (props.workout.id) {
      formatWorkoutForm(props.workout)
      element = document.getElementById('sport')
    } else {
      element = document.getElementById('withGpx')
    }
    if (element) {
      element.focus()
    }
  })

  function updateNotes(textareaData: ICustomTextareaData) {
    workoutForm.notes = textareaData.value
  }
  function updateWithGpx() {
    withGpx.value = !withGpx.value
    formErrors.value = false
  }
  function updateFile(event: Event) {
    if ((event.target as HTMLInputElement).files) {
      gpxFile = ((event.target as HTMLInputElement).files as FileList)[0]
    }
  }
  function formatWorkoutForm(workout: IWorkout) {
    workoutForm.sport_id = `${workout.sport_id}`
    workoutForm.title = workout.title
    workoutForm.notes = workout.notes
<<<<<<< HEAD
    workoutForm.workoutVisibility = workout.workout_visibility
      ? workout.workout_visibility
      : 'private'
    workoutForm.mapVisibility = workout.map_visibility
      ? workout.map_visibility
      : 'private'
=======
    workoutForm.equipment_id =
      workout.equipments.length > 0 ? `${workout.equipments[0].id}` : ''
>>>>>>> d984a7c5
    if (!workout.with_gpx) {
      const workoutDateTime = formatWorkoutDate(
        getDateWithTZ(workout.workout_date, props.authUser.timezone),
        'yyyy-MM-dd'
      )
      const duration = workout.duration.split(':')
      workoutForm.workoutDistance = `${
        authUser.value.imperial_units
          ? convertDistance(workout.distance, 'km', 'mi', 3)
          : parseFloat(workout.distance.toFixed(3))
      }`
      workoutForm.workoutDate = workoutDateTime.workout_date
      workoutForm.workoutTime = workoutDateTime.workout_time
      workoutForm.workoutDurationHour = duration[0]
      workoutForm.workoutDurationMinutes = duration[1]
      workoutForm.workoutDurationSeconds = duration[2]
      workoutForm.workoutAscent =
        workout.ascent === null
          ? ''
          : `${
              authUser.value.imperial_units
                ? convertDistance(workout.ascent, 'm', 'ft', 2)
                : parseFloat(workout.ascent.toFixed(2))
            }`
      workoutForm.workoutDescent =
        workout.descent === null
          ? ''
          : `${
              authUser.value.imperial_units
                ? convertDistance(workout.descent, 'm', 'ft', 2)
                : parseFloat(workout.descent.toFixed(2))
            }`
    }
  }
  function isDistanceInvalid() {
    return payloadErrorMessages.value.includes('workouts.INVALID_DISTANCE')
  }
  function isDurationInvalid() {
    return payloadErrorMessages.value.includes('workouts.INVALID_DURATION')
  }
  function isElevationInvalid() {
    return payloadErrorMessages.value.includes(
      'workouts.INVALID_ASCENT_OR_DESCENT'
    )
  }
  function formatPayload(payload: IWorkoutForm) {
    payloadErrorMessages.value = []
    payload.title = workoutForm.title
    payload.duration =
      +workoutForm.workoutDurationHour * 3600 +
      +workoutForm.workoutDurationMinutes * 60 +
      +workoutForm.workoutDurationSeconds
    if (payload.duration <= 0) {
      payloadErrorMessages.value.push('workouts.INVALID_DURATION')
    }
    payload.distance = authUser.value.imperial_units
      ? convertDistance(+workoutForm.workoutDistance, 'mi', 'km', 3)
      : +workoutForm.workoutDistance
    if (payload.distance <= 0) {
      payloadErrorMessages.value.push('workouts.INVALID_DISTANCE')
    }
    payload.workout_date = `${workoutForm.workoutDate} ${workoutForm.workoutTime}`
    payload.ascent =
      workoutForm.workoutAscent === ''
        ? null
        : authUser.value.imperial_units
          ? convertDistance(+workoutForm.workoutAscent, 'ft', 'm', 3)
          : +workoutForm.workoutAscent
    payload.descent =
      workoutForm.workoutDescent === ''
        ? null
        : authUser.value.imperial_units
          ? convertDistance(+workoutForm.workoutDescent, 'ft', 'm', 3)
          : +workoutForm.workoutDescent
    if (
      (payload.ascent !== null && payload.descent === null) ||
      (payload.ascent === null && payload.descent !== null)
    ) {
      payloadErrorMessages.value.push('workouts.INVALID_ASCENT_OR_DESCENT')
    }
    payload.workout_visibility = workoutForm.workoutVisibility
  }
  function updateWorkout() {
    const payload: IWorkoutForm = {
      sport_id: +workoutForm.sport_id,
      notes: workoutForm.notes,
<<<<<<< HEAD
      workout_visibility: workoutForm.workoutVisibility,
=======
      equipment_ids:
        workoutForm.equipment_id &&
        equipmentsForSelect.value.find((e) => e.id === workoutForm.equipment_id)
          ? [workoutForm.equipment_id]
          : [],
>>>>>>> d984a7c5
    }
    if (props.workout.id) {
      if (props.workout.with_gpx) {
        payload.title = workoutForm.title
        payload.map_visibility = workoutForm.mapVisibility
      } else {
        formatPayload(payload)
      }
      if (payloadErrorMessages.value.length > 0) {
        store.commit(
          ROOT_STORE.MUTATIONS.SET_ERROR_MESSAGES,
          payloadErrorMessages.value
        )
      } else {
        store.dispatch(WORKOUTS_STORE.ACTIONS.EDIT_WORKOUT, {
          workoutId: props.workout.id,
          data: payload,
        })
      }
    } else {
      if (withGpx.value) {
        if (!gpxFile) {
          const errorMessage = 'workouts.NO_FILE_PROVIDED'
          store.commit(ROOT_STORE.MUTATIONS.SET_ERROR_MESSAGES, errorMessage)
          return
        }
        payload.file = gpxFile
        payload.map_visibility = workoutForm.mapVisibility
        store.dispatch(WORKOUTS_STORE.ACTIONS.ADD_WORKOUT, payload)
      } else {
        formatPayload(payload)
        if (payloadErrorMessages.value.length > 0) {
          store.commit(
            ROOT_STORE.MUTATIONS.SET_ERROR_MESSAGES,
            payloadErrorMessages.value
          )
        } else {
          store.dispatch(
            WORKOUTS_STORE.ACTIONS.ADD_WORKOUT_WITHOUT_GPX,
            payload
          )
        }
      }
    }
  }
  function onCancel() {
    if (props.workout.id) {
      router.push({
        name: 'Workout',
        params: { workoutId: props.workout.id },
      })
    } else {
      router.go(-1)
    }
  }
  function invalidateForm() {
    formErrors.value = true
  }
  function updateMapVisibility() {
    workoutForm.mapVisibility = getUpdatedMapVisibility(
      workoutForm.mapVisibility,
      workoutForm.workoutVisibility
    )
  }

  onUnmounted(() => store.commit(ROOT_STORE.MUTATIONS.EMPTY_ERROR_MESSAGES))

  watch(
    () => props.workout,
    async (
      newWorkout: IWorkout | undefined,
      previousWorkout: IWorkout | undefined
    ) => {
      if (newWorkout !== previousWorkout && newWorkout && newWorkout.id) {
        formatWorkoutForm(newWorkout)
      }
    }
  )
  watch(
    () => selectedSport.value,
    (newSport: ISport | null) => {
      if (isCreation.value) {
        workoutForm.equipment_id =
          newSport?.default_equipments &&
          newSport?.default_equipments.length > 0
            ? `${newSport.default_equipments[0].id}`
            : ''
      }
    }
  )
</script>

<style lang="scss" scoped>
  @import '~@/scss/vars.scss';

  #workout-edition {
    ::v-deep(.card) {
      .card-title {
        text-align: center;
        text-transform: uppercase;
      }

      .card-content {
        @media screen and (max-width: $medium-limit) {
          padding: $default-padding 0;
        }

        #workout-form {
          .form-items {
            display: flex;
            flex-direction: column;

            input {
              height: 20px;
            }
            label {
              text-transform: lowercase;
            }

            .workout-date-duration {
              display: flex;
              flex-direction: row;
              justify-content: space-between;

              @media screen and (max-width: $medium-limit) {
                flex-direction: column;
              }
            }

            .form-item {
              display: flex;
              flex-direction: column;
              padding: $default-padding;

              .workout-date-time {
                display: flex;
                #workout-date {
                  margin-right: $default-margin;
                }
              }

              .workout-duration {
                width: 25px;
              }
            }

            .form-item-radio {
              display: flex;
              justify-content: space-around;
              label {
                font-weight: normal;
                @media screen and (max-width: $medium-limit) {
                  font-size: 0.9em;
                }
              }
              input {
                margin-top: -2px;
                vertical-align: middle;
              }
            }
          }

          .form-buttons {
            display: flex;
            justify-content: flex-end;
            button {
              margin: $default-padding * 0.5;
            }
          }

          .files-help {
            display: flex;
            justify-content: space-around;
            margin-top: $default-margin;
            div {
              display: flex;
              @media screen and (max-width: $medium-limit) {
                flex-direction: column;
              }
              ul {
                margin: 0;
                padding: 0 $default-padding * 2;
              }
            }
          }

          .workout-data {
            display: flex;
            flex-direction: row;
            justify-content: space-between;
            .form-item {
              width: 30%;
            }

            @media screen and (max-width: $medium-limit) {
              flex-direction: column;
              .form-item {
                width: initial;
              }
            }
          }
        }
      }
    }

    @media screen and (max-width: $small-limit) {
      margin-bottom: 0;
      &.center-form {
        margin: 50px auto;
      }

      &.with-margin {
        margin-top: 0;
      }
    }

    .errored {
      outline: 2px solid var(--input-error-color);
    }
  }
</style><|MERGE_RESOLUTION|>--- conflicted
+++ resolved
@@ -336,11 +336,8 @@
     WORKOUTS_STORE,
   } from '@/store/constants'
   import type { TAppConfig } from '@/types/application'
-<<<<<<< HEAD
+  import type { IEquipment, IEquipmentError } from '@/types/equipments'
   import type { ICustomTextareaData } from '@/types/forms'
-=======
-  import type { IEquipment, IEquipmentError } from '@/types/equipments'
->>>>>>> d984a7c5
   import type { ISport, ITranslatedSport } from '@/types/sports'
   import type { IAuthUserProfile } from '@/types/user'
   import type { IWorkout, IWorkoutForm } from '@/types/workouts'
@@ -407,12 +404,9 @@
     workoutDistance: '',
     workoutAscent: '',
     workoutDescent: '',
-<<<<<<< HEAD
+    equipment_id: '',
     mapVisibility: authUser.value.map_visibility,
     workoutVisibility: authUser.value.workouts_visibility,
-=======
-    equipment_id: '',
->>>>>>> d984a7c5
   })
   const withGpx = ref(
     workout.value.id ? workout.value.with_gpx : isCreation.value
@@ -420,10 +414,6 @@
   let gpxFile: File | null = null
   const formErrors = ref(false)
   const payloadErrorMessages: Ref<string[]> = ref([])
-<<<<<<< HEAD
-  const mapPrivacyLevels = computed(() =>
-    getMapVisibilityLevels(workoutForm.workoutVisibility)
-=======
   const equipments: ComputedRef<IEquipment[]> = computed(
     () => store.getters[EQUIPMENTS_STORE.GETTERS.EQUIPMENTS]
   )
@@ -442,7 +432,9 @@
           isCreation.value ? [] : workout.value.equipments.map((e) => e.id)
         )
       : []
->>>>>>> d984a7c5
+  )
+  const mapPrivacyLevels = computed(() =>
+    getMapVisibilityLevels(workoutForm.workoutVisibility)
   )
 
   onMounted(() => {
@@ -474,17 +466,14 @@
     workoutForm.sport_id = `${workout.sport_id}`
     workoutForm.title = workout.title
     workoutForm.notes = workout.notes
-<<<<<<< HEAD
+    workoutForm.equipment_id =
+      workout.equipments.length > 0 ? `${workout.equipments[0].id}` : ''
     workoutForm.workoutVisibility = workout.workout_visibility
       ? workout.workout_visibility
       : 'private'
     workoutForm.mapVisibility = workout.map_visibility
       ? workout.map_visibility
       : 'private'
-=======
-    workoutForm.equipment_id =
-      workout.equipments.length > 0 ? `${workout.equipments[0].id}` : ''
->>>>>>> d984a7c5
     if (!workout.with_gpx) {
       const workoutDateTime = formatWorkoutDate(
         getDateWithTZ(workout.workout_date, props.authUser.timezone),
@@ -571,15 +560,12 @@
     const payload: IWorkoutForm = {
       sport_id: +workoutForm.sport_id,
       notes: workoutForm.notes,
-<<<<<<< HEAD
-      workout_visibility: workoutForm.workoutVisibility,
-=======
       equipment_ids:
         workoutForm.equipment_id &&
         equipmentsForSelect.value.find((e) => e.id === workoutForm.equipment_id)
           ? [workoutForm.equipment_id]
           : [],
->>>>>>> d984a7c5
+      workout_visibility: workoutForm.workoutVisibility,
     }
     if (props.workout.id) {
       if (props.workout.with_gpx) {
