--- conflicted
+++ resolved
@@ -313,29 +313,19 @@
   import { useRouter } from 'vue-router'
 
   import { ROOT_STORE, WORKOUTS_STORE } from '@/store/constants'
-<<<<<<< HEAD
-  import { TAppConfig } from '@/types/application'
-  import { ICustomTextareaData } from '@/types/forms'
-  import { ISport } from '@/types/sports'
-  import { IAuthUserProfile } from '@/types/user'
-  import { IWorkout, IWorkoutForm } from '@/types/workouts'
-  import { useStore } from '@/use/useStore'
-  import { formatWorkoutDate, getDateWithTZ } from '@/utils/dates'
-  import { getReadableFileSize } from '@/utils/files'
-  import {
-    getPrivacyLevels,
-    getMapVisibilityLevels,
-    getUpdatedMapVisibility,
-  } from '@/utils/privacy'
-=======
   import type { TAppConfig } from '@/types/application'
+  import type { ICustomTextareaData } from '@/types/forms'
   import type { ISport, ITranslatedSport } from '@/types/sports'
   import type { IAuthUserProfile } from '@/types/user'
   import type { IWorkout, IWorkoutForm } from '@/types/workouts'
   import { useStore } from '@/use/useStore'
   import { formatWorkoutDate, getDateWithTZ } from '@/utils/dates'
   import { getReadableFileSizeAsText } from '@/utils/files'
->>>>>>> e62d1591
+  import {
+    getPrivacyLevels,
+    getMapVisibilityLevels,
+    getUpdatedMapVisibility,
+  } from '@/utils/privacy'
   import { translateSports } from '@/utils/sports'
   import { convertDistance } from '@/utils/units'
 
