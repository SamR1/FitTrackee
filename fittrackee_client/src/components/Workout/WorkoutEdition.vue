<template>
  <div
    id="workout-edition"
    class="center-card"
    :class="{
      'center-form': workout && workout.with_gpx,
      'with-margin': !isCreation,
    }"
  >
    <Card>
      <template #title>{{
        $t(`workouts.${isCreation ? 'ADD' : 'EDIT'}_WORKOUT`)
      }}</template>
      <template #content>
        <div id="workout-form">
          <form :class="{ errors: formErrors }" @submit.prevent="updateWorkout">
            <div class="form-items">
              <div class="form-item-radio" v-if="isCreation">
                <div>
                  <input
                    id="withGpx"
                    type="radio"
                    :checked="withGpx"
                    :disabled="loading"
                    @click="updateWithGpx"
                  />
                  <label for="withGpx">{{ $t('workouts.WITH_GPX') }}</label>
                </div>
                <div>
                  <input
                    id="withoutGpx"
                    type="radio"
                    :checked="!withGpx"
                    :disabled="loading"
                    @click="updateWithGpx"
                  />
                  <label for="withoutGpx">
                    {{ $t('workouts.WITHOUT_GPX') }}
                  </label>
                </div>
              </div>
              <div class="form-item">
                <label for="sport"> {{ $t('workouts.SPORT', 1) }}*: </label>
                <select
                  id="sport"
                  required
                  @invalid="invalidateForm"
                  :disabled="loading"
                  v-model="workoutForm.sport_id"
                >
                  <option
                    v-for="sport in translatedSports"
                    :value="sport.id"
                    :key="sport.id"
                  >
                    {{ sport.translatedLabel }}
                  </option>
                </select>
              </div>
              <div class="form-item" v-if="isCreation && withGpx">
                <label for="gpxFile">
                  {{ $t('workouts.GPX_FILE') }}
                  {{ $t('workouts.ZIP_ARCHIVE_DESCRIPTION') }}*:
                </label>
                <input
                  id="gpxFile"
                  name="gpxFile"
                  type="file"
                  accept=".gpx, .zip"
                  :disabled="loading"
                  required
                  @invalid="invalidateForm"
                  @input="updateFile"
                />
                <div class="files-help info-box">
                  <div>
                    <strong>{{ $t('workouts.GPX_FILE') }}:</strong>
                    <ul>
                      <li>
                        {{ $t('workouts.MAX_SIZE') }}: {{ fileSizeLimit }}
                      </li>
                    </ul>
                  </div>
                  <div>
                    <strong>{{ $t('workouts.ZIP_ARCHIVE') }}:</strong>
                    <ul>
                      <li>{{ $t('workouts.NO_FOLDER') }}</li>
                      <li>
                        {{ $t('workouts.MAX_FILES') }}: {{ gpx_limit_import }}
                      </li>
                      <li>{{ $t('workouts.MAX_SIZE') }}: {{ zipSizeLimit }}</li>
                    </ul>
                  </div>
                </div>
              </div>
              <div class="form-item">
                <label for="title">
                  {{ $t('workouts.TITLE') }}{{ isCreation ? '' : '*' }}:
                </label>
                <input
                  id="title"
                  name="title"
                  type="text"
                  :required="!isCreation"
                  @invalid="invalidateForm"
                  :disabled="loading"
                  v-model="workoutForm.title"
                  maxlength="255"
                />
                <div class="field-help" v-if="withGpx && isCreation">
                  <span class="info-box">
                    <i class="fa fa-info-circle" aria-hidden="true" />
                    {{ $t('workouts.TITLE_FIELD_HELP') }}
                  </span>
                </div>
              </div>
              <div v-if="!withGpx">
                <div class="workout-date-duration">
                  <div class="form-item">
                    <label>{{ $t('workouts.WORKOUT_DATE') }}*:</label>
                    <div class="workout-date-time">
                      <input
                        id="workout-date"
                        name="workout-date"
                        type="date"
                        required
                        @invalid="invalidateForm"
                        :disabled="loading"
                        v-model="workoutForm.workoutDate"
                      />
                      <input
                        id="workout-time"
                        name="workout-time"
                        class="workout-time"
                        type="time"
                        required
                        @invalid="invalidateForm"
                        :disabled="loading"
                        v-model="workoutForm.workoutTime"
                      />
                    </div>
                  </div>
                  <div class="form-item">
                    <label>{{ $t('workouts.DURATION') }}*:</label>
                    <div>
                      <label
                        for="workout-duration-hour"
                        class="visually-hidden"
                      >
                        {{ $t('common.HOURS', 0) }}
                      </label>
                      <input
                        id="workout-duration-hour"
                        name="workout-duration-hour"
                        class="workout-duration"
                        :class="{ errored: isDurationInvalid() }"
                        type="text"
                        placeholder="HH"
                        minlength="1"
                        maxlength="2"
                        pattern="^([0-1]?[0-9]|2[0-3])$"
                        required
                        @invalid="invalidateForm"
                        :disabled="loading"
                        v-model="workoutForm.workoutDurationHour"
                      />
                      :
                      <label
                        for="workout-duration-minutes"
                        class="visually-hidden"
                      >
                        {{ $t('common.MINUTES', 0) }}
                      </label>
                      <input
                        id="workout-duration-minutes"
                        name="workout-duration-minutes"
                        class="workout-duration"
                        :class="{ errored: isDurationInvalid() }"
                        type="text"
                        pattern="^([0-5][0-9])$"
                        minlength="2"
                        maxlength="2"
                        placeholder="MM"
                        required
                        @invalid="invalidateForm"
                        :disabled="loading"
                        v-model="workoutForm.workoutDurationMinutes"
                      />
                      :
                      <label
                        for="workout-duration-seconds"
                        class="visually-hidden"
                      >
                        {{ $t('common.SECONDS', 0) }}
                      </label>
                      <input
                        id="workout-duration-seconds"
                        name="workout-duration-seconds"
                        class="workout-duration"
                        :class="{ errored: isDurationInvalid() }"
                        type="text"
                        pattern="^([0-5][0-9])$"
                        minlength="2"
                        maxlength="2"
                        placeholder="SS"
                        required
                        @invalid="invalidateForm"
                        :disabled="loading"
                        v-model="workoutForm.workoutDurationSeconds"
                      />
                    </div>
                  </div>
                </div>
                <div class="workout-data">
                  <div class="form-item">
                    <label>
                      {{ $t('workouts.DISTANCE') }} ({{
                        authUser.imperial_units ? 'mi' : 'km'
                      }})*:
                    </label>
                    <input
                      :class="{ errored: isDistanceInvalid() }"
                      name="workout-distance"
                      type="number"
                      min="0"
                      step="0.001"
                      required
                      @invalid="invalidateForm"
                      :disabled="loading"
                      v-model="workoutForm.workoutDistance"
                    />
                  </div>
                  <div class="form-item">
                    <label>
                      {{ $t('workouts.ASCENT') }} ({{
                        authUser.imperial_units ? 'ft' : 'm'
                      }}):
                    </label>
                    <input
                      :class="{ errored: isElevationInvalid() }"
                      name="workout-ascent"
                      type="number"
                      min="0"
                      step="0.01"
                      @invalid="invalidateForm"
                      :disabled="loading"
                      v-model="workoutForm.workoutAscent"
                    />
                  </div>
                  <div class="form-item">
                    <label>
                      {{ $t('workouts.DESCENT') }} ({{
                        authUser.imperial_units ? 'ft' : 'm'
                      }}):
                    </label>
                    <input
                      :class="{ errored: isElevationInvalid() }"
                      name="workout-descent"
                      type="number"
                      min="0"
                      step="0.01"
                      @invalid="invalidateForm"
                      :disabled="loading"
                      v-model="workoutForm.workoutDescent"
                    />
                  </div>
                </div>
              </div>
              <div class="form-item" v-if="equipments">
                <label for="workout-equipment">
                  {{ $t('equipments.EQUIPMENT', 1) }}:
                </label>
                <select
                  id="workout-equipment"
                  @invalid="invalidateForm"
                  :disabled="loading"
                  v-model="workoutForm.equipment_id"
                >
                  <option value="">{{ $t('equipments.NO_EQUIPMENTS') }}</option>
                  <option
                    v-for="equipment in equipmentsForSelect"
                    :value="equipment.id"
                    :key="equipment.id"
                  >
                    {{ equipment.label }}
                  </option>
                </select>
              </div>
              <div class="form-item">
                <label for="workout_visibility">
                  {{ $t('visibility_levels.WORKOUT_VISIBILITY') }}:
                </label>
                <select
                  id="workout_visibility"
                  v-model="workoutForm.workoutVisibility"
                  :disabled="loading"
                  @change="updateAnalysisAndMapVisibility"
                >
                  <option
                    v-for="level in visibilityLevels"
                    :value="level"
                    :key="level"
                  >
                    {{
                      $t(
                        `visibility_levels.LEVELS.${getVisibilityLevelForLabel(
                          level,
                          appConfig.federation_enabled
                        )}`
                      )
                    }}
                  </option>
                </select>
              </div>
              <div class="form-item" v-if="withGpx">
                <label for="analysis_visibility">
                  {{ $t('visibility_levels.ANALYSIS_VISIBILITY') }}:
                </label>
                <select
                  id="analysis_visibility"
                  v-model="workoutForm.analysisVisibility"
                  @change="updateMapVisibility"
                  :disabled="loading"
                >
                  <option
                    v-for="level in analysisVisibilityLevels"
                    :value="level"
                    :key="level"
                  >
                    {{ $t(`visibility_levels.LEVELS.${level}`) }}
                  </option>
                </select>
              </div>
              <div class="form-item" v-if="withGpx">
                <label for="map_visibility">
                  {{ $t('visibility_levels.MAP_VISIBILITY') }}:
                </label>
                <select
                  id="map_visibility"
                  v-model="workoutForm.mapVisibility"
                  :disabled="loading"
                >
                  <option
                    v-for="level in mapVisibilityLevels"
                    :value="level"
                    :key="level"
                  >
                    {{
                      $t(
                        `visibility_levels.LEVELS.${getVisibilityLevelForLabel(
                          level,
                          appConfig.federation_enabled
                        )}`
                      )
                    }}
                  </option>
                </select>
              </div>
              <div class="form-item" v-if="isCreation">
                <label for="description">
                  {{ $t('workouts.DESCRIPTION') }}:
                </label>
                <CustomTextArea
                  name="description"
                  :input="workoutForm.description"
                  :disabled="loading"
                  :charLimit="10000"
                  :rows="5"
                  @updateValue="updateDescription"
                />
                <div class="field-help" v-if="withGpx && isCreation">
                  <span class="info-box">
                    <i class="fa fa-info-circle" aria-hidden="true" />
                    {{ $t('workouts.DESCRIPTION_FIELD_HELP') }}
                  </span>
                </div>
              </div>
              <div class="form-item" v-if="isCreation">
                <label for="notes"> {{ $t('workouts.PRIVATE_NOTES') }}: </label>
                <CustomTextArea
                  name="notes"
                  :input="workoutForm.notes"
                  :disabled="loading"
                  @updateValue="updateNotes"
                />
                <div class="field-help" v-if="isCreation">
                  <span class="info-box">
                    <i class="fa fa-info-circle" aria-hidden="true" />
                    {{ $t('workouts.PRIVATE_NOTES_FIELD_HELP') }}
                  </span>
                </div>
              </div>
            </div>
            <ErrorMessage :message="errorMessages" v-if="errorMessages" />
            <div v-if="loading">
              <Loader />
            </div>
            <div v-else class="form-buttons">
              <button class="confirm" type="submit" :disabled="loading">
                {{ $t('buttons.SUBMIT') }}
              </button>
              <button class="cancel" @click.prevent="onCancel">
                {{ $t('buttons.CANCEL') }}
              </button>
            </div>
          </form>
        </div>
      </template>
    </Card>
  </div>
</template>

<script setup lang="ts">
  import { computed, reactive, ref, toRefs, watch, onMounted } from 'vue'
  import type { ComputedRef, Ref } from 'vue'
  import { useI18n } from 'vue-i18n'
  import { useRouter } from 'vue-router'

  import useApp from '@/composables/useApp'
  import {
    EQUIPMENTS_STORE,
    ROOT_STORE,
    WORKOUTS_STORE,
  } from '@/store/constants'
  import type { IEquipment } from '@/types/equipments'
  import type { ICustomTextareaData } from '@/types/forms'
  import type { ISport, ITranslatedSport } from '@/types/sports'
  import type { IAuthUserProfile, TVisibilityLevels } from '@/types/user'
  import type { IWorkout, IWorkoutForm } from '@/types/workouts'
  import { useStore } from '@/use/useStore'
  import { formatWorkoutDate, getDateWithTZ } from '@/utils/dates'
  import { getEquipments } from '@/utils/equipments'
  import { getReadableFileSizeAsText } from '@/utils/files'
  import { translateSports } from '@/utils/sports'
  import { convertDistance } from '@/utils/units'
  import {
    getAllVisibilityLevels,
    getVisibilityLevels,
<<<<<<< HEAD
    getVisibilityLevelForLabel,
    getMapVisibilityLevels,
    getUpdatedMapVisibility,
=======
    getUpdatedVisibility,
>>>>>>> f9cbcc88
  } from '@/utils/visibility_levels'

  interface Props {
    authUser: IAuthUserProfile
    sports: ISport[]
    isCreation?: boolean
    loading?: boolean
    workout?: IWorkout
  }
  const props = withDefaults(defineProps<Props>(), {
    isCreation: false,
    loading: false,
    workout: () => ({}) as IWorkout,
  })
  const { authUser, workout, isCreation, loading } = toRefs(props)

  const router = useRouter()
  const store = useStore()
  const { t } = useI18n()

  const { appConfig, errorMessages } = useApp()

  let gpxFile: File | null = null

  const workoutForm = reactive({
    sport_id: '',
    title: '',
    notes: '',
    workoutDate: '',
    workoutTime: '',
    workoutDurationHour: '',
    workoutDurationMinutes: '',
    workoutDurationSeconds: '',
    workoutDistance: '',
    workoutAscent: '',
    workoutDescent: '',
    equipment_id: '',
    description: '',
    mapVisibility: authUser.value.map_visibility,
    analysisVisibility: authUser.value.analysis_visibility,
    workoutVisibility: authUser.value.workouts_visibility,
  })
  const withGpx: Ref<boolean> = ref(
    workout.value.id && workout.value.with_gpx ? true : isCreation.value
  )
  const formErrors: Ref<boolean> = ref(false)
  const payloadErrorMessages: Ref<string[]> = ref([])

  const translatedSports: ComputedRef<ITranslatedSport[]> = computed(() =>
    translateSports(
      props.sports,
      t,
      'is_active_for_user',
      workout.value.id ? [workout.value.sport_id] : []
    )
  )
<<<<<<< HEAD
  const visibilityLevels: ComputedRef<TVisibilityLevels[]> = computed(() =>
    getVisibilityLevels(appConfig.value.federation_enabled)
  )
=======
>>>>>>> f9cbcc88
  const fileSizeLimit: ComputedRef<string> = computed(() =>
    appConfig.value.max_single_file_size
      ? getReadableFileSizeAsText(appConfig.value.max_single_file_size)
      : ''
  )
  const gpx_limit_import: ComputedRef<number> = computed(
    () => appConfig.value.gpx_limit_import
  )
  const zipSizeLimit: ComputedRef<string> = computed(() =>
    appConfig.value.max_zip_file_size
      ? getReadableFileSizeAsText(appConfig.value.max_zip_file_size)
      : ''
  )

  const equipments: ComputedRef<IEquipment[]> = computed(
    () => store.getters[EQUIPMENTS_STORE.GETTERS.EQUIPMENTS]
  )
  const selectedSport: ComputedRef<ITranslatedSport | null> = computed(() =>
    workoutForm.sport_id
      ? translatedSports.value.filter((s) => s.id === +workoutForm.sport_id)[0]
      : null
  )
  const equipmentsForSelect: ComputedRef<IEquipment[]> = computed(() =>
    equipments.value
      ? getEquipments(
          equipments.value,
          t,
          isCreation.value ? 'is_active' : 'withIncludedIds',
          selectedSport.value,
          isCreation.value ? [] : workout.value.equipments.map((e) => e.id)
        )
      : []
  )
  const visibilityLevels: ComputedRef<TVisibilityLevels[]> = computed(() =>
    getAllVisibilityLevels()
  )
  const analysisVisibilityLevels: ComputedRef<TVisibilityLevels[]> = computed(
    () => getVisibilityLevels(workoutForm.workoutVisibility)
  )
  const mapVisibilityLevels: ComputedRef<TVisibilityLevels[]> = computed(() =>
    getVisibilityLevels(workoutForm.analysisVisibility)
  )

  function updateNotes(textareaData: ICustomTextareaData) {
    workoutForm.notes = textareaData.value
  }
  function updateDescription(textareaData: ICustomTextareaData) {
    workoutForm.description = textareaData.value
  }
  function updateWithGpx() {
    withGpx.value = !withGpx.value
    formErrors.value = false
  }
  function updateFile(event: Event) {
    if ((event.target as HTMLInputElement).files) {
      gpxFile = ((event.target as HTMLInputElement).files as FileList)[0]
    }
  }
  function formatWorkoutForm(workout: IWorkout) {
    workoutForm.sport_id = `${workout.sport_id}`
    workoutForm.title = workout.title
    workoutForm.description = workout.description
    workoutForm.notes = workout.notes
    workoutForm.equipment_id =
      workout.equipments.length > 0 ? `${workout.equipments[0].id}` : ''
    workoutForm.workoutVisibility = workout.workout_visibility
      ? workout.workout_visibility
      : 'private'
    workoutForm.analysisVisibility = workout.analysis_visibility
      ? workout.analysis_visibility
      : 'private'
    workoutForm.mapVisibility = workout.map_visibility
      ? workout.map_visibility
      : 'private'
    if (!workout.with_gpx) {
      const workoutDateTime = formatWorkoutDate(
        getDateWithTZ(workout.workout_date, props.authUser.timezone),
        'yyyy-MM-dd'
      )
      if (workout.duration) {
        const duration = workout.duration.split(':')
        workoutForm.workoutDurationHour = duration[0]
        workoutForm.workoutDurationMinutes = duration[1]
        workoutForm.workoutDurationSeconds = duration[2]
      }
      if (workout.distance) {
        workoutForm.workoutDistance = `${
          authUser.value.imperial_units
            ? convertDistance(workout.distance, 'km', 'mi', 3)
            : parseFloat(workout.distance.toFixed(3))
        }`
      }
      workoutForm.workoutDate = workoutDateTime.workout_date
      workoutForm.workoutTime = workoutDateTime.workout_time
      workoutForm.workoutAscent =
        workout.ascent === null
          ? ''
          : `${
              authUser.value.imperial_units
                ? convertDistance(workout.ascent, 'm', 'ft', 2)
                : parseFloat(workout.ascent.toFixed(2))
            }`
      workoutForm.workoutDescent =
        workout.descent === null
          ? ''
          : `${
              authUser.value.imperial_units
                ? convertDistance(workout.descent, 'm', 'ft', 2)
                : parseFloat(workout.descent.toFixed(2))
            }`
    }
  }
  function isDistanceInvalid() {
    return payloadErrorMessages.value.includes('workouts.INVALID_DISTANCE')
  }
  function isDurationInvalid() {
    return payloadErrorMessages.value.includes('workouts.INVALID_DURATION')
  }
  function isElevationInvalid() {
    return payloadErrorMessages.value.includes(
      'workouts.INVALID_ASCENT_OR_DESCENT'
    )
  }
  function formatPayload(payload: IWorkoutForm) {
    payloadErrorMessages.value = []
    payload.duration =
      +workoutForm.workoutDurationHour * 3600 +
      +workoutForm.workoutDurationMinutes * 60 +
      +workoutForm.workoutDurationSeconds
    if (payload.duration <= 0) {
      payloadErrorMessages.value.push('workouts.INVALID_DURATION')
    }
    payload.distance = authUser.value.imperial_units
      ? convertDistance(+workoutForm.workoutDistance, 'mi', 'km', 3)
      : +workoutForm.workoutDistance
    if (payload.distance <= 0) {
      payloadErrorMessages.value.push('workouts.INVALID_DISTANCE')
    }
    payload.workout_date = `${workoutForm.workoutDate} ${workoutForm.workoutTime}`
    payload.ascent =
      workoutForm.workoutAscent === ''
        ? null
        : authUser.value.imperial_units
          ? convertDistance(+workoutForm.workoutAscent, 'ft', 'm', 3)
          : +workoutForm.workoutAscent
    payload.descent =
      workoutForm.workoutDescent === ''
        ? null
        : authUser.value.imperial_units
          ? convertDistance(+workoutForm.workoutDescent, 'ft', 'm', 3)
          : +workoutForm.workoutDescent
    if (
      (payload.ascent !== null && payload.descent === null) ||
      (payload.ascent === null && payload.descent !== null)
    ) {
      payloadErrorMessages.value.push('workouts.INVALID_ASCENT_OR_DESCENT')
    }
    payload.workout_visibility = workoutForm.workoutVisibility
  }
  function updateWorkout() {
    const payload: IWorkoutForm = {
      sport_id: +workoutForm.sport_id,
      description: workoutForm.description,
      notes: workoutForm.notes,
      equipment_ids:
        workoutForm.equipment_id &&
        equipmentsForSelect.value.find((e) => e.id === workoutForm.equipment_id)
          ? [workoutForm.equipment_id]
          : [],
      title: workoutForm.title,
      workout_visibility: workoutForm.workoutVisibility,
    }
    if (props.workout.id) {
      if (props.workout.with_gpx) {
        payload.analysis_visibility = workoutForm.analysisVisibility
        payload.map_visibility = workoutForm.mapVisibility
      } else {
        formatPayload(payload)
      }
      if (payloadErrorMessages.value.length > 0) {
        store.commit(
          ROOT_STORE.MUTATIONS.SET_ERROR_MESSAGES,
          payloadErrorMessages.value
        )
      } else {
        store.dispatch(WORKOUTS_STORE.ACTIONS.EDIT_WORKOUT, {
          workoutId: props.workout.id,
          data: payload,
        })
      }
    } else {
      if (withGpx.value) {
        if (!gpxFile) {
          const errorMessage = 'workouts.NO_FILE_PROVIDED'
          store.commit(ROOT_STORE.MUTATIONS.SET_ERROR_MESSAGES, errorMessage)
          return
        }
        payload.file = gpxFile
        payload.analysis_visibility = workoutForm.analysisVisibility
        payload.map_visibility = workoutForm.mapVisibility
        store.dispatch(WORKOUTS_STORE.ACTIONS.ADD_WORKOUT, payload)
      } else {
        formatPayload(payload)
        if (payloadErrorMessages.value.length > 0) {
          store.commit(
            ROOT_STORE.MUTATIONS.SET_ERROR_MESSAGES,
            payloadErrorMessages.value
          )
        } else {
          store.dispatch(
            WORKOUTS_STORE.ACTIONS.ADD_WORKOUT_WITHOUT_GPX,
            payload
          )
        }
      }
    }
  }
  function onCancel() {
    if (props.workout.id) {
      router.push({
        name: 'Workout',
        params: { workoutId: props.workout.id },
      })
    } else {
      router.go(-1)
    }
  }
  function invalidateForm() {
    formErrors.value = true
  }
  function updateAnalysisAndMapVisibility() {
    workoutForm.analysisVisibility = getUpdatedVisibility(
      workoutForm.analysisVisibility,
      workoutForm.workoutVisibility
    )
    updateMapVisibility()
  }
  function updateMapVisibility() {
    workoutForm.mapVisibility = getUpdatedVisibility(
      workoutForm.mapVisibility,
      workoutForm.analysisVisibility
    )
  }

  watch(
    () => props.workout,
    async (
      newWorkout: IWorkout | undefined,
      previousWorkout: IWorkout | undefined
    ) => {
      if (newWorkout !== previousWorkout && newWorkout && newWorkout.id) {
        formatWorkoutForm(newWorkout)
      }
    }
  )
  watch(
    () => selectedSport.value,
    (newSport: ISport | null) => {
      if (isCreation.value) {
        workoutForm.equipment_id =
          newSport?.default_equipments &&
          newSport?.default_equipments.length > 0
            ? `${newSport.default_equipments[0].id}`
            : ''
      }
    }
  )
  watch(
    () => authUser.value,
    (newAuthUser: IAuthUserProfile) => {
      if (newAuthUser && isCreation) {
        workoutForm.workoutVisibility = newAuthUser.workouts_visibility
        workoutForm.analysisVisibility = newAuthUser.analysis_visibility
        workoutForm.mapVisibility = newAuthUser.map_visibility
      }
    }
  )

  onMounted(() => {
    let element
    if (props.workout.id) {
      formatWorkoutForm(props.workout)
      element = document.getElementById('sport')
    } else {
      element = document.getElementById('withGpx')
    }
    if (element) {
      element.focus()
    }
  })
</script>

<style lang="scss" scoped>
  @import '~@/scss/vars.scss';

  #workout-edition {
    ::v-deep(.card) {
      .card-title {
        text-align: center;
        text-transform: uppercase;
      }

      .card-content {
        @media screen and (max-width: $medium-limit) {
          padding: $default-padding 0;
        }

        #workout-form {
          .form-items {
            display: flex;
            flex-direction: column;

            input {
              height: 20px;
            }
            label {
              text-transform: lowercase;
            }

            .workout-date-duration {
              display: flex;
              flex-direction: row;
              justify-content: space-between;

              @media screen and (max-width: $medium-limit) {
                flex-direction: column;
              }
            }

            .form-item {
              display: flex;
              flex-direction: column;
              padding: $default-padding * 0.5 $default-padding
                $default-padding * 0.25;

              .workout-date-time {
                display: flex;
                #workout-date {
                  margin-right: $default-margin;
                }
              }

              .workout-duration {
                width: 25px;
              }
            }

            .form-item-radio {
              display: flex;
              justify-content: space-around;
              label {
                font-weight: normal;
                @media screen and (max-width: $medium-limit) {
                  font-size: 0.9em;
                }
              }
              input {
                margin-top: -2px;
                vertical-align: middle;
              }
            }
          }

          .form-buttons {
            display: flex;
            justify-content: flex-end;
            padding: $default-padding $default-padding * 0.5 0;
            button {
              margin: $default-margin * 0.5;
            }
          }

          .files-help {
            display: flex;
            justify-content: space-around;
            margin-top: $default-margin;
            padding: $default-padding * 0.75 $default-padding;
            div {
              display: flex;
              @media screen and (max-width: $medium-limit) {
                flex-direction: column;
              }
              ul {
                margin: 0;
                padding: 0 $default-padding * 2;
              }
            }
          }

          .field-help {
            display: flex;
            margin-top: $default-margin * 0.5;
          }

          .workout-data {
            display: flex;
            flex-direction: row;
            justify-content: space-between;
            .form-item {
              width: 30%;
            }

            @media screen and (max-width: $medium-limit) {
              flex-direction: column;
              .form-item {
                width: initial;
              }
            }
          }
        }
      }
    }

    @media screen and (max-width: $small-limit) {
      margin-bottom: 0;
      &.center-form {
        margin: 50px auto;
      }

      &.with-margin {
        margin-top: 0;
      }
    }

    .errored {
      outline: 2px solid var(--input-error-color);
    }
  }
</style><|MERGE_RESOLUTION|>--- conflicted
+++ resolved
@@ -327,7 +327,14 @@
                     :value="level"
                     :key="level"
                   >
-                    {{ $t(`visibility_levels.LEVELS.${level}`) }}
+                    {{
+                      $t(
+                        `visibility_levels.LEVELS.${getVisibilityLevelForLabel(
+                          level,
+                          appConfig.federation_enabled
+                        )}`
+                      )
+                    }}
                   </option>
                 </select>
               </div>
@@ -436,13 +443,8 @@
   import {
     getAllVisibilityLevels,
     getVisibilityLevels,
-<<<<<<< HEAD
     getVisibilityLevelForLabel,
-    getMapVisibilityLevels,
-    getUpdatedMapVisibility,
-=======
     getUpdatedVisibility,
->>>>>>> f9cbcc88
   } from '@/utils/visibility_levels'
 
   interface Props {
@@ -499,12 +501,6 @@
       workout.value.id ? [workout.value.sport_id] : []
     )
   )
-<<<<<<< HEAD
-  const visibilityLevels: ComputedRef<TVisibilityLevels[]> = computed(() =>
-    getVisibilityLevels(appConfig.value.federation_enabled)
-  )
-=======
->>>>>>> f9cbcc88
   const fileSizeLimit: ComputedRef<string> = computed(() =>
     appConfig.value.max_single_file_size
       ? getReadableFileSizeAsText(appConfig.value.max_single_file_size)
@@ -539,7 +535,7 @@
       : []
   )
   const visibilityLevels: ComputedRef<TVisibilityLevels[]> = computed(() =>
-    getAllVisibilityLevels()
+    getAllVisibilityLevels(appConfig.value.federation_enabled)
   )
   const analysisVisibilityLevels: ComputedRef<TVisibilityLevels[]> = computed(
     () => getVisibilityLevels(workoutForm.workoutVisibility)
