--- conflicted
+++ resolved
@@ -121,15 +121,11 @@
   import PasswordInput from '@/components/Common/PasswordInput.vue'
   import { AUTH_USER_STORE, ROOT_STORE } from '@/store/constants'
   import { TAppConfig } from '@/types/application'
-<<<<<<< HEAD
-  import { IAuthUserProfile, IUserAccountPayload, IExportRequest } from '@/types/user'
-=======
   import {
     IAuthUserProfile,
     IUserAccountPayload,
     IExportRequest,
   } from '@/types/user'
->>>>>>> 370059a8
   import { useStore } from '@/use/useStore'
   import { formatDate } from '@/utils/dates'
   import { getReadableFileSize } from '@/utils/files'
