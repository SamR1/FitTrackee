<template>
  <div id="user-preferences-edition">
    <div class="profile-form form-box">
      <ErrorMessage :message="errorMessages" v-if="errorMessages" />
      <form @submit.prevent="updateProfile">
        <label class="form-items">
          {{ $t('user.PROFILE.LANGUAGE') }}
          <select id="language" v-model="userForm.language" :disabled="loading">
            <option
              v-for="lang in availableLanguages"
              :value="lang.value"
              :key="lang.value"
            >
              {{ lang.label }}
            </option>
          </select>
        </label>
        <label class="form-items">
          {{ $t('user.PROFILE.TIMEZONE') }}
          <TimezoneDropdown
            :input="userForm.timezone"
            :disabled="loading"
            @updateTimezone="updateTZ"
          />
        </label>
        <label class="form-items">
          {{ $t('user.PROFILE.DATE_FORMAT') }}
          <select
            id="date_format"
            v-model="userForm.date_format"
            :disabled="loading"
          >
            <option
              v-for="dateFormat in dateFormatOptions"
              :value="dateFormat.value"
              :key="dateFormat.value"
            >
              {{ dateFormat.label }}
            </option>
          </select>
        </label>
        <div class="form-items form-checkboxes">
          <span class="checkboxes-label">
            {{ $t('user.PROFILE.FIRST_DAY_OF_WEEK') }}
          </span>
          <div class="checkboxes">
            <label v-for="start in weekStart" :key="start.label">
              <input
                type="radio"
                :id="start.label"
                :name="start.label"
                :checked="start.value === userForm.weekm"
                :disabled="loading"
                @input="updateWeekM(start.value)"
              />
              <span class="checkbox-label">
                {{ $t(`user.PROFILE.${start.label}`) }}
              </span>
            </label>
          </div>
        </div>
        <div class="form-items form-checkboxes">
          <span class="checkboxes-label">
            {{ $t('user.PROFILE.UNITS.LABEL') }}
          </span>
          <div class="checkboxes">
            <label v-for="unit in imperialUnits" :key="unit.label">
              <input
                type="radio"
                :id="unit.label"
                :name="unit.label"
                :checked="unit.value === userForm.imperial_units"
                :disabled="loading"
                @input="updateImperialUnit(unit.value)"
              />
              <span class="checkbox-label">
                {{ $t(`user.PROFILE.UNITS.${unit.label}`) }}
              </span>
            </label>
          </div>
        </div>
        <div class="form-items form-checkboxes">
          <span class="checkboxes-label">
            {{ $t('user.PROFILE.ASCENT_DATA') }}
          </span>
          <div class="checkboxes">
            <label v-for="status in ascentData" :key="status.label">
              <input
                type="radio"
                :id="status.label"
                :name="status.label"
                :checked="status.value === userForm.display_ascent"
                :disabled="loading"
                @input="updateAscentDisplay(status.value)"
              />
              <span class="checkbox-label">
                {{ $t(`common.${status.label}`) }}
              </span>
            </label>
          </div>
        </div>
        <label class="form-items">
          {{ $t('privacy.WORKOUTS_VISIBILITY') }}
          <select
            id="workouts_visibility"
            v-model="userForm.workouts_visibility"
            :disabled="loading"
            @change="updateMapVisibility"
          >
            <option v-for="level in privacyLevels" :value="level" :key="level">
              {{ $t(`privacy.LEVELS.${level}`) }}
            </option>
          </select>
        </label>
        <label class="form-items">
          {{ $t('privacy.MAP_VISIBILITY') }}
          <select
            id="map_visibility"
            v-model="userForm.map_visibility"
            :disabled="loading"
          >
            <option
              v-for="level in mapPrivacyLevels"
              :value="level"
              :key="level"
            >
              {{ $t(`privacy.LEVELS.${level}`) }}
            </option>
          </select>
        </label>
        <div class="form-buttons">
          <button class="confirm" type="submit">
            {{ $t('buttons.SUBMIT') }}
          </button>
          <button
            class="cancel"
            @click.prevent="$router.push('/profile/preferences')"
          >
            {{ $t('buttons.CANCEL') }}
          </button>
        </div>
      </form>
    </div>
  </div>
</template>

<script setup lang="ts">
  import { ComputedRef, computed, reactive, onMounted, onUnmounted } from 'vue'

  import TimezoneDropdown from '@/components/User/ProfileEdition/TimezoneDropdown.vue'
  import { AUTH_USER_STORE, ROOT_STORE } from '@/store/constants'
  import { IUserPreferencesPayload, IAuthUserProfile } from '@/types/user'
  import { useStore } from '@/use/useStore'
  import { availableDateFormatOptions } from '@/utils/dates'
  import { availableLanguages } from '@/utils/locales'
  import {
    privacyLevels,
    getUpdatedMapVisibility,
    getMapVisibilityLevels,
  } from '@/utils/privacy'

  interface Props {
    user: IAuthUserProfile
  }
  const props = defineProps<Props>()

  const store = useStore()

  const userForm: IUserPreferencesPayload = reactive({
    display_ascent: true,
    imperial_units: false,
    language: '',
    map_visibility: 'private',
    timezone: 'Europe/Paris',
    date_format: 'dd/MM/yyyy',
    weekm: false,
    workouts_visibility: 'private',
  })
  const weekStart = [
    {
      label: 'SUNDAY',
      value: false,
    },
    {
      label: 'MONDAY',
      value: true,
    },
  ]
  const imperialUnits = [
    {
      label: 'METRIC',
      value: false,
    },
    {
      label: 'IMPERIAL',
      value: true,
    },
  ]
  const ascentData = [
    {
      label: 'DISPLAYED',
      value: true,
    },
    {
      label: 'HIDDEN',
      value: false,
    },
  ]
  const loading = computed(
    () => store.getters[AUTH_USER_STORE.GETTERS.USER_LOADING]
  )
  const errorMessages: ComputedRef<string | string[] | null> = computed(
    () => store.getters[ROOT_STORE.GETTERS.ERROR_MESSAGES]
  )
<<<<<<< HEAD
  const mapPrivacyLevels = computed(() =>
    getMapVisibilityLevels(userForm.workouts_visibility)
=======
  const dateFormatOptions = computed(() =>
    availableDateFormatOptions(
      new Date().toUTCString(),
      props.user.timezone,
      userForm.language
    )
>>>>>>> 69604be5
  )

  onMounted(() => {
    if (props.user) {
      updateUserForm(props.user)
    }
  })

  function updateUserForm(user: IAuthUserProfile) {
    userForm.display_ascent = user.display_ascent
    userForm.imperial_units = user.imperial_units ? user.imperial_units : false
    userForm.language = user.language ? user.language : 'en'
    userForm.map_visibility = user.map_visibility
      ? user.map_visibility
      : 'private'
    userForm.timezone = user.timezone ? user.timezone : 'Europe/Paris'
    userForm.date_format = user.date_format ? user.date_format : 'dd/MM/yyyy'
    userForm.weekm = user.weekm ? user.weekm : false
    userForm.workouts_visibility = user.workouts_visibility
      ? user.workouts_visibility
      : 'private'
  }
  function updateProfile() {
    store.dispatch(AUTH_USER_STORE.ACTIONS.UPDATE_USER_PREFERENCES, userForm)
  }
  function updateTZ(value: string) {
    userForm.timezone = value
  }
  function updateAscentDisplay(value: boolean) {
    userForm.display_ascent = value
  }
  function updateImperialUnit(value: boolean) {
    userForm.imperial_units = value
  }
  function updateWeekM(value: boolean) {
    userForm.weekm = value
  }
  function updateMapVisibility() {
    userForm.map_visibility = getUpdatedMapVisibility(
      userForm.map_visibility,
      userForm.workouts_visibility
    )
  }

  onUnmounted(() => {
    store.commit(ROOT_STORE.MUTATIONS.EMPTY_ERROR_MESSAGES)
  })
</script>

<style lang="scss" scoped>
  @import '~@/scss/vars.scss';
  #user-preferences-edition {
    .form-items {
      padding-top: $default-padding * 0.5;
    }

    .form-checkboxes {
      .checkboxes-label {
        font-weight: bold;
      }
      .checkboxes {
        display: flex;
        gap: $default-padding;
        flex-wrap: wrap;
        .checkbox-label {
          padding-left: $default-padding * 0.5;
        }
        label {
          font-weight: normal;
        }
      }
    }
  }
</style><|MERGE_RESOLUTION|>--- conflicted
+++ resolved
@@ -212,17 +212,15 @@
   const errorMessages: ComputedRef<string | string[] | null> = computed(
     () => store.getters[ROOT_STORE.GETTERS.ERROR_MESSAGES]
   )
-<<<<<<< HEAD
-  const mapPrivacyLevels = computed(() =>
-    getMapVisibilityLevels(userForm.workouts_visibility)
-=======
   const dateFormatOptions = computed(() =>
     availableDateFormatOptions(
       new Date().toUTCString(),
       props.user.timezone,
       userForm.language
     )
->>>>>>> 69604be5
+  )
+  const mapPrivacyLevels = computed(() =>
+    getMapVisibilityLevels(userForm.workouts_visibility)
   )
 
   onMounted(() => {
