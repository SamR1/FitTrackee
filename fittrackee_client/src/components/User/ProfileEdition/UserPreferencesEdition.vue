--- conflicted
+++ resolved
@@ -179,17 +179,14 @@
   function updateTZ(value: string) {
     userForm.timezone = value
   }
-<<<<<<< HEAD
   function updateMapVisibility() {
     userForm.map_visibility = getUpdatedMapVisibility(
       userForm.map_visibility,
       userForm.workouts_visibility
     )
   }
-=======
 
   onUnmounted(() => {
     store.commit(ROOT_STORE.MUTATIONS.EMPTY_ERROR_MESSAGES)
   })
->>>>>>> 8eb5028f
 </script>