--- conflicted
+++ resolved
@@ -239,24 +239,19 @@
             :disabled="authUserLoading"
             @change="updateMapVisibility"
           >
-<<<<<<< HEAD
-            <option v-for="level in privacyLevels" :value="level" :key="level">
+            <option
+              v-for="level in visibilityLevels"
+              :value="level"
+              :key="level"
+            >
               {{
                 $t(
-                  `privacy.LEVELS.${getPrivacyLevelForLabel(
+                  `visibility_levels.LEVELS.${getVisibilityLevelForLabel(
                     level,
                     appConfig.federation_enabled
                   )}`
                 )
               }}
-=======
-            <option
-              v-for="level in visibilityLevels"
-              :value="level"
-              :key="level"
-            >
-              {{ $t(`visibility_levels.LEVELS.${level}`) }}
->>>>>>> b6e23315
             </option>
           </select>
         </label>
@@ -272,18 +267,14 @@
               :value="level"
               :key="level"
             >
-<<<<<<< HEAD
               {{
                 $t(
-                  `privacy.LEVELS.${getPrivacyLevelForLabel(
+                  `visibility_levels.LEVELS.${getVisibilityLevelForLabel(
                     level,
                     appConfig.federation_enabled
                   )}`
                 )
               }}
-=======
-              {{ $t(`visibility_levels.LEVELS.${level}`) }}
->>>>>>> b6e23315
             </option>
           </select>
         </label>
@@ -320,12 +311,8 @@
   import { availableDateFormatOptions } from '@/utils/dates'
   import { availableLanguages, languageLabels } from '@/utils/locales'
   import {
-<<<<<<< HEAD
-    getPrivacyLevels,
-    getPrivacyLevelForLabel,
-=======
     getVisibilityLevels,
->>>>>>> b6e23315
+    getVisibilityLevelForLabel,
     getMapVisibilityLevels,
     getUpdatedMapVisibility,
   } from '@/utils/visibility_levels'
@@ -450,13 +437,8 @@
         userForm.language
       )
   )
-<<<<<<< HEAD
-  const privacyLevels = computed(() =>
-    getPrivacyLevels(appConfig.value.federation_enabled)
-=======
-  const visibilityLevels: ComputedRef<TVisibilityLevels[]> = computed(() =>
-    getVisibilityLevels()
->>>>>>> b6e23315
+  const visibilityLevels = computed(() =>
+    getVisibilityLevels(appConfig.value.federation_enabled)
   )
   const mapVisibilityLevels: ComputedRef<TVisibilityLevels[]> = computed(() =>
     getMapVisibilityLevels(userForm.workouts_visibility)
