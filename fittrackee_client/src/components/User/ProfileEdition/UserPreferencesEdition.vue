<template>
  <div id="user-preferences-edition">
    <div class="profile-form form-box">
      <ErrorMessage :message="errorMessages" v-if="errorMessages" />
      <form @submit.prevent="updateProfile">
        <p class="preferences-section">{{ $t('user.PROFILE.INTERFACE') }}</p>
        <label class="form-items">
          {{ $t('user.PROFILE.LANGUAGE') }}
          <select id="language" v-model="userForm.language" :disabled="loading">
            <option
              v-for="lang in availableLanguages"
              :value="lang.value"
              :key="lang.value"
            >
              {{ lang.label }}
            </option>
          </select>
        </label>
        <label class="form-items">
          {{ $t('user.PROFILE.TIMEZONE') }}
          <TimezoneDropdown
            :input="userForm.timezone"
            :disabled="loading"
            @updateTimezone="(e) => updateValue('timezone', e)"
          />
        </label>
        <label class="form-items">
          {{ $t('user.PROFILE.DATE_FORMAT') }}
          <select
            id="date_format"
            v-model="userForm.date_format"
            :disabled="loading"
          >
            <option
              v-for="dateFormat in dateFormatOptions"
              :value="dateFormat.value"
              :key="dateFormat.value"
            >
              {{ dateFormat.label }}
            </option>
          </select>
        </label>
        <div class="form-items form-checkboxes">
          <span class="checkboxes-label">
            {{ $t('user.PROFILE.FIRST_DAY_OF_WEEK') }}
          </span>
          <div class="checkboxes">
            <label v-for="start in weekStart" :key="start.label">
              <input
                type="radio"
                :id="start.label"
                :name="start.label"
                :checked="start.value === userForm.weekm"
                :disabled="loading"
                @input="updateValue('weekm', start.value)"
              />
              <span class="checkbox-label">
                {{ $t(`user.PROFILE.${start.label}`) }}
              </span>
            </label>
          </div>
        </div>
        <p class="preferences-section">{{ $t('user.PROFILE.TABS.ACCOUNT') }}</p>
        <div class="form-items form-checkboxes">
          <span class="checkboxes-label">
            {{ $t('user.PROFILE.FOLLOW_REQUESTS_APPROVAL.LABEL') }}
          </span>
          <div class="checkboxes">
            <label
              v-for="status in manuallyApprovesFollowersValues"
              :key="status.label"
            >
              <input
                type="radio"
                :id="status.label"
                :name="status.label"
                :checked="status.value === userForm.manually_approves_followers"
                :disabled="loading"
                @input="
                  updateValue('manually_approves_followers', status.value)
                "
              />
              <span class="checkbox-label">
                {{
                  $t(`user.PROFILE.FOLLOW_REQUESTS_APPROVAL.${status.label}`)
                }}
              </span>
            </label>
          </div>
        </div>
        <div class="form-items form-checkboxes">
          <span class="checkboxes-label">
            {{ $t('user.PROFILE.PROFILE_IN_USERS_DIRECTORY.LABEL') }}
          </span>
          <div class="checkboxes">
            <label
              v-for="status in profileInUsersDirectory"
              :key="status.label"
            >
              <input
                type="radio"
                :id="`hide_profile_${status.label}`"
                :name="`hide_profile_${status.label}`"
                :checked="
                  status.value === userForm.hide_profile_in_users_directory
                "
                :disabled="loading"
                @input="
                  updateValue('hide_profile_in_users_directory', status.value)
                "
              />
              <span class="checkbox-label">
                {{
                  $t(`user.PROFILE.PROFILE_IN_USERS_DIRECTORY.${status.label}`)
                }}
              </span>
            </label>
          </div>
        </div>
        <p class="preferences-section">{{ $t('workouts.WORKOUT') }}</p>
        <div class="form-items form-checkboxes">
          <span class="checkboxes-label">
            {{ $t('user.PROFILE.UNITS.LABEL') }}
          </span>
          <div class="checkboxes">
            <label v-for="unit in imperialUnits" :key="unit.label">
              <input
                type="radio"
                :id="unit.label"
                :name="unit.label"
                :checked="unit.value === userForm.imperial_units"
                :disabled="loading"
                @input="updateValue('imperial_units', unit.value)"
              />
              <span class="checkbox-label">
                {{ $t(`user.PROFILE.UNITS.${unit.label}`) }}
              </span>
            </label>
          </div>
        </div>
        <div class="form-items form-checkboxes">
          <span class="checkboxes-label">
            {{ $t('user.PROFILE.ASCENT_DATA') }}
          </span>
          <div class="checkboxes">
            <label v-for="status in ascentData" :key="status.label">
              <input
                type="radio"
                :id="status.label"
                :name="status.label"
                :checked="status.value === userForm.display_ascent"
                :disabled="loading"
                @input="updateValue('display_ascent', status.value)"
              />
              <span class="checkbox-label">
                {{ $t(`common.${status.label}`) }}
              </span>
            </label>
          </div>
        </div>
        <div class="form-items form-checkboxes">
          <span class="checkboxes-label">
            {{ $t('user.PROFILE.ELEVATION_CHART_START.LABEL') }}
          </span>
          <div class="checkboxes">
            <label
              v-for="status in startElevationAtZeroData"
              :key="status.label"
            >
              <input
                type="radio"
                :id="status.label"
                :name="status.label"
                :checked="status.value === userForm.start_elevation_at_zero"
                :disabled="loading"
                @input="updateValue('start_elevation_at_zero', status.value)"
              />
              <span class="checkbox-label">
                {{ $t(`user.PROFILE.ELEVATION_CHART_START.${status.label}`) }}
              </span>
            </label>
          </div>
        </div>
        <div class="form-items form-checkboxes">
          <span class="checkboxes-label">
            {{ $t('user.PROFILE.USE_RAW_GPX_SPEED.LABEL') }}
          </span>
          <div class="checkboxes">
            <label v-for="status in useRawGpxSpeed" :key="status.label">
              <input
                type="radio"
                :id="status.label"
                :name="status.label"
                :checked="status.value === userForm.use_raw_gpx_speed"
                :disabled="loading"
                @input="updateValue('use_raw_gpx_speed', status.value)"
              />
              <span class="checkbox-label">
                {{ $t(`user.PROFILE.USE_RAW_GPX_SPEED.${status.label}`) }}
              </span>
            </label>
          </div>
          <div class="info-box raw-speed-help">
            <span>
              <i class="fa fa-info-circle" aria-hidden="true" />
              {{ $t('user.PROFILE.USE_RAW_GPX_SPEED.HELP') }}
            </span>
          </div>
        </div>
        <label class="form-items">
          {{ $t('privacy.WORKOUTS_VISIBILITY') }}
          <select
            id="workouts_visibility"
            v-model="userForm.workouts_visibility"
            :disabled="loading"
            @change="updateMapVisibility"
          >
            <option v-for="level in privacyLevels" :value="level" :key="level">
<<<<<<< HEAD
              {{
                $t(
                  `privacy.LEVELS.${getPrivacyLevelForLabel(
                    level,
                    appConfig.federation_enabled
                  )}`
                )
              }}
=======
              {{ $t(`privacy.LEVELS.${level}`) }}
>>>>>>> c710aec7
            </option>
          </select>
        </label>
        <label class="form-items">
          {{ $t('privacy.MAP_VISIBILITY') }}
          <select
            id="map_visibility"
            v-model="userForm.map_visibility"
            :disabled="loading"
          >
            <option
              v-for="level in mapPrivacyLevels"
              :value="level"
              :key="level"
            >
<<<<<<< HEAD
              {{
                $t(
                  `privacy.LEVELS.${getPrivacyLevelForLabel(
                    level,
                    appConfig.federation_enabled
                  )}`
                )
              }}
=======
              {{ $t(`privacy.LEVELS.${level}`) }}
>>>>>>> c710aec7
            </option>
          </select>
        </label>
        <div class="form-buttons">
          <button class="confirm" type="submit">
            {{ $t('buttons.SUBMIT') }}
          </button>
          <button
            class="cancel"
            @click.prevent="$router.push('/profile/preferences')"
          >
            {{ $t('buttons.CANCEL') }}
          </button>
        </div>
      </form>
    </div>
  </div>
</template>

<script setup lang="ts">
  import { ComputedRef, computed, reactive, onMounted, onUnmounted } from 'vue'

  import TimezoneDropdown from '@/components/User/ProfileEdition/TimezoneDropdown.vue'
  import { AUTH_USER_STORE, ROOT_STORE } from '@/store/constants'
  import { TAppConfig } from '@/types/application'
  import { IUserPreferencesPayload, IAuthUserProfile } from '@/types/user'
  import { useStore } from '@/use/useStore'
  import { availableDateFormatOptions } from '@/utils/dates'
  import { availableLanguages } from '@/utils/locales'
  import {
    getPrivacyLevels,
    getPrivacyLevelForLabel,
    getMapVisibilityLevels,
    getUpdatedMapVisibility,
  } from '@/utils/privacy'

  interface Props {
    user: IAuthUserProfile
  }
  const props = defineProps<Props>()

  const store = useStore()

  const userForm: IUserPreferencesPayload = reactive({
    date_format: 'dd/MM/yyyy',
    display_ascent: true,
    hide_profile_in_users_directory: true,
    imperial_units: false,
    language: '',
    manually_approves_followers: true,
    map_visibility: 'private',
    start_elevation_at_zero: false,
    timezone: 'Europe/Paris',
    use_raw_gpx_speed: false,
    weekm: false,
    workouts_visibility: 'private',
  })
  const weekStart = [
    {
      label: 'SUNDAY',
      value: false,
    },
    {
      label: 'MONDAY',
      value: true,
    },
  ]
  const imperialUnits = [
    {
      label: 'METRIC',
      value: false,
    },
    {
      label: 'IMPERIAL',
      value: true,
    },
  ]
  const ascentData = [
    {
      label: 'DISPLAYED',
      value: true,
    },
    {
      label: 'HIDDEN',
      value: false,
    },
  ]
  const startElevationAtZeroData = [
    {
      label: 'ZERO',
      value: true,
    },
    {
      label: 'MIN_ALT',
      value: false,
    },
  ]
  const useRawGpxSpeed = [
    {
      label: 'FILTERED_SPEED',
      value: false,
    },
    {
      label: 'RAW_SPEED',
      value: true,
    },
  ]
  const manuallyApprovesFollowersValues = [
    {
      label: 'MANUALLY',
      value: true,
    },
    {
      label: 'AUTOMATICALLY',
      value: false,
    },
  ]
  const profileInUsersDirectory = [
    {
      label: 'HIDDEN',
      value: true,
    },
    {
      label: 'DISPLAYED',
      value: false,
    },
  ]
  const appConfig: ComputedRef<TAppConfig> = computed(
    () => store.getters[ROOT_STORE.GETTERS.APP_CONFIG]
  )
  const loading = computed(
    () => store.getters[AUTH_USER_STORE.GETTERS.USER_LOADING]
  )
  const errorMessages: ComputedRef<string | string[] | null> = computed(
    () => store.getters[ROOT_STORE.GETTERS.ERROR_MESSAGES]
  )
  const dateFormatOptions = computed(() =>
    availableDateFormatOptions(
      new Date().toUTCString(),
      props.user.timezone,
      userForm.language
    )
  )
<<<<<<< HEAD
  const privacyLevels = computed(() =>
    getPrivacyLevels(appConfig.value.federation_enabled)
  )
=======
  const privacyLevels = computed(() => getPrivacyLevels())
>>>>>>> c710aec7
  const mapPrivacyLevels = computed(() =>
    getMapVisibilityLevels(userForm.workouts_visibility)
  )

  onMounted(() => {
    if (props.user) {
      updateUserForm(props.user)
    }
  })

  function updateUserForm(user: IAuthUserProfile) {
    userForm.display_ascent = user.display_ascent
    userForm.start_elevation_at_zero = user.start_elevation_at_zero
      ? user.start_elevation_at_zero
      : false
    userForm.use_raw_gpx_speed = user.use_raw_gpx_speed
      ? user.use_raw_gpx_speed
      : false
    userForm.imperial_units = user.imperial_units ? user.imperial_units : false
    userForm.language = user.language ? user.language : 'en'
    userForm.manually_approves_followers =
      'manually_approves_followers' in user
        ? user.manually_approves_followers
        : true
    userForm.map_visibility = user.map_visibility
      ? user.map_visibility
      : 'private'
    userForm.timezone = user.timezone ? user.timezone : 'Europe/Paris'
    userForm.date_format = user.date_format ? user.date_format : 'dd/MM/yyyy'
    userForm.weekm = user.weekm ? user.weekm : false
    userForm.workouts_visibility = user.workouts_visibility
      ? user.workouts_visibility
      : 'private'
    userForm.hide_profile_in_users_directory =
      user.hide_profile_in_users_directory
  }
  function updateProfile() {
    store.dispatch(AUTH_USER_STORE.ACTIONS.UPDATE_USER_PREFERENCES, userForm)
  }
  function updateValue(key: string, value: string | boolean) {
    userForm[key] = value
  }
  function updateMapVisibility() {
    userForm.map_visibility = getUpdatedMapVisibility(
      userForm.map_visibility,
      userForm.workouts_visibility
    )
  }

  onUnmounted(() => {
    store.commit(ROOT_STORE.MUTATIONS.EMPTY_ERROR_MESSAGES)
  })
</script>

<style lang="scss" scoped>
  @import '~@/scss/vars.scss';
  #user-preferences-edition {
    .form-items {
      padding-top: $default-padding * 0.5;
    }

    .form-checkboxes {
      .checkboxes-label {
        font-weight: bold;
      }
      .checkboxes {
        display: flex;
        gap: $default-padding;
        flex-wrap: wrap;
        .checkbox-label {
          padding-left: $default-padding * 0.5;
        }
        label {
          font-weight: normal;
        }
      }
    }

    .preferences-section {
      font-weight: bold;
      text-transform: uppercase;
      border-bottom: 1px solid var(--card-border-color);
      margin-bottom: $default-padding * 0.5;
    }

    #language,
    #date_format,
    #map_visibility,
    #workouts_visibility {
      padding: $default-padding * 0.5;
    }
  }
</style><|MERGE_RESOLUTION|>--- conflicted
+++ resolved
@@ -216,7 +216,6 @@
             @change="updateMapVisibility"
           >
             <option v-for="level in privacyLevels" :value="level" :key="level">
-<<<<<<< HEAD
               {{
                 $t(
                   `privacy.LEVELS.${getPrivacyLevelForLabel(
@@ -225,9 +224,6 @@
                   )}`
                 )
               }}
-=======
-              {{ $t(`privacy.LEVELS.${level}`) }}
->>>>>>> c710aec7
             </option>
           </select>
         </label>
@@ -243,7 +239,6 @@
               :value="level"
               :key="level"
             >
-<<<<<<< HEAD
               {{
                 $t(
                   `privacy.LEVELS.${getPrivacyLevelForLabel(
@@ -252,9 +247,6 @@
                   )}`
                 )
               }}
-=======
-              {{ $t(`privacy.LEVELS.${level}`) }}
->>>>>>> c710aec7
             </option>
           </select>
         </label>
@@ -398,13 +390,9 @@
       userForm.language
     )
   )
-<<<<<<< HEAD
   const privacyLevels = computed(() =>
     getPrivacyLevels(appConfig.value.federation_enabled)
   )
-=======
-  const privacyLevels = computed(() => getPrivacyLevels())
->>>>>>> c710aec7
   const mapPrivacyLevels = computed(() =>
     getMapVisibilityLevels(userForm.workouts_visibility)
   )
