--- conflicted
+++ resolved
@@ -280,23 +280,14 @@
     display_ascent: true,
     hide_profile_in_users_directory: true,
     imperial_units: false,
-<<<<<<< HEAD
-    language: '',
+    language: 'en',
     manually_approves_followers: true,
     map_visibility: 'private',
     start_elevation_at_zero: false,
-=======
-    language: 'en',
->>>>>>> e62d1591
     timezone: 'Europe/Paris',
     use_raw_gpx_speed: false,
     weekm: false,
-<<<<<<< HEAD
     workouts_visibility: 'private',
-=======
-    start_elevation_at_zero: false,
-    use_raw_gpx_speed: false,
->>>>>>> e62d1591
   })
   const weekStart = [
     {
