<template>
  <div class="user-picture">
    <img
      v-if="authUserPictureUrl !== ''"
      class="profile-user-img"
      :alt="$t('user.USER_PICTURE')"
      :src="authUserPictureUrl"
    />
    <div v-else class="no-picture">
      <i class="fa fa-user-circle-o" aria-hidden="true" />
    </div>
  </div>
</template>

<script setup lang="ts">
  import { computed } from 'vue'

  import { IUserProfile } from '@/types/user'
  import { getApiUrl } from '@/utils'
  import { getUserName } from '@/utils/user'

  interface Props {
    user: IUserProfile
  }
  const props = defineProps<Props>()

  const authUserPictureUrl = computed(() =>
    props.user.picture
<<<<<<< HEAD
      ? `${getApiUrl()}users/${getUserName(props.user)}/picture`
=======
      ? `${getApiUrl()}users/${props.user.username}/picture?${Date.now()}`
>>>>>>> 8eb5028f
      : ''
  )
</script>

<style lang="scss">
  .user-picture {
    display: flex;
    justify-content: center;
    align-items: center;
    min-width: 30%;
    line-height: 1.2em;
    img {
      border-radius: 50%;
      height: 90px;
      width: 90px;
    }
    .no-picture {
      color: var(--app-a-color);
      font-size: 5.5em;
    }
  }
</style><|MERGE_RESOLUTION|>--- conflicted
+++ resolved
@@ -26,11 +26,7 @@
 
   const authUserPictureUrl = computed(() =>
     props.user.picture
-<<<<<<< HEAD
-      ? `${getApiUrl()}users/${getUserName(props.user)}/picture`
-=======
-      ? `${getApiUrl()}users/${props.user.username}/picture?${Date.now()}`
->>>>>>> 8eb5028f
+      ? `${getApiUrl()}users/${getUserName(props.user)}/picture?${Date.now()}`
       : ''
   )
 </script>
