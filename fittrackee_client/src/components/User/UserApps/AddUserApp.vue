--- conflicted
+++ resolved
@@ -89,14 +89,9 @@
   import { computed, reactive } from 'vue'
 
   import { OAUTH2_STORE } from '@/store/constants'
-<<<<<<< HEAD
-  import { ICustomTextareaData } from '@/types/forms'
-  import { IOAuth2ClientPayload } from '@/types/oauth'
-  import { IAuthUserProfile } from '@/types/user'
-=======
+  import type { ICustomTextareaData } from '@/types/forms'
   import type { IOAuth2ClientPayload } from '@/types/oauth'
   import type { IAuthUserProfile } from '@/types/user'
->>>>>>> e62d1591
   import { useStore } from '@/use/useStore'
   import { admin_oauth2_scopes, oauth2_scopes } from '@/utils/oauth'
 
