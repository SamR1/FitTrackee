<template>
  <div class="box">
    <div class="user-card">
      <div class="user-header">
        <UserPicture :user="user" />
        <router-link
          class="user-name"
<<<<<<< HEAD
          :to="`/users/${getUserName(user)}?from=users`"
=======
          :to="
            $route.path.startsWith('/admin')
              ? `/admin/users/${user.username}`
              : `/users/${user.username}?from=users`
          "
>>>>>>> 3e0be96c
          :title="user.username"
        >
          {{ user.username }}
        </router-link>
        <div
          class="remote-user-account"
          v-if="user.is_remote"
          :title="user.fullname"
        >
          {{ user.fullname }}
        </div>
      </div>
      <div class="stats-role">
        <UserStats :user="user" />
        <div class="role" v-if="role">
          <div class="user-role">
            {{ $t(role) }}
          </div>
        </div>
      </div>
    </div>
    <UserRelationshipActions
      v-if="hideRelationship !== true"
      :authUser="authUser"
      :user="user"
      :from="from ? from : 'userCard'"
      :displayFollowsYou="true"
      @updatedUser="emitUser"
    />
    <AlertMessage
      message="user.THIS_USER_ACCOUNT_IS_INACTIVE"
      v-if="'is_active' in user && !user.is_active"
    />
    <AlertMessage
      message="user.ACCOUNT_SUSPENDED_AT"
      :param="suspensionDate"
      v-if="'suspended_at' in user && user.suspended_at !== null"
    >
      <template #additionalMessage v-if="displayReportLink">
        <i18n-t keypath="common.SEE_REPORT" tag="span">
          <router-link :to="`/admin/reports/${user.suspension_report_id}`">
            #{{ user.suspension_report_id }}
          </router-link>
        </i18n-t>
      </template>
    </AlertMessage>
    <ErrorMessage
      :message="errorMessages"
      v-if="
        errorMessages &&
        ((updatedUser && updatedUser === user.username) || !updatedUser)
      "
    />
  </div>
</template>

<script setup lang="ts">
  import { computed, toRefs } from 'vue'
  import type { ComputedRef } from 'vue'
  import { useRoute } from 'vue-router'

  import UserPicture from '@/components/User/UserPicture.vue'
  import UserRelationshipActions from '@/components/User/UserRelationshipActions.vue'
  import UserStats from '@/components/User/UserStats.vue'
  import useApp from '@/composables/useApp'
  import useAuthUser from '@/composables/useAuthUser'
  import type { IAuthUserProfile, IUserLightProfile } from '@/types/user'
  import { formatDate } from '@/utils/dates'
  import { getUserName } from '@/utils/user'

  interface Props {
    authUser: IAuthUserProfile
    user: IUserLightProfile
    updatedUser?: string | null
    from?: string
    hideRelationship?: boolean
  }
  const props = defineProps<Props>()
  const { authUser, from, hideRelationship, updatedUser, user } = toRefs(props)

  const route = useRoute()

  const { authUserHasModeratorRights } = useAuthUser()

  const emit = defineEmits(['updatedUserRelationship'])

  const { errorMessages } = useApp()

  const suspensionDate: ComputedRef<string | null> = computed(() =>
    user.value.suspended_at
      ? formatDate(
          user.value.suspended_at,
          authUser.value.timezone,
          authUser.value.date_format
        )
      : null
  )
  const displayReportLink: ComputedRef<boolean> = computed(
    () =>
      authUserHasModeratorRights.value &&
      route.params.reportId != user.value.suspension_report_id?.toString()
  )
  const role: ComputedRef<string> = computed(() =>
    user.value.role !== 'user' ? `user.ROLES.${user.value.role}` : ''
  )

  function emitUser(username: string) {
    emit('updatedUserRelationship', username)
  }
</script>

<style lang="scss" scoped>
  @import '~@/scss/vars.scss';

  .box {
    padding: $default-padding $default-padding * 1.2;
    .user-card {
      display: flex;
      min-height: 140px;

      .user-header {
        display: flex;
        flex-direction: column;
        align-items: center;
        gap: $default-margin;
        margin: $default-margin 0;
        width: 50%;

        ::v-deep(.user-picture) {
          img {
            height: 70px;
            width: 70px;
          }
          .no-picture {
            font-size: 4.4em;
          }
        }

        .remote-user-account,
        .user-name {
          max-width: 170px;
          overflow: hidden;
          white-space: nowrap;
          text-overflow: ellipsis;
          @media screen and (max-width: $small-limit) {
            max-width: fit-content;
          }
          @media screen and (max-width: $x-small-limit) {
            max-width: 170px;
          }
        }

        .remote-user-account {
          font-size: 0.8em;
          font-style: italic;
          margin-top: -10px;
        }
      }
      .stats-role {
        display: flex;
        flex-direction: column;
        justify-content: space-between;
        width: 50%;
        .role {
          display: flex;
          justify-content: flex-end;
          margin-bottom: $default-margin * 0.5;
        }

        ::v-deep(.user-stats) {
          flex-direction: column;
          align-items: flex-end;
          margin: $default-margin 0;
          .distance {
            padding-right: $default-padding * 0.1;
          }
          .stat-number {
            padding-right: 0;
          }
          .distance,
          .stat-number,
          .stat-label {
            font-size: 0.95em;
          }
        }
      }
    }
  }
</style><|MERGE_RESOLUTION|>--- conflicted
+++ resolved
@@ -5,15 +5,11 @@
         <UserPicture :user="user" />
         <router-link
           class="user-name"
-<<<<<<< HEAD
-          :to="`/users/${getUserName(user)}?from=users`"
-=======
           :to="
             $route.path.startsWith('/admin')
-              ? `/admin/users/${user.username}`
-              : `/users/${user.username}?from=users`
+              ? `/admin/users/${getUserName(user)}`
+              : `/users/${getUserName(user)}?from=users`
           "
->>>>>>> 3e0be96c
           :title="user.username"
         >
           {{ user.username }}
