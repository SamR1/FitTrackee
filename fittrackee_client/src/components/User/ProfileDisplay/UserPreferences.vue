--- conflicted
+++ resolved
@@ -112,40 +112,22 @@
   import { computed, toRefs } from 'vue'
   import type { ComputedRef } from 'vue'
 
-<<<<<<< HEAD
-  import { ROOT_STORE } from '@/store/constants'
-  import type { TAppConfig } from '@/types/application'
-  import type { TLanguage } from '@/types/locales'
-=======
+  import useApp from '@/composables/useApp'
   import useAuthUser from '@/composables/useAuthUser'
->>>>>>> 9afbd5a6
   import type { IAuthUserProfile } from '@/types/user'
   import { languageLabels } from '@/utils/locales'
-<<<<<<< HEAD
   import { getPrivacyLevelForLabel } from '@/utils/privacy'
-=======
 
->>>>>>> 9afbd5a6
   interface Props {
     user: IAuthUserProfile
   }
   const props = defineProps<Props>()
   const { user } = toRefs(props)
 
-<<<<<<< HEAD
-  const appLanguage: ComputedRef<TLanguage> = computed(
-    () => store.getters[ROOT_STORE.GETTERS.LANGUAGE]
-  )
-
-  const appConfig: ComputedRef<TAppConfig> = computed(
-    () => store.getters[ROOT_STORE.GETTERS.APP_CONFIG]
-  )
-  const userLanguage = computed(() =>
-=======
+  const { appConfig } = useApp()
   const { dateFormat, timezone } = useAuthUser()
 
   const userLanguage: ComputedRef<string> = computed(() =>
->>>>>>> 9afbd5a6
     user.value.language
       ? languageLabels[user.value.language]
       : languageLabels['en']
