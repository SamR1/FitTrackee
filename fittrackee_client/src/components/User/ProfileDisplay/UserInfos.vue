--- conflicted
+++ resolved
@@ -16,39 +16,6 @@
       "
       @cancelAction="updateDisplayModal('')"
     />
-<<<<<<< HEAD
-    <dl v-if="!user.is_remote">
-      <dt>{{ $t('user.PROFILE.REGISTRATION_DATE') }}:</dt>
-      <dd>{{ registrationDate }}</dd>
-      <dt>{{ $t('user.PROFILE.FIRST_NAME') }}:</dt>
-      <dd>{{ user.first_name }}</dd>
-      <dt>{{ $t('user.PROFILE.LAST_NAME') }}:</dt>
-      <dd>{{ user.last_name }}</dd>
-      <dt>{{ $t('user.PROFILE.BIRTH_DATE') }}:</dt>
-      <dd>{{ birthDate }}</dd>
-      <dt>{{ $t('user.PROFILE.LOCATION') }}:</dt>
-      <dd>{{ user.location }}</dd>
-      <dt>{{ $t('user.PROFILE.BIO') }}:</dt>
-      <dd class="user-bio">
-        {{ user.bio }}
-      </dd>
-    </dl>
-    <div v-else class="remote-user-account">
-      <i18n-t keypath="user.USER_FROM_REMOTE_INSTANCE_ORIGINAL_LINK">
-        <a :href="user.profile_link" target="_blank">
-          {{ $t('common.HERE') }}
-        </a>
-      </i18n-t>
-    </div>
-    <div
-      class="profile-buttons"
-      v-if="authUser && authUser.admin && $route.query.from === 'admin'"
-    >
-      <button
-        class="danger"
-        v-if="authUser.username !== user.username"
-        @click.prevent="updateDisplayModal(true)"
-=======
     <div class="info-box success-message" v-if="isSuccess">
       {{
         $t(
@@ -62,14 +29,13 @@
     </div>
     <AlertMessage
       message="user.THIS_USER_ACCOUNT_IS_INACTIVE"
-      v-if="!user.is_active"
+      v-if="!user.is_remote && !user.is_active"
     />
     <ErrorMessage :message="errorMessages" v-if="errorMessages" />
     <div class="email-form form-box" v-if="displayUserEmailForm">
       <form
         :class="{ errors: formErrors }"
         @submit.prevent="updateUserEmail(user.username)"
->>>>>>> 8eb5028f
       >
         <label class="form-items" for="email">
           {{ $t('admin.CURRENT_EMAIL') }}
@@ -89,31 +55,6 @@
         </div>
       </form>
     </div>
-<<<<<<< HEAD
-    <div class="profile-buttons" v-else>
-      <button
-        v-if="$route.path === '/profile' || isAuthUser(user, authUser)"
-        @click="$router.push('/profile/edit')"
-      >
-        {{ $t('user.PROFILE.EDIT') }}
-      </button>
-      <UserRelationshipActions
-        v-if="authUser?.username"
-        :authUser="authUser"
-        :user="user"
-        from="userInfos"
-      />
-      <div>
-        <button
-          @click="
-            $route.query.from === 'users' ? $router.go(-1) : $router.push('/')
-          "
-        >
-          {{
-            $t($route.query.from === 'users' ? 'buttons.BACK' : 'common.HOME')
-          }}
-        </button>
-=======
     <div v-else>
       <dl>
         <dt>{{ $t('user.PROFILE.REGISTRATION_DATE') }}:</dt>
@@ -157,14 +98,22 @@
         >
           {{ $t('admin.RESET_USER_PASSWORD') }}
         </button>
+        <UserRelationshipActions
+          v-if="authUser?.username"
+          :authUser="authUser"
+          :user="user"
+          from="userInfos"
+        />
         <button @click="$router.go(-1)">{{ $t('buttons.BACK') }}</button>
       </div>
       <div class="profile-buttons" v-else>
-        <button @click="$router.push('/profile/edit')">
+        <button
+          v-if="$route.path === '/profile' || isAuthUser(user, authUser)"
+          @click="$router.push('/profile/edit')"
+        >
           {{ $t('user.PROFILE.EDIT') }}
         </button>
         <button @click="$router.push('/')">{{ $t('common.HOME') }}</button>
->>>>>>> 8eb5028f
       </div>
     </div>
 
@@ -174,12 +123,6 @@
 
 <script setup lang="ts">
   import { format } from 'date-fns'
-<<<<<<< HEAD
-  import { Ref, computed, ref, toRefs, ComputedRef } from 'vue'
-
-  import UserRelationshipActions from '@/components/User/UserRelationshipActions.vue'
-  import { ROOT_STORE, USERS_STORE } from '@/store/constants'
-=======
   import {
     ComputedRef,
     Ref,
@@ -191,8 +134,8 @@
     onUnmounted,
   } from 'vue'
 
-  import { AUTH_USER_STORE, ROOT_STORE, USERS_STORE } from '@/store/constants'
->>>>>>> 8eb5028f
+  import UserRelationshipActions from '@/components/User/UserRelationshipActions.vue'
+  import { ROOT_STORE, USERS_STORE } from '@/store/constants'
   import { IAuthUserProfile, IUserProfile } from '@/types/user'
   import { useStore } from '@/use/useStore'
   import { isAuthUser } from '@/utils/user'
@@ -200,21 +143,15 @@
   interface Props {
     user: IUserProfile
     authUser?: IAuthUserProfile
-  }
-  const props = defineProps<Props>()
+    fromAdmin?: false
+  }
+  const props = withDefaults(defineProps<Props>(), {
+    fromAdmin: false,
+  })
 
   const store = useStore()
 
-<<<<<<< HEAD
-  const { authUser, user } = toRefs(props)
-  const errorMessages: ComputedRef<string | string[] | null> = computed(
-    () => store.getters[ROOT_STORE.GETTERS.ERROR_MESSAGES]
-=======
-  const { user, fromAdmin } = toRefs(props)
-  const authUser: ComputedRef<IAuthUserProfile> = computed(
-    () => store.getters[AUTH_USER_STORE.GETTERS.AUTH_USER_PROFILE]
->>>>>>> 8eb5028f
-  )
+  const { authUser, user, fromAdmin } = toRefs(props)
   const registrationDate = computed(() =>
     props.user.created_at
       ? format(new Date(props.user.created_at), 'dd/MM/yyyy HH:mm')
@@ -298,40 +235,37 @@
 
 <style lang="scss" scoped>
   @import '~@/scss/vars.scss';
-<<<<<<< HEAD
-
-=======
->>>>>>> 8eb5028f
+
   #user-infos {
     .user-bio {
       white-space: pre-wrap;
     }
 
-<<<<<<< HEAD
+    .alert-message {
+      margin: 0;
+    }
+
+    .profile-buttons {
+      display: flex;
+      flex-wrap: wrap;
+    }
+
+    .email-form {
+      display: flex;
+      form {
+        width: 100%;
+      }
+      .form-buttons {
+        display: flex;
+        gap: $default-padding;
+        margin-top: $default-margin;
+      }
+    }
+
     .remote-user-account {
       margin: $default-margin * 2 0;
       a {
         text-decoration: underline;
-=======
-    .alert-message {
-      margin: 0;
-    }
-
-    .profile-buttons {
-      display: flex;
-      flex-wrap: wrap;
-    }
-
-    .email-form {
-      display: flex;
-      form {
-        width: 100%;
-      }
-      .form-buttons {
-        display: flex;
-        gap: $default-padding;
-        margin-top: $default-margin;
->>>>>>> 8eb5028f
       }
     }
   }
