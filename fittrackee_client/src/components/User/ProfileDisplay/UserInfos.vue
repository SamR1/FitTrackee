--- conflicted
+++ resolved
@@ -146,14 +146,9 @@
           <button
             v-if="
               $route.name === 'User' &&
-<<<<<<< HEAD
               !isAuthUser(user, authUser) &&
-              user.suspended_at === null
-=======
-              user.username !== authUser?.username &&
               user.suspended_at === null &&
               reportStatus !== `user-${user.username}-created`
->>>>>>> 670bc9c1
             "
             @click="displayReportForm"
           >
