<template>
  <div class="add-comment">
    <form @submit.prevent="submitComment">
      <div class="form-items">
        <div class="form-item add-comment-label">
          <CustomTextArea
            class="comment"
            :name="name"
            :input="commentText"
            :required="true"
            :placeholder="$t('workouts.COMMENTS.ADD')"
            @updateValue="updateText"
          />
          <ul class="users-suggestions" v-if="matchingUsers.length > 0">
            <li
              v-for="user in matchingUsers"
              :key="user.username"
              @click="
                selectUser(
                  user,
                  `text${
                    comment ? `-${comment.id}` : replyTo ? `-${replyTo}` : ''
                  }`
                )
              "
            >
              <UserPicture :user="user" />
              <span>{{ user.username }}</span>
            </li>
          </ul>
        </div>
      </div>
      <div class="form-select-buttons">
        <div class="form-item text-visibility" v-if="!comment && workout">
          <label> {{ $t('privacy.VISIBILITY') }}: </label>
          <select id="text_visibility" v-model="commentTextVisibility">
            <option
              v-for="level in getCommentVisibilityLevels(
                workout.workout_visibility, appConfig.federation_enabled
              )"
              :value="level"
              :key="level"
            >
<<<<<<< HEAD
              {{
                $t(
                  `privacy.COMMENT_LEVELS.${getPrivacyLevelForLabel(
                    level,
                    appConfig.federation_enabled
                  )}`
                )
              }}
=======
              {{ $t(`privacy.COMMENT_LEVELS.${level}`) }}
>>>>>>> c710aec7
            </option>
          </select>
        </div>
        <div class="spacer" />
        <div v-if="isLoading">
          <Loader />
        </div>
        <div class="comment-buttons" v-else>
          <button class="confirm" type="submit">
            {{ $t('buttons.SUBMIT') }}
          </button>
          <button class="cancel" @click.prevent="onCancel">
            {{ $t('buttons.CANCEL') }}
          </button>
        </div>
      </div>
      <ErrorMessage :message="errorMessages" v-if="errorMessages" />
    </form>
  </div>
</template>

<script setup lang="ts">
  import { ComputedRef, Ref, computed, onUnmounted, ref, toRefs } from 'vue'

<<<<<<< HEAD
  import { ROOT_STORE, WORKOUTS_STORE } from "@/store/constants"
  import { TAppConfig } from "@/types/application"
  import { TPrivacyLevels } from "@/types/user";
  import { IComment, ICommentForm, IWorkout } from "@/types/workouts"
  import { useStore } from "@/use/useStore"
  import { getCommentVisibilityLevels, getPrivacyLevelForLabel } from "@/utils/privacy"
=======
  import UserPicture from '@/components/User/UserPicture.vue'
  import { ROOT_STORE, USERS_STORE, WORKOUTS_STORE } from '@/store/constants'
  import { ICustomTextareaData } from '@/types/forms'
  import { IAuthUserProfile, IUserProfile, TPrivacyLevels } from '@/types/user'
  import { IComment, ICommentForm, IWorkout } from '@/types/workouts'
  import { useStore } from '@/use/useStore'
  import { getUsernameQuery, replaceUsername } from '@/utils/inputs'
  import { getCommentVisibilityLevels } from '@/utils/privacy'
>>>>>>> c710aec7

  interface ISuggestion {
    position: number | null
    usernameQuery: string | null
  }
  interface Props {
    workout: IWorkout | null
    commentsLoading: string | null
    authUser: IAuthUserProfile
    comment?: IComment | null
    replyTo?: string | null
    name?: string | null
    mentions?: string[]
  }

  const props = withDefaults(defineProps<Props>(), {
    comment: null,
    replyTo: null,
    name: 'text',
    mentions: () => [],
  })
  const {
    authUser,
    comment,
    commentsLoading,
    mentions,
    name,
    replyTo,
    workout,
  } = toRefs(props)

  const store = useStore()

<<<<<<< HEAD
  const emit = defineEmits(['closeEdition'])

  const appConfig: ComputedRef<TAppConfig> = computed(
    () => store.getters[ROOT_STORE.GETTERS.APP_CONFIG]
  )
  const commentText: Ref<string> = ref(comment?.value ? comment.value.text : '')
  const commentTextVisibility: Ref<TPrivacyLevels> = ref(comment?.value ? comment.value.text_visibility : workout.value.workout_visibility)
=======
  const commentText: Ref<string> = ref(getText())
  const commentTextVisibility: Ref<TPrivacyLevels> = ref(
    comment?.value
      ? comment.value.text_visibility
      : workout.value.workout_visibility
  )
>>>>>>> c710aec7
  const errorMessages: ComputedRef<string | string[] | null> = computed(
    () => store.getters[ROOT_STORE.GETTERS.ERROR_MESSAGES]
  )
  const isLoading = computed(() =>
    comment.value
      ? comment.value.id === commentsLoading.value
      : commentsLoading.value ===
        `new${replyTo.value ? `_${replyTo.value}` : ''}`
  )
  const matchingUsers: ComputedRef<IUserProfile[]> = computed(
    () => store.getters[USERS_STORE.GETTERS.USERS]
  )
  let suggestion: ISuggestion = { position: null, usernameQuery: null }

  function getText(): string {
    // comment edition
    if (comment?.value) {
      return comment.value.text
    }
    // reply w/ mention
    if (mentions.value.length > 0) {
      const filteredMentions = mentions.value.filter(
        (m) => m.username !== authUser.value.username
      )
      if (filteredMentions.length > 0) {
        return filteredMentions.map((m) => `@${m.username}`).join(' ') + ' '
      }
    }
    // new comment or no mentions in reply
    return ''
  }
  function searchUsers(usernameQuery: string) {
    store.dispatch(USERS_STORE.ACTIONS.GET_USERS, {
      per_page: 5,
      q: usernameQuery,
    })
  }
  function updateText(textareaData: ICustomTextareaData) {
    commentText.value = textareaData.value
    suggestion = getUsernameQuery(textareaData)
    if (suggestion.usernameQuery) {
      searchUsers(suggestion.usernameQuery)
    } else {
      store.dispatch(USERS_STORE.ACTIONS.EMPTY_USERS)
    }
  }
  function selectUser(user: IUserProfile, textAreaId: string) {
    if (suggestion.position !== null && suggestion.usernameQuery) {
      const updatedText = replaceUsername(
        commentText.value,
        suggestion.position,
        suggestion.usernameQuery,
        user.username
      )
      const textarea: HTMLTextAreaElement | null =
        document.getElementById(textAreaId)
      if (textarea) {
        textarea.value = updatedText
        textarea.focus()
        textarea.selectionStart = updatedText.length
        commentText.value = updatedText
      }
    }
    store.dispatch(USERS_STORE.ACTIONS.EMPTY_USERS)
  }
  function onCancel() {
    updateText({ value: '', selectionStart: 0 })
    store.commit(WORKOUTS_STORE.MUTATIONS.SET_CURRENT_COMMENT_EDITION, {})
  }
  function submitComment() {
    if (comment?.value && comment.value.id) {
      const payload: ICommentForm = {
        id: comment.value.id,
        text: commentText.value,
        workout_id: workout.value.id,
      }
      store.dispatch(WORKOUTS_STORE.ACTIONS.EDIT_WORKOUT_COMMENT, payload)
    } else {
      const payload: ICommentForm = {
        text: commentText.value,
        text_visibility: commentTextVisibility.value,
        workout_id: workout.value.id,
      }
      if (replyTo?.value) {
        payload.reply_to = replyTo.value
      }
      store.dispatch(WORKOUTS_STORE.ACTIONS.ADD_COMMENT, payload)
      updateText({ value: '', selectionStart: 0 })
    }
  }

  onUnmounted(() => {
    store.dispatch(USERS_STORE.ACTIONS.EMPTY_USERS)
  })
</script>

<style scoped lang="scss">
  @import '~@/scss/vars.scss';

  .add-comment {
    margin: $default-margin * 2 0;
    .comment {
      padding: $default-padding 0;
    }
    .form-select-buttons {
      display: flex;
      gap: $default-padding;
      flex-wrap: wrap;
      .spacer {
        flex-grow: 3;
      }
    }
    .text-visibility {
      display: flex;
      flex-wrap: wrap;
      gap: $default-padding;
      align-items: center;
      padding-top: $default-padding * 0.5;
      select {
        padding: $default-padding * 0.5 $default-padding;
      }
    }
    .add-comment-label {
      font-style: italic;
      position: relative;

      .users-suggestions {
        list-style-type: none;
        background-color: white;
        margin-top: 0;
        padding: 0;
        border: 1px solid var(--input-border-color);
        border-radius: $border-radius;
        box-shadow: 2px 2px 5px rgba(0, 0, 0, 0.25);
        max-width: 200px;
        top: 30px;

        li {
          display: flex;
          gap: $default-padding;
          padding: $default-padding;

          ::v-deep(.user-picture) {
            min-width: min-content;
            align-items: flex-start;
            background-color: var(--comment-background);
            img {
              height: 25px;
              width: 25px;
            }
            .no-picture {
              font-size: 1.5em;
            }
          }

          &:hover {
            background-color: var(--dropdown-hover-color);
            font-weight: bold;
            cursor: pointer;

            ::v-deep(.user-picture) {
              background-color: var(--dropdown-hover-color);
            }
          }
        }
      }
    }
    .comment-buttons {
      display: flex;
      gap: $default-padding;
    }
    .loader {
      border-width: 5px;
      height: 15px;
      margin: 0 10px;
      width: 15px;
    }
  }
</style><|MERGE_RESOLUTION|>--- conflicted
+++ resolved
@@ -36,12 +36,12 @@
           <select id="text_visibility" v-model="commentTextVisibility">
             <option
               v-for="level in getCommentVisibilityLevels(
-                workout.workout_visibility, appConfig.federation_enabled
+                workout.workout_visibility,
+                appConfig.federation_enabled
               )"
               :value="level"
               :key="level"
             >
-<<<<<<< HEAD
               {{
                 $t(
                   `privacy.COMMENT_LEVELS.${getPrivacyLevelForLabel(
@@ -50,9 +50,6 @@
                   )}`
                 )
               }}
-=======
-              {{ $t(`privacy.COMMENT_LEVELS.${level}`) }}
->>>>>>> c710aec7
             </option>
           </select>
         </div>
@@ -77,23 +74,18 @@
 <script setup lang="ts">
   import { ComputedRef, Ref, computed, onUnmounted, ref, toRefs } from 'vue'
 
-<<<<<<< HEAD
-  import { ROOT_STORE, WORKOUTS_STORE } from "@/store/constants"
-  import { TAppConfig } from "@/types/application"
-  import { TPrivacyLevels } from "@/types/user";
-  import { IComment, ICommentForm, IWorkout } from "@/types/workouts"
-  import { useStore } from "@/use/useStore"
-  import { getCommentVisibilityLevels, getPrivacyLevelForLabel } from "@/utils/privacy"
-=======
   import UserPicture from '@/components/User/UserPicture.vue'
-  import { ROOT_STORE, USERS_STORE, WORKOUTS_STORE } from '@/store/constants'
+  import { ROOT_STORE, WORKOUTS_STORE, USERS_STORE } from '@/store/constants'
+  import { TAppConfig } from '@/types/application'
   import { ICustomTextareaData } from '@/types/forms'
-  import { IAuthUserProfile, IUserProfile, TPrivacyLevels } from '@/types/user'
+  import { TPrivacyLevels, IAuthUserProfile, IUserProfile } from '@/types/user'
   import { IComment, ICommentForm, IWorkout } from '@/types/workouts'
   import { useStore } from '@/use/useStore'
   import { getUsernameQuery, replaceUsername } from '@/utils/inputs'
-  import { getCommentVisibilityLevels } from '@/utils/privacy'
->>>>>>> c710aec7
+  import {
+    getCommentVisibilityLevels,
+    getPrivacyLevelForLabel,
+  } from '@/utils/privacy'
 
   interface ISuggestion {
     position: number | null
@@ -127,22 +119,15 @@
 
   const store = useStore()
 
-<<<<<<< HEAD
-  const emit = defineEmits(['closeEdition'])
-
-  const appConfig: ComputedRef<TAppConfig> = computed(
-    () => store.getters[ROOT_STORE.GETTERS.APP_CONFIG]
-  )
-  const commentText: Ref<string> = ref(comment?.value ? comment.value.text : '')
-  const commentTextVisibility: Ref<TPrivacyLevels> = ref(comment?.value ? comment.value.text_visibility : workout.value.workout_visibility)
-=======
   const commentText: Ref<string> = ref(getText())
   const commentTextVisibility: Ref<TPrivacyLevels> = ref(
     comment?.value
       ? comment.value.text_visibility
       : workout.value.workout_visibility
   )
->>>>>>> c710aec7
+  const appConfig: ComputedRef<TAppConfig> = computed(
+    () => store.getters[ROOT_STORE.GETTERS.APP_CONFIG]
+  )
   const errorMessages: ComputedRef<string | string[] | null> = computed(
     () => store.getters[ROOT_STORE.GETTERS.ERROR_MESSAGES]
   )
