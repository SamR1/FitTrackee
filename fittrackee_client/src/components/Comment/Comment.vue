--- conflicted
+++ resolved
@@ -176,32 +176,6 @@
           </span>
         </div>
       </div>
-<<<<<<< HEAD
-      <template v-if="!forNotification">
-        <CommentEdition
-          v-if="isNewReply()"
-          class="add-comment-reply"
-          :workout="workout"
-          :reply-to="comment"
-          :comments-loading="commentsLoading"
-          :name="`text-${comment.id}`"
-          :authUser="authUser"
-          :mentions="comment.mentions"
-        />
-        <Comment
-          v-for="reply in comment.replies"
-          :key="reply.id"
-          :comment="reply"
-          :workout="workout"
-          :authUser="authUser"
-          :comments-loading="commentsLoading"
-          :current-comment-edition="currentCommentEdition"
-          :action="reply.suspension"
-          @deleteComment="deleteComment(reply)"
-        />
-      </template>
-=======
->>>>>>> 1f6a5374
     </div>
   </div>
 </template>
@@ -325,13 +299,6 @@
       currentCommentEdition.value?.comment?.id === comment.value.id
     )
   }
-<<<<<<< HEAD
-  function isNewReply() {
-    return (
-      currentCommentEdition.value?.type === 'add' &&
-      currentCommentEdition.value?.comment?.id === comment.value.id
-    )
-  }
   function displayCommentIcon() {
     return (
       authUser.value.username &&
@@ -340,8 +307,6 @@
       !forNotification.value
     )
   }
-=======
->>>>>>> 1f6a5374
   function deleteComment(commentToDelete: IComment) {
     store.commit(WORKOUTS_STORE.MUTATIONS.SET_CURRENT_COMMENT_EDITION, {
       type: 'delete',
