--- conflicted
+++ resolved
@@ -482,20 +482,12 @@
         margin-top: $default-padding;
       }
 
-<<<<<<< HEAD
       .add-comment-reply {
         margin: 0 0 40px;
       }
-      .likes {
-        .likes-count {
-          padding-left: $default-padding * 0.3;
-          font-size: 0.8em;
-        }
-=======
       .likes-count {
         margin-left: $default-padding * -0.5;
         font-size: 0.8em;
->>>>>>> 31e162c0
       }
     }
   }
