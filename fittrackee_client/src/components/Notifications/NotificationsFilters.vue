--- conflicted
+++ resolved
@@ -76,31 +76,10 @@
 
   const { authUserHasModeratorRights, isAuthUserSuspended } = useAuthUser()
 
-<<<<<<< HEAD
-  const notificationTypes: TNotificationType[] = [
-    'comment_like',
-    'comment_reply',
-    'comment_suspension',
-    'comment_unsuspension',
-    'follow',
-    'follow_request',
-    'mention',
-    'report',
-    'suspension_appeal',
-    'user_warning',
-    'user_warning_appeal',
-    'user_warning_lifting',
-    'workout_comment',
-    'workout_like',
-    'workout_suspension',
-    'workout_unsuspension',
-  ]
-=======
   const notificationTypes: ComputedRef<TNotificationType[]> = computed(
     () => store.getters[NOTIFICATIONS_STORE.GETTERS.TYPES]
   )
   const notificationOptions = computed(() => getNotificationsOptions())
->>>>>>> 3e0be96c
   let params: LocationQuery = Object.assign({}, route.query)
 
   const notificationsStatus: Ref<LocationQueryValue | LocationQueryValue[]> =
