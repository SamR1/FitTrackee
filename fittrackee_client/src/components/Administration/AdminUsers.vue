<template>
  <div id="admin-users" class="admin-card">
    <Card>
      <template #title>{{ capitalize($t('user.USER', 0)) }}</template>
      <template #content>
        <button class="top-button" @click.prevent="$router.push('/admin')">
          {{ $t('admin.BACK_TO_ADMIN') }}
        </button>
        <UsersNameFilter @filterOnUsername="searchUsers" />
        <FilterSelects
          :sort="sortList"
          :order_by="orderByList"
          :query="query"
          message="admin.USERS.SELECTS.ORDER_BY"
          @updateSelect="reloadUsers"
        />
        <div class="no-users" v-if="users.length === 0">
          {{ $t('user.NO_USERS_FOUND') }}
        </div>
        <div class="responsive-table" v-else>
          <table>
            <thead>
              <tr>
                <th>#</th>
                <th class="left-text">{{ $t('user.USERNAME') }}</th>
                <th class="left-text">
                  {{ $t('user.PROFILE.REGISTRATION_DATE') }}
                </th>
                <th>
                  {{ capitalize($t('workouts.WORKOUT', 0)) }}
                </th>
                <th>{{ $t('admin.ACTIVE') }}</th>
                <th>{{ $t('user.ROLE') }}</th>
                <th>{{ $t('user.SUSPENDED') }}</th>
                <th>{{ $t('admin.ACTION') }}</th>
              </tr>
            </thead>
            <tbody>
              <tr v-for="user in users" :key="user.username">
                <td>
                  <span class="cell-heading">
                    {{ $t('user.PROFILE.PICTURE') }}
                  </span>
                  <UserPicture :user="user" />
                </td>
                <td>
                  <span class="cell-heading">
                    {{ $t('user.USERNAME') }}
                  </span>
                  <router-link :to="`/admin/users/${user.username}`">
                    {{ user.username }}
                  </router-link>
                  <ErrorMessage
                    :message="errorMessages"
                    v-if="errorMessages && userInEdition === user.username"
                  />
                </td>
                <td>
                  <span class="cell-heading">
                    {{ $t('user.PROFILE.REGISTRATION_DATE') }}
                  </span>
                  <time>
                    {{
                      formatDate(
                        user.created_at,
                        authUser.timezone,
                        authUser.date_format
                      )
                    }}
                  </time>
                </td>
                <td class="text-center">
                  <span class="cell-heading">
                    {{ capitalize($t('workouts.WORKOUT', 0)) }}
                  </span>
                  {{ user.nb_workouts }}
                </td>
                <td class="text-center">
                  <span class="cell-heading">
                    {{ $t('admin.ACTIVE') }}
                  </span>
                  <i
                    :class="`fa fa${user.is_active ? '-check' : ''}-square-o`"
                    aria-hidden="true"
                  />
                </td>
                <td class="text-center">
                  <span class="cell-heading">
                    {{ $t('user.ROLE') }}
                  </span>
                  {{ $t(`user.ROLES.${user.role}`) }}
                </td>
                <td class="text-center">
                  <span class="cell-heading">
                    {{ $t('user.SUSPENDED') }}
                  </span>
                  <i
                    :class="`fa fa${
                      user.suspended_at !== null ? '-check' : ''
                    }-square-o`"
                    aria-hidden="true"
                  />
                </td>
                <td class="text-center">
                  <span class="cell-heading">
                    {{ $t('admin.ACTION') }}
                  </span>
<<<<<<< HEAD
                  <button
                    :class="{ danger: user.admin }"
                    :disabled="isAdminButtonDisabled(user)"
                    @click="updateUser(getUserName(user), !user.admin)"
                  >
                    {{
                      $t(
                        `admin.USERS.TABLE.${
                          user.admin ? 'REMOVE' : 'ADD'
                        }_ADMIN_RIGHTS`
                      )
                    }}
                  </button>
=======
                  <div class="roles">
                    <div
                      v-if="isUserInEdition(user.username)"
                      class="roles-buttons"
                    >
                      <button
                        v-for="role in getUserRoles(user.role)"
                        :class="{
                          danger: user.role === 'admin' || role === 'user',
                        }"
                        :key="role"
                        @click="updateUser(user.username, role)"
                      >
                        {{
                          $t(
                            `admin.USERS.TABLE.CHANGE_TO_${role.toUpperCase()}`
                          )
                        }}
                      </button>
                      <button @click="userInEdition = ''">
                        {{ $t('buttons.CANCEL') }}
                      </button>
                    </div>
                    <div v-else>
                      <button
                        :disabled="isButtonDisabled(user)"
                        @click="userInEdition = user.username"
                      >
                        {{ $t('admin.USERS.TABLE.CHANGE_ROLE') }}
                      </button>
                    </div>
                  </div>
>>>>>>> b6e23315
                </td>
              </tr>
            </tbody>
          </table>
          <Pagination
            v-if="pagination.page"
            path="/admin/users"
            :pagination="pagination"
            :query="query"
          />
          <ErrorMessage
            :message="errorMessages"
            v-if="userInEdition === '' && errorMessages"
          />
          <button @click.prevent="$router.push('/admin')">
            {{ $t('admin.BACK_TO_ADMIN') }}
          </button>
        </div>
      </template>
    </Card>
  </div>
</template>

<script setup lang="ts">
  import {
    computed,
    reactive,
    ref,
    watch,
    capitalize,
    onBeforeMount,
    onUnmounted,
  } from 'vue'
  import type { Reactive, ComputedRef, Ref } from 'vue'
  import { useRoute, useRouter } from 'vue-router'
  import type { LocationQuery } from 'vue-router'

  import FilterSelects from '@/components/Common/FilterSelects.vue'
  import Pagination from '@/components/Common/Pagination.vue'
  import UserPicture from '@/components/User/UserPicture.vue'
  import UsersNameFilter from '@/components/Users/UsersNameFilter.vue'
  import useApp from '@/composables/useApp'
  import useAuthUser from '@/composables/useAuthUser'
  import { USERS_STORE } from '@/store/constants'
  import type { IPagination, TPaginationPayload } from '@/types/api'
  import type { IUserProfile, TUserRole, TUsersPayload } from '@/types/user'
  import { useStore } from '@/use/useStore'
  import { getQuery, sortList } from '@/utils/api'
  import { formatDate } from '@/utils/dates'
  import { getUserName } from '@/utils/user'

  const store = useStore()
  const route = useRoute()
  const router = useRouter()

  const { errorMessages } = useApp()
  const { authUser } = useAuthUser()

  const orderByList = [
    'is_active',
    'admin',
    'created_at',
    'username',
    'workouts_count',
  ]
  const defaultOrderBy = 'created_at'

  let query: Reactive<TPaginationPayload> = reactive(
    getQuery(route.query, orderByList, defaultOrderBy)
  )

  const users: ComputedRef<IUserProfile[]> = computed(
    () => store.getters[USERS_STORE.GETTERS.USERS]
  )
  const pagination: ComputedRef<IPagination> = computed(
    () => store.getters[USERS_STORE.GETTERS.USERS_PAGINATION]
  )
  const isSuccess = computed(
    () => store.getters[USERS_STORE.GETTERS.USERS_IS_SUCCESS]
  )
  const userInEdition: Ref<string> = ref('')

  function loadUsers(queryParams: TUsersPayload) {
    store.dispatch(USERS_STORE.ACTIONS.GET_USERS_FOR_ADMIN, queryParams)
  }
  function searchUsers(username: Ref<string>) {
    reloadUsers('q', username.value)
  }
  function isUserInEdition(username: string) {
    return userInEdition.value === username
  }
  function getUserRoles(role: TUserRole): TUserRole[] {
    switch (role) {
      case 'admin':
        return ['moderator', 'user']
      case 'moderator':
        return ['admin', 'user']
      case 'user':
        return ['admin', 'moderator']
      default:
        return []
    }
  }
  function updateUser(username: string, role: TUserRole) {
    store.dispatch(USERS_STORE.ACTIONS.UPDATE_USER, {
      username,
      role,
    })
  }
  function reloadUsers(queryParam: string, queryValue: string) {
    query[queryParam] = queryValue
    if (queryParam === 'per_page') {
      query.page = 1
    }
    router.push({ path: '/admin/users', query })
  }
  function isButtonDisabled(user: IUserProfile) {
    return (
<<<<<<< HEAD
      getUserName(user) === getUserName(authUser.value) ||
      user.suspended_at !== null
=======
      user.username === authUser.value.username ||
      user.suspended_at !== null ||
      user.role === 'owner'
>>>>>>> b6e23315
    )
  }

  watch(
    () => route.query,
    (newQuery: LocationQuery) => {
      query = getQuery(newQuery, orderByList, defaultOrderBy, { query })
      loadUsers(query)
    }
  )
  watch(
    () => isSuccess.value,
    (newSuccess: boolean) => {
      if (newSuccess) {
        userInEdition.value = ''
      }
    }
  )

  onBeforeMount(() => loadUsers(query))
  onUnmounted(() => {
    store.dispatch(USERS_STORE.ACTIONS.EMPTY_USERS)
  })
</script>

<style lang="scss" scoped>
  @import '~@/scss/vars.scss';
  #admin-users {
    .top-button {
      display: none;
    }

    .no-users {
      display: flex;
      justify-content: center;
      padding: $default-padding * 2 0;
      font-weight: bold;
    }

    table {
      td {
        font-size: 1.1em;
      }
    }
    .left-text {
      text-align: left;
    }

    .roles {
      width: 120px;
      display: flex;
      justify-content: center;
      margin: auto;
      .roles-buttons {
        display: flex;
        flex-direction: column;
        align-items: center;
        gap: $default-padding * 0.5;
      }
    }
    ::v-deep(.user-picture) {
      img {
        height: 30px;
        width: 30px;
      }
      .no-picture {
        font-size: 2em;
      }
    }

    @media screen and (max-width: $small-limit) {
      .roles {
        width: 45%;
      }
      .top-button {
        display: block;
        margin-bottom: $default-margin * 2;
      }
      .pagination-center {
        margin-top: -3 * $default-margin;
      }
    }

    @media screen and (max-width: $x-small-limit) {
      .roles {
        width: 100%;
      }
    }
  }
</style><|MERGE_RESOLUTION|>--- conflicted
+++ resolved
@@ -105,24 +105,9 @@
                   <span class="cell-heading">
                     {{ $t('admin.ACTION') }}
                   </span>
-<<<<<<< HEAD
-                  <button
-                    :class="{ danger: user.admin }"
-                    :disabled="isAdminButtonDisabled(user)"
-                    @click="updateUser(getUserName(user), !user.admin)"
-                  >
-                    {{
-                      $t(
-                        `admin.USERS.TABLE.${
-                          user.admin ? 'REMOVE' : 'ADD'
-                        }_ADMIN_RIGHTS`
-                      )
-                    }}
-                  </button>
-=======
                   <div class="roles">
                     <div
-                      v-if="isUserInEdition(user.username)"
+                      v-if="isUserInEdition(getUserName(user))"
                       class="roles-buttons"
                     >
                       <button
@@ -131,7 +116,7 @@
                           danger: user.role === 'admin' || role === 'user',
                         }"
                         :key="role"
-                        @click="updateUser(user.username, role)"
+                        @click="updateUser(getUserName(user), role)"
                       >
                         {{
                           $t(
@@ -146,13 +131,12 @@
                     <div v-else>
                       <button
                         :disabled="isButtonDisabled(user)"
-                        @click="userInEdition = user.username"
+                        @click="userInEdition = getUserName(user)"
                       >
                         {{ $t('admin.USERS.TABLE.CHANGE_ROLE') }}
                       </button>
                     </div>
                   </div>
->>>>>>> b6e23315
                 </td>
               </tr>
             </tbody>
@@ -271,14 +255,9 @@
   }
   function isButtonDisabled(user: IUserProfile) {
     return (
-<<<<<<< HEAD
       getUserName(user) === getUserName(authUser.value) ||
-      user.suspended_at !== null
-=======
-      user.username === authUser.value.username ||
       user.suspended_at !== null ||
       user.role === 'owner'
->>>>>>> b6e23315
     )
   }
 
