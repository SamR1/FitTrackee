<template>
  <div id="admin-users" class="admin-card">
    <Card>
      <template #title>{{ capitalize($t('user.USER', 0)) }}</template>
      <template #content>
        <button class="top-button" @click.prevent="$router.push('/admin')">
          {{ $t('admin.BACK_TO_ADMIN') }}
        </button>
        <UsersNameFilter @filterOnUsername="searchUsers" />
        <FilterSelects
          :sort="sortList"
          :order_by="orderByList"
          :query="query"
          message="admin.USERS.SELECTS.ORDER_BY"
          @updateSelect="reloadUsers"
        />
        <div class="no-users" v-if="users.length === 0">
          {{ $t('user.NO_USERS_FOUND') }}
        </div>
        <div class="responsive-table" v-else>
          <table>
            <thead>
              <tr>
                <th>#</th>
                <th class="left-text">{{ $t('user.USERNAME') }}</th>
                <th class="left-text">{{ $t('user.EMAIL') }}</th>
                <th class="left-text">
                  {{ $t('user.PROFILE.REGISTRATION_DATE') }}
                </th>
                <th>
                  {{ capitalize($t('workouts.WORKOUT', 0)) }}
                </th>
                <th>{{ $t('admin.ACTIVE') }}</th>
                <th>{{ $t('user.ADMIN') }}</th>
                <th>{{ $t('admin.ACTION') }}</th>
              </tr>
            </thead>
            <tbody>
              <tr v-for="user in users" :key="user.username">
                <td>
                  <span class="cell-heading">
                    {{ $t('user.PROFILE.PICTURE') }}
                  </span>
                  <UserPicture :user="user" />
                </td>
                <td>
                  <span class="cell-heading">
                    {{ $t('user.USERNAME') }}
                  </span>
<<<<<<< HEAD
                  <router-link :to="`/users/${user.username}?from=admin`">
=======
                  <router-link :to="`/admin/users/${user.username}`">
>>>>>>> 8eb5028f
                    {{ user.username }}
                  </router-link>
                </td>
                <td>
                  <span class="cell-heading">
                    {{ $t('user.EMAIL') }}
                  </span>
                  {{ user.email }}
                </td>
                <td>
                  <span class="cell-heading">
                    {{ $t('user.PROFILE.REGISTRATION_DATE') }}
                  </span>
                  {{
                    format(
                      getDateWithTZ(user.created_at, authUser.timezone),
                      'dd/MM/yyyy HH:mm'
                    )
                  }}
                </td>
                <td class="text-center">
                  <span class="cell-heading">
                    {{ capitalize($t('workouts.WORKOUT', 0)) }}
                  </span>
                  {{ user.nb_workouts }}
                </td>
                <td class="text-center">
                  <span class="cell-heading">
                    {{ $t('admin.ACTIVE') }}
                  </span>
                  <i
                    :class="`fa fa${user.is_active ? '-check' : ''}-square-o`"
                    aria-hidden="true"
                  />
                </td>
                <td class="text-center">
                  <span class="cell-heading">
                    {{ $t('user.ADMIN') }}
                  </span>
                  <i
                    :class="`fa fa${user.admin ? '-check' : ''}-square-o`"
                    aria-hidden="true"
                  />
                </td>
                <td class="text-center">
                  <span class="cell-heading">
                    {{ $t('admin.ACTION') }}
                  </span>
                  <button
                    :class="{ danger: user.admin }"
                    :disabled="getUserName(user) === getUserName(authUser)"
                    @click="updateUser(getUserName(user), !user.admin)"
                  >
                    {{
                      $t(
                        `admin.USERS.TABLE.${
                          user.admin ? 'REMOVE' : 'ADD'
                        }_ADMIN_RIGHTS`
                      )
                    }}
                  </button>
                </td>
              </tr>
            </tbody>
          </table>
          <Pagination
            v-if="pagination.page"
            path="/admin/users"
            :pagination="pagination"
            :query="query"
          />
          <ErrorMessage :message="errorMessages" v-if="errorMessages" />
          <button @click.prevent="$router.push('/admin')">
            {{ $t('admin.BACK_TO_ADMIN') }}
          </button>
        </div>
      </template>
    </Card>
  </div>
</template>

<script setup lang="ts">
  import { format } from 'date-fns'
  import {
    ComputedRef,
    Ref,
    computed,
    reactive,
    watch,
    capitalize,
    onBeforeMount,
    onUnmounted,
  } from 'vue'
  import { LocationQuery, useRoute, useRouter } from 'vue-router'

  import FilterSelects from '@/components/Common/FilterSelects.vue'
  import Pagination from '@/components/Common/Pagination.vue'
  import UserPicture from '@/components/User/UserPicture.vue'
  import UsersNameFilter from '@/components/Users/UsersNameFilter.vue'
  import { AUTH_USER_STORE, ROOT_STORE, USERS_STORE } from '@/store/constants'
  import { IPagination, TPaginationPayload } from '@/types/api'
<<<<<<< HEAD
  import { IAuthUserProfile, IUserProfile, TUsersPayload } from '@/types/user'
=======
  import { IAuthUserProfile, IUserProfile } from '@/types/user'
>>>>>>> 8eb5028f
  import { useStore } from '@/use/useStore'
  import { getQuery, sortList } from '@/utils/api'
  import { getDateWithTZ } from '@/utils/dates'
  import { getUserName } from '@/utils/user'

  const store = useStore()
  const route = useRoute()
  const router = useRouter()

  const orderByList: string[] = [
    'is_active',
    'admin',
    'created_at',
    'username',
    'workouts_count',
  ]
  const defaultOrderBy = 'created_at'
  let query: TPaginationPayload = reactive(
    getQuery(route.query, orderByList, defaultOrderBy)
  )
  const authUser: ComputedRef<IAuthUserProfile> = computed(
    () => store.getters[AUTH_USER_STORE.GETTERS.AUTH_USER_PROFILE]
  )
  const users: ComputedRef<IUserProfile[]> = computed(
    () => store.getters[USERS_STORE.GETTERS.USERS]
  )
  const pagination: ComputedRef<IPagination> = computed(
    () => store.getters[USERS_STORE.GETTERS.USERS_PAGINATION]
  )
  const errorMessages: ComputedRef<string | string[] | null> = computed(
    () => store.getters[ROOT_STORE.GETTERS.ERROR_MESSAGES]
  )

  onBeforeMount(() => loadUsers(query))

  function loadUsers(queryParams: TUsersPayload) {
    store.dispatch(USERS_STORE.ACTIONS.GET_USERS, queryParams)
  }
  function searchUsers(username: Ref<string>) {
    reloadUsers('q', username.value)
  }

  function updateUser(username: string, admin: boolean) {
    store.dispatch(USERS_STORE.ACTIONS.UPDATE_USER, {
      username,
      admin,
    })
  }
  function reloadUsers(queryParam: string, queryValue: string) {
    query[queryParam] = queryValue
    if (queryParam === 'per_page') {
      query.page = 1
    }
    router.push({ path: '/admin/users', query })
  }

  onUnmounted(() => {
    store.dispatch(USERS_STORE.ACTIONS.EMPTY_USERS)
  })

  watch(
    () => route.query,
    (newQuery: LocationQuery) => {
      query = getQuery(newQuery, orderByList, defaultOrderBy, { query })
      loadUsers(query)
    }
  )
</script>

<style lang="scss" scoped>
  @import '~@/scss/vars.scss';
  #admin-users {
    .top-button {
      display: none;
    }

    .no-users {
      display: flex;
      justify-content: center;
      padding: $default-padding * 2 0;
      font-weight: bold;
    }

    table {
      td {
        font-size: 1.1em;
      }
    }
    .left-text {
      text-align: left;
    }
    ::v-deep(.user-picture) {
      img {
        height: 30px;
        width: 30px;
      }
      .no-picture {
        font-size: 2em;
      }
    }

    @media screen and (max-width: $small-limit) {
      .top-button {
        display: block;
        margin-bottom: $default-margin * 2;
      }
      .pagination-center {
        margin-top: -3 * $default-margin;
      }
    }
  }
</style><|MERGE_RESOLUTION|>--- conflicted
+++ resolved
@@ -47,11 +47,7 @@
                   <span class="cell-heading">
                     {{ $t('user.USERNAME') }}
                   </span>
-<<<<<<< HEAD
-                  <router-link :to="`/users/${user.username}?from=admin`">
-=======
                   <router-link :to="`/admin/users/${user.username}`">
->>>>>>> 8eb5028f
                     {{ user.username }}
                   </router-link>
                 </td>
@@ -153,11 +149,7 @@
   import UsersNameFilter from '@/components/Users/UsersNameFilter.vue'
   import { AUTH_USER_STORE, ROOT_STORE, USERS_STORE } from '@/store/constants'
   import { IPagination, TPaginationPayload } from '@/types/api'
-<<<<<<< HEAD
   import { IAuthUserProfile, IUserProfile, TUsersPayload } from '@/types/user'
-=======
-  import { IAuthUserProfile, IUserProfile } from '@/types/user'
->>>>>>> 8eb5028f
   import { useStore } from '@/use/useStore'
   import { getQuery, sortList } from '@/utils/api'
   import { getDateWithTZ } from '@/utils/dates'
