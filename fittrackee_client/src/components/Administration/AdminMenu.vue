<template>
  <div id="admin-menu" class="center-card">
    <Card>
      <template #title>{{ $t('admin.ADMINISTRATION') }}</template>
      <template #content>
        <AppStatsCards :appStatistics="appStatistics" />
        <div class="admin-menu description-list">
          <dl>
<<<<<<< HEAD
            <dt>
              <router-link id="adminLink" to="/admin/application">
                {{ $t('admin.APPLICATION') }}
              </router-link>
            </dt>
            <dd class="application-config-details">
              {{ $t('admin.UPDATE_APPLICATION_DESCRIPTION') }}
              <span class="registration-status">
                {{
                  $t(
                    `admin.REGISTRATION_${
                      appConfig.is_registration_enabled ? 'ENABLED' : 'DISABLED'
                    }`
                  )
                }}
              </span>
              <span class="federation-status">
                {{
                  $t(
                    `admin.FEDERATION_${
                      appConfig.federation_enabled ? 'ENABLED' : 'DISABLED'
                    }`
                  )
                }}
              </span>
              <span
                class="email-sending-status"
                v-if="!appConfig.is_email_sending_enabled"
              >
                <i class="fa fa-exclamation-triangle" aria-hidden="true" />
                {{ $t('admin.EMAIL_SENDING_DISABLED') }}
              </span>
            </dd>
            <dt>
              <router-link to="/admin/equipment-types">
                {{ capitalize($t('equipments.EQUIPMENT_TYPE', 0)) }}
              </router-link>
            </dt>
            <dd>
              {{ $t('admin.ENABLE_DISABLE_EQUIPMENT_TYPES') }}
            </dd>
=======
            <template v-if="authUserHasAdminRights">
              <dt>
                <router-link id="adminLink" to="/admin/application">
                  {{ $t('admin.APPLICATION') }}
                </router-link>
              </dt>
              <dd class="application-config-details">
                {{ $t('admin.UPDATE_APPLICATION_DESCRIPTION') }}
                <span class="registration-status">
                  {{
                    $t(
                      `admin.REGISTRATION_${
                        appConfig.is_registration_enabled
                          ? 'ENABLED'
                          : 'DISABLED'
                      }`
                    )
                  }}
                </span>
                <span
                  class="email-sending-status"
                  v-if="!appConfig.is_email_sending_enabled"
                >
                  <i class="fa fa-exclamation-triangle" aria-hidden="true" />
                  {{ $t('admin.EMAIL_SENDING_DISABLED') }}
                </span>
              </dd>
              <dt>
                <router-link to="/admin/equipment-types">
                  {{ capitalize($t('equipments.EQUIPMENT_TYPE', 0)) }}
                </router-link>
              </dt>
              <dd>
                {{ $t('admin.ENABLE_DISABLE_EQUIPMENT_TYPES') }}
              </dd>
            </template>
>>>>>>> b6e23315
            <dt>
              <router-link id="adminLink" to="/admin/reports">
                {{ $t('admin.APP_MODERATION.TITLE') }}
              </router-link>
            </dt>
            <dd class="application-config-details">
              {{ $t('admin.APP_MODERATION.DESCRIPTION') }}
              <router-link
                to="/admin/reports?resolved=false"
                v-if="unresolvedReportsStatus"
              >
                {{ $t('admin.APP_MODERATION.UNRESOLVED_REPORTS_EXIST') }}
              </router-link>
            </dd>
            <template v-if="authUserHasAdminRights">
              <dt>
                <router-link to="/admin/sports">
                  {{ capitalize($t('workouts.SPORT', 0)) }}
                </router-link>
              </dt>
              <dd>
                {{ $t('admin.ENABLE_DISABLE_SPORTS') }}
              </dd>
              <dt>
                <router-link to="/admin/users">
                  {{ capitalize($t('user.USER', 0)) }}
                </router-link>
              </dt>
              <dd>
                {{ $t('admin.ADMIN_RIGHTS_DELETE_USER_ACCOUNT') }}
              </dd>
            </template>
          </dl>
        </div>
      </template>
    </Card>
  </div>
</template>

<script setup lang="ts">
  import { capitalize, computed, onBeforeMount, onMounted } from 'vue'
  import type { ComputedRef } from 'vue'

  import AppStatsCards from '@/components/Administration/AppStatsCards.vue'
  import Card from '@/components/Common/Card.vue'
  import useApp from '@/composables/useApp'
  import useAuthUser from '@/composables/useAuthUser'
  import { REPORTS_STORE, ROOT_STORE } from '@/store/constants'
  import type { IAppStatistics } from '@/types/application'
  import { useStore } from '@/use/useStore'

  const store = useStore()

  const { appConfig } = useApp()
  const { authUserHasAdminRights } = useAuthUser()

  const appStatistics: ComputedRef<IAppStatistics> = computed(
    () => store.getters[ROOT_STORE.GETTERS.APP_STATS]
  )
  const unresolvedReportsStatus: ComputedRef<boolean> = computed(
    () => store.getters[REPORTS_STORE.GETTERS.UNRESOLVED_REPORTS_STATUS]
  )

  onBeforeMount(() =>
    store.dispatch(REPORTS_STORE.ACTIONS.GET_UNRESOLVED_REPORTS_STATUS)
  )
  onMounted(() => {
    const applicationLink = document.getElementById('adminLink')
    if (applicationLink) {
      applicationLink.focus()
    }
  })
</script>

<style lang="scss" scoped>
  @import '~@/scss/vars.scss';

  #admin-menu {
    display: flex;
    &.center-card {
      width: 100%;
    }

    ::v-deep(.card) {
      flex-grow: 1;

      .card-content {
        @media screen and (max-width: $x-small-limit) {
          padding: $default-padding;

          .stat-card {
            .stat-content {
              @media screen and (max-width: $x-small-limit) {
                padding: $default-padding;

                .stat-icon {
                  .fa {
                    @media screen and (max-width: $x-small-limit) {
                      font-size: 1.2em;
                    }
                  }
                }
              }
            }
          }
        }
      }

      .admin-menu {
        padding: 0 $default-padding;

        dd {
          margin-bottom: $default-margin * 3;
        }
        .application-config-details {
          display: flex;
          flex-direction: column;
          .email-sending-status,
          .federation-status,
          .registration-status {
            font-weight: bold;
          }
        }
      }
    }
  }
</style><|MERGE_RESOLUTION|>--- conflicted
+++ resolved
@@ -6,49 +6,6 @@
         <AppStatsCards :appStatistics="appStatistics" />
         <div class="admin-menu description-list">
           <dl>
-<<<<<<< HEAD
-            <dt>
-              <router-link id="adminLink" to="/admin/application">
-                {{ $t('admin.APPLICATION') }}
-              </router-link>
-            </dt>
-            <dd class="application-config-details">
-              {{ $t('admin.UPDATE_APPLICATION_DESCRIPTION') }}
-              <span class="registration-status">
-                {{
-                  $t(
-                    `admin.REGISTRATION_${
-                      appConfig.is_registration_enabled ? 'ENABLED' : 'DISABLED'
-                    }`
-                  )
-                }}
-              </span>
-              <span class="federation-status">
-                {{
-                  $t(
-                    `admin.FEDERATION_${
-                      appConfig.federation_enabled ? 'ENABLED' : 'DISABLED'
-                    }`
-                  )
-                }}
-              </span>
-              <span
-                class="email-sending-status"
-                v-if="!appConfig.is_email_sending_enabled"
-              >
-                <i class="fa fa-exclamation-triangle" aria-hidden="true" />
-                {{ $t('admin.EMAIL_SENDING_DISABLED') }}
-              </span>
-            </dd>
-            <dt>
-              <router-link to="/admin/equipment-types">
-                {{ capitalize($t('equipments.EQUIPMENT_TYPE', 0)) }}
-              </router-link>
-            </dt>
-            <dd>
-              {{ $t('admin.ENABLE_DISABLE_EQUIPMENT_TYPES') }}
-            </dd>
-=======
             <template v-if="authUserHasAdminRights">
               <dt>
                 <router-link id="adminLink" to="/admin/application">
@@ -64,6 +21,15 @@
                         appConfig.is_registration_enabled
                           ? 'ENABLED'
                           : 'DISABLED'
+                      }`
+                    )
+                  }}
+                </span>
+                <span class="federation-status">
+                  {{
+                    $t(
+                      `admin.FEDERATION_${
+                        appConfig.federation_enabled ? 'ENABLED' : 'DISABLED'
                       }`
                     )
                   }}
@@ -85,7 +51,6 @@
                 {{ $t('admin.ENABLE_DISABLE_EQUIPMENT_TYPES') }}
               </dd>
             </template>
->>>>>>> b6e23315
             <dt>
               <router-link id="adminLink" to="/admin/reports">
                 {{ $t('admin.APP_MODERATION.TITLE') }}
