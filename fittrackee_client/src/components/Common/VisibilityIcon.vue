--- conflicted
+++ resolved
@@ -23,28 +23,16 @@
   })
   const { visibility, isComment } = toRefs(props)
 
-<<<<<<< HEAD
-function getPrivacyIcon(privacyLevel: TPrivacyLevels): string {
-  switch (privacyLevel) {
-    case 'public':
-      return 'globe'
-    case 'followers_and_remote_only':
-    case 'followers_only':
-      return 'users'
-    default:
-    case 'private':
-      return 'lock'
-=======
   function getPrivacyIcon(privacyLevel: TPrivacyLevels): string {
     switch (privacyLevel) {
       case 'public':
         return 'globe'
+      case 'followers_and_remote_only':
       case 'followers_only':
         return 'users'
       default:
       case 'private':
         return 'lock'
     }
->>>>>>> 70612424
   }
 </script>