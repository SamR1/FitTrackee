<template>
  <div class="stats-chart">
    <div v-if="hideChartIfNoData && emptyStats">
      {{ $t('workouts.NO_WORKOUTS') }}
    </div>
    <div v-else>
      <div class="chart-radio">
        <label>
          <input
            type="radio"
            name="value_type"
            :value="`${statsType}_distance`"
            :checked="displayedData === `${statsType}_distance`"
            :disabled="isDisabled"
            @click="updateDisplayData"
          />
          {{ $t('workouts.DISTANCE') }}
        </label>
        <label>
          <input
            type="radio"
            name="value_type"
            :value="`${statsType}_duration`"
            :checked="displayedData === `${statsType}_duration`"
            :disabled="isDisabled"
            @click="updateDisplayData"
          />
          {{ $t('workouts.DURATION') }}
        </label>
        <label>
          <input
            type="radio"
            name="value_type"
            :value="`${statsType}_workouts`"
            :checked="displayedData === `${statsType}_workouts`"
            :disabled="isDisabled"
            @click="updateDisplayData"
          />
          {{ $t('workouts.WORKOUT', 2) }}
        </label>
        <label v-if="fullStats && statsType === 'average'">
          <input
            type="radio"
            name="value_type"
            value="average_speed"
            :checked="displayedData === 'average_speed'"
            :disabled="isDisabled"
            @click="updateDisplayData"
          />
          {{ $t('workouts.SPEED') }}
        </label>
        <label v-if="fullStats">
          <input
            type="radio"
            name="value_type"
            :value="`${statsType}_ascent`"
            :checked="displayedData === `${statsType}_ascent`"
            :disabled="isDisabled"
            @click="updateDisplayData"
          />
          {{ $t('workouts.ASCENT') }}
        </label>
        <label v-if="fullStats">
          <input
            type="radio"
            name="value_type"
            :value="`${statsType}_descent`"
            :checked="displayedData === `${statsType}_descent`"
            :disabled="isDisabled"
            @click="updateDisplayData"
          />
          {{ $t('workouts.DESCENT') }}
        </label>
      </div>
      <Chart
        v-if="labels.length > 0 || workoutsAverageDataset.labels.length > 0"
        :datasets="
          displayedData === 'average_workouts'
            ? workoutsAverageDataset.datasets.workouts_average
            : datasets
        "
        :labels="
          displayedData === 'average_workouts'
            ? workoutsAverageDataset.labels
            : labels
        "
        :displayedData="displayedData"
        :displayedSportIds="displayedSportIds"
        :fullStats="fullStats"
        :useImperialUnits="user.imperial_units"
        :label="
          $t(`statistics.STATISTICS_CHARTS.${chartParams.duration}`) +
          ` (${chartStart} - ${chartEnd})`
        "
      />
      <div class="workouts-average">
        <div
          v-if="displayedData === 'average_workouts' && selectedTimeFrame"
          class="info-box"
        >
          <i class="fa fa-info-circle" aria-hidden="true" />
          {{ $t('statistics.DATES') }}: {{ chartStart }} - {{ chartEnd }},
          {{ $t('statistics.WORKOUTS_AVERAGE') }}:
          {{ workoutsAverageDataset.workoutsAverage }}/{{
            $t(`statistics.TIME_FRAMES.${selectedTimeFrame}`)
          }}
        </div>
      </div>
    </div>
  </div>
</template>

<script setup lang="ts">
  import { format } from 'date-fns'
  import { computed, ref, toRefs, watch, onBeforeMount } from 'vue'
  import type { ComputedRef, Ref } from 'vue'

  import Chart from '@/components/Common/StatsChart/Chart.vue'
  import { AUTH_USER_STORE, STATS_STORE } from '@/store/constants'
  import type { ISport } from '@/types/sports'
  import type {
    IStatisticsChartData,
    TStatisticsDatasetKeys,
    IStatisticsDateParams,
    TStatisticsFromApi,
    IStatisticsParams,
    TStatisticsType,
    TStatisticsTimeFrame,
  } from '@/types/statistics'
  import type { IAuthUserProfile } from '@/types/user'
  import { useStore } from '@/use/useStore'
  import {
    dateFormats,
    formatStats,
    formatDateLabel,
    getWorkoutsAverageDatasets,
  } from '@/utils/statistics'

  interface Props {
    sports: ISport[]
    user: IAuthUserProfile
    chartParams: IStatisticsDateParams
    displayedSportIds?: number[]
    fullStats?: boolean
    hideChartIfNoData?: boolean
    isDisabled?: boolean
    selectedTimeFrame?: TStatisticsTimeFrame | null
  }
  const props = withDefaults(defineProps<Props>(), {
    displayedSportIds: () => [],
    fullStats: false,
    hideChartIfNoData: false,
    isDisabled: false,
    selectedTimeFrame: null,
  })
  const {
    sports,
    user,
    chartParams,
    displayedSportIds,
    fullStats,
    hideChartIfNoData,
    isDisabled,
  } = toRefs(props)

  const store = useStore()

  const displayedData: Ref<TStatisticsDatasetKeys> = ref('total_distance')
  const statistics: ComputedRef<TStatisticsFromApi> = computed(
    () => store.getters[STATS_STORE.GETTERS.USER_STATS]
  )
  const dateFormat = computed(
    () => dateFormats[chartParams.value.duration].chart
  )
  const chartStart = computed(() =>
    formatDateLabel(
      chartParams.value.start,
      chartParams.value.duration,
      user.value.date_format,
      dateFormat.value
    )
  )
  const chartEnd = computed(() =>
    formatDateLabel(
      chartParams.value.end,
      chartParams.value.duration,
      user.value.date_format,
      dateFormat.value
    )
  )
  const formattedStats: ComputedRef<IStatisticsChartData> = computed(() =>
    formatStats(
      chartParams.value,
      user.value.weekm,
      sports.value,
      displayedSportIds.value,
      statistics.value,
      user.value.imperial_units,
      user.value.date_format
    )
  )
  const datasets = computed(
    () => formattedStats.value.datasets[displayedData.value]
  )
  const labels = computed(() => formattedStats.value.labels)
  const emptyStats = computed(() => Object.keys(statistics.value).length === 0)
<<<<<<< HEAD
  const isSuspended: ComputedRef<boolean> = computed(
    () => store.getters[AUTH_USER_STORE.GETTERS.IS_SUSPENDED]
=======
  const statsType: Ref<TStatisticsType> = computed(
    () => chartParams.value.statsType
  )
  const workoutsAverageDataset = computed(() =>
    getWorkoutsAverageDatasets(formattedStats.value.datasets.total_workouts)
>>>>>>> 34ac063c
  )

  onBeforeMount(() =>
    getStatistics(getApiParams(chartParams.value, user.value))
  )

  function getStatistics(apiParams: IStatisticsParams) {
<<<<<<< HEAD
    if (!isSuspended.value) {
      store.dispatch(STATS_STORE.ACTIONS.GET_USER_STATS, {
        username: user.value.username,
        filterType: 'by_time',
        params: apiParams,
      })
    }
=======
    store.dispatch(STATS_STORE.ACTIONS.GET_USER_STATS, {
      username: user.value.username,
      params: apiParams,
    })
>>>>>>> 34ac063c
  }
  function updateDisplayData(event: Event) {
    displayedData.value = (event.target as HTMLInputElement)
      .value as TStatisticsDatasetKeys
  }
  function getApiParams(
    chartParams: IStatisticsDateParams,
    user: IAuthUserProfile
  ): IStatisticsParams {
    return {
      from: format(chartParams.start, 'yyyy-MM-dd'),
      to: format(chartParams.end, 'yyyy-MM-dd'),
      time:
        chartParams.duration === 'week'
          ? `week${user.weekm ? 'm' : ''}`
          : chartParams.duration,
      type: statsType.value,
    }
  }

  watch(
    () => chartParams.value,
    async (newParams) => {
      getStatistics(getApiParams(newParams, user.value))
    }
  )
  watch(
    () => statsType.value,
    async (newStatsType) => {
      displayedData.value =
        newStatsType === 'total' && displayedData.value === 'average_speed'
          ? 'total_distance'
          : (`${statsType.value}_${displayedData.value.split('_')[1]}` as TStatisticsDatasetKeys)
    }
  )
</script>

<style lang="scss" scoped>
  @import '~@/scss/vars';
  .stats-chart {
    width: 100%;
    .chart-radio {
      display: flex;
      justify-content: space-between;
      flex-wrap: wrap;
      padding: $default-padding;

      label {
        font-size: 0.85em;
        font-weight: normal;
        @media screen and (max-width: $small-limit) {
          padding-bottom: $default-padding;
        }
      }
    }

    .workouts-average {
      display: flex;
      margin: $default-padding 0 0 $default-padding * 2.5;
      min-height: 20px;

      .fa-info-circle {
        padding-right: $default-padding * 0.5;
      }

      @media screen and (max-width: $small-limit) {
        .fa-info-circle {
          padding-right: $default-padding * 0.2;
        }
        .info-box {
          padding: $default-padding * 0.5 $default-padding;
        }
      }
    }
  }
</style><|MERGE_RESOLUTION|>--- conflicted
+++ resolved
@@ -204,16 +204,14 @@
   )
   const labels = computed(() => formattedStats.value.labels)
   const emptyStats = computed(() => Object.keys(statistics.value).length === 0)
-<<<<<<< HEAD
+  const statsType: Ref<TStatisticsType> = computed(
+    () => chartParams.value.statsType
+  )
+  const workoutsAverageDataset = computed(() =>
+    getWorkoutsAverageDatasets(formattedStats.value.datasets.total_workouts)
+  )
   const isSuspended: ComputedRef<boolean> = computed(
     () => store.getters[AUTH_USER_STORE.GETTERS.IS_SUSPENDED]
-=======
-  const statsType: Ref<TStatisticsType> = computed(
-    () => chartParams.value.statsType
-  )
-  const workoutsAverageDataset = computed(() =>
-    getWorkoutsAverageDatasets(formattedStats.value.datasets.total_workouts)
->>>>>>> 34ac063c
   )
 
   onBeforeMount(() =>
@@ -221,20 +219,12 @@
   )
 
   function getStatistics(apiParams: IStatisticsParams) {
-<<<<<<< HEAD
     if (!isSuspended.value) {
       store.dispatch(STATS_STORE.ACTIONS.GET_USER_STATS, {
         username: user.value.username,
-        filterType: 'by_time',
         params: apiParams,
       })
     }
-=======
-    store.dispatch(STATS_STORE.ACTIONS.GET_USER_STATS, {
-      username: user.value.username,
-      params: apiParams,
-    })
->>>>>>> 34ac063c
   }
   function updateDisplayData(event: Event) {
     displayedData.value = (event.target as HTMLInputElement)
