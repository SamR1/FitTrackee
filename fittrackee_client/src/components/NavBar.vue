--- conflicted
+++ resolved
@@ -168,23 +168,20 @@
   )
   const isMenuOpen: Ref<boolean> = ref(false)
   const displayModal: Ref<boolean> = ref(false)
-<<<<<<< HEAD
+  const darkMode: ComputedRef<boolean | null> = computed(
+    () => store.getters[ROOT_STORE.GETTERS.DARK_MODE]
+  )
+  const darkTheme: ComputedRef<boolean> = computed(() =>
+    getDarkTheme(darkMode.value)
+  )
   const hasUnreadNotifications: ComputedRef<boolean> = computed(
     () => store.getters[NOTIFICATIONS_STORE.GETTERS.UNREAD_STATUS]
   )
   const isSuspended: ComputedRef<boolean> = computed(
     () => store.getters[AUTH_USER_STORE.GETTERS.IS_SUSPENDED]
   )
-=======
-  const darkMode: ComputedRef<boolean | null> = computed(
-    () => store.getters[ROOT_STORE.GETTERS.DARK_MODE]
-  )
-  const darkTheme: ComputedRef<boolean> = computed(() =>
-    getDarkTheme(darkMode.value)
-  )
 
   onBeforeMount(() => setTheme())
->>>>>>> 68d8045e
 
   function openMenu() {
     isMenuOpen.value = true
