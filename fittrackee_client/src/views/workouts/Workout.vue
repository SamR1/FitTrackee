--- conflicted
+++ resolved
@@ -40,18 +40,12 @@
             :segments="workoutData.workout.segments"
             :useImperialUnits="authUser ? authUser.imperial_units : false"
           />
-<<<<<<< HEAD
-          <WorkoutNotes
-            v-if="!displaySegment && isWorkoutOwner"
-            :notes="workoutData.workout.notes"
-=======
           <WorkoutContent
             v-if="!displaySegment"
             :workout-id="workoutData.workout.id"
             content-type="NOTES"
             :content="workoutData.workout.notes"
             :loading="workoutData.loading"
->>>>>>> fd13a56a
           />
           <Comments
             v-if="!displaySegment"
