--- conflicted
+++ resolved
@@ -88,19 +88,14 @@
     latitude: null,
     longitude: null,
   })
-<<<<<<< HEAD
+
+  const workoutData: ComputedRef<IWorkoutData> = computed(
+    () => store.getters[WORKOUTS_STORE.GETTERS.WORKOUT_DATA]
+  )
   const isWorkoutOwner = computed(
     () =>
       getUserName(authUser.value) ===
       getUserName(workoutData.value.workout.user)
-=======
-
-  const workoutData: ComputedRef<IWorkoutData> = computed(
-    () => store.getters[WORKOUTS_STORE.GETTERS.WORKOUT_DATA]
-  )
-  const isWorkoutOwner: ComputedRef<boolean> = computed(
-    () => authUser.value.username === workoutData.value.workout.user.username
->>>>>>> 9afbd5a6
   )
 
   function updateCoordinates(coordinates: TCoordinates) {
