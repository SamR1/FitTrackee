<template>
  <div id="workout" class="view">
    <div class="container">
      <div class="workout-container" v-if="sports.length > 0">
        <div v-if="workoutData.workout.id">
          <WorkoutUser :user="workoutData.workout.user"></WorkoutUser>
          <div
            class="box suspended"
            v-if="workoutData.workout.suspended && !isWorkoutOwner"
          >
            {{ $t('workouts.SUSPENDED_BY_ADMIN') }}
          </div>
          <WorkoutDetail
            v-else
            :workoutData="workoutData"
            :sport="sport"
            :authUser="authUser"
            :markerCoordinates="markerCoordinates"
            :displaySegment="displaySegment"
            :isWorkoutOwner="isWorkoutOwner"
            :cadenceUnit="cadenceUnit"
          />
          <WorkoutChart
            v-if="workoutData.workout.with_analysis"
            :workoutData="workoutData"
            :authUser="authUser"
            :displaySegment="displaySegment"
            :sport="sport"
            :cadenceUnit="cadenceUnit"
            @getCoordinates="updateCoordinates"
          />
          <WorkoutContent
            v-if="!displaySegment"
            :workout-id="workoutData.workout.id"
            content-type="DESCRIPTION"
            :content="workoutData.workout.description"
            :loading="workoutData.loading"
            :allow-edition="isWorkoutOwner"
          />
          <WorkoutSegments
            v-if="!displaySegment && workoutData.workout.segments.length > 1"
            :segments="workoutData.workout.segments"
            :useImperialUnits="authUser ? authUser.imperial_units : false"
          />
          <WorkoutContent
            v-if="isWorkoutOwner && !displaySegment"
            :workout-id="workoutData.workout.id"
            content-type="NOTES"
            :content="workoutData.workout.notes"
            :loading="workoutData.loading"
          />
          <Comments
            v-if="!displaySegment"
            :workoutData="workoutData"
            :auth-user="authUser"
          />
          <div id="bottom" />
        </div>
        <div v-else>
          <NotFound
            v-if="!workoutData.loading"
            :target="displaySegment ? 'SEGMENT' : 'WORKOUT'"
          />
        </div>
      </div>
    </div>
  </div>
</template>

<script setup lang="ts">
  import { computed, ref, toRefs, watch, onBeforeMount, onUnmounted } from 'vue'
  import type { ComputedRef, Ref } from 'vue'
  import { useRoute } from 'vue-router'

  import Comments from '@/components/Comment/Comments.vue'
  import NotFound from '@/components/Common/NotFound.vue'
  import WorkoutDetail from '@/components/Workout/WorkoutDetail/index.vue'
  import WorkoutChart from '@/components/Workout/WorkoutDetail/WorkoutChart/index.vue'
  import WorkoutContent from '@/components/Workout/WorkoutDetail/WorkoutContent.vue'
  import WorkoutSegments from '@/components/Workout/WorkoutDetail/WorkoutSegments.vue'
  import WorkoutUser from '@/components/Workout/WorkoutDetail/WorkoutUser.vue'
  import useAuthUser from '@/composables/useAuthUser'
  import useSports from '@/composables/useSports'
  import { SPORTS_STORE, WORKOUTS_STORE } from '@/store/constants'
  import type { TCoordinates } from '@/types/map'
  import type { ISport } from '@/types/sports.ts'
  import type { IWorkoutData, IWorkoutPayload } from '@/types/workouts'
  import { useStore } from '@/use/useStore'
<<<<<<< HEAD
  import { getUserName } from '@/utils/user'
=======
  import { getCadenceUnit } from '@/utils/workouts.ts'
>>>>>>> 2ba2c1b4

  interface Props {
    displaySegment: boolean
  }
  const props = defineProps<Props>()
  const { displaySegment } = toRefs(props)

  const route = useRoute()
  const store = useStore()

  const { authUser } = useAuthUser()
  const { getWorkoutSport, sports } = useSports()

  const markerCoordinates: Ref<TCoordinates> = ref({
    latitude: null,
    longitude: null,
  })

  const workoutData: ComputedRef<IWorkoutData> = computed(
    () => store.getters[WORKOUTS_STORE.GETTERS.WORKOUT_DATA]
  )
  const isWorkoutOwner = computed(
    () =>
      getUserName(authUser.value) ===
      getUserName(workoutData.value.workout.user)
  )
  const sport: ComputedRef<ISport | null> = computed(() =>
    getWorkoutSport(workoutData.value.workout)
  )
  const cadenceUnit: ComputedRef<string> = computed(() =>
    getCadenceUnit(sport.value?.label)
  )

  function updateCoordinates(coordinates: TCoordinates) {
    markerCoordinates.value = {
      latitude: coordinates.latitude,
      longitude: coordinates.longitude,
    }
  }

  watch(
    () => route.params.workoutId,
    async (newWorkoutId) => {
      if (newWorkoutId) {
        store.dispatch(WORKOUTS_STORE.ACTIONS.GET_WORKOUT_DATA, {
          workoutId: newWorkoutId,
        })
      }
    }
  )
  watch(
    () => route.params.segmentId,
    async (newSegmentId) => {
      if (route.params.workoutId) {
        const payload: IWorkoutPayload = {
          workoutId: route.params.workoutId,
        }
        if (newSegmentId) {
          payload.segmentId = newSegmentId
        }
        store.dispatch(WORKOUTS_STORE.ACTIONS.GET_WORKOUT_DATA, payload)
      }
    }
  )

  onBeforeMount(() => {
    const payload: IWorkoutPayload = { workoutId: route.params.workoutId }
    if (props.displaySegment) {
      payload.segmentId = route.params.segmentId
    }
    store.dispatch(WORKOUTS_STORE.ACTIONS.GET_WORKOUT_DATA, payload)
    if (sports.value.length === 0) {
      store.dispatch(SPORTS_STORE.ACTIONS.GET_SPORTS)
    }
  })
  onUnmounted(() => {
    store.commit(WORKOUTS_STORE.MUTATIONS.EMPTY_WORKOUT)
  })
</script>

<style lang="scss" scoped>
  @use '~@/scss/vars.scss' as *;
  #workout {
    display: flex;
    .container {
      width: 100%;
      padding: 0;
      .workout-container {
        width: 100%;

        .user-header {
          align-items: center;
          ::v-deep(.user-picture) {
            img {
              height: 50px;
              width: 50px;
            }
            .no-picture {
              font-size: 3em;
            }
          }
          ::v-deep(.user-details) {
            flex-direction: row;
          }
        }
      }
      .workout-loading {
        height: $app-height;
        width: 100%;
        .loading {
          display: flex;
          align-items: center;
          height: 100%;
        }
      }
    }
  }
</style><|MERGE_RESOLUTION|>--- conflicted
+++ resolved
@@ -86,11 +86,8 @@
   import type { ISport } from '@/types/sports.ts'
   import type { IWorkoutData, IWorkoutPayload } from '@/types/workouts'
   import { useStore } from '@/use/useStore'
-<<<<<<< HEAD
   import { getUserName } from '@/utils/user'
-=======
   import { getCadenceUnit } from '@/utils/workouts.ts'
->>>>>>> 2ba2c1b4
 
   interface Props {
     displaySegment: boolean
