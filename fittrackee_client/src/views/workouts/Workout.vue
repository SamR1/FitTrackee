<template>
  <div id="workout" class="view">
    <div class="container">
      <div class="workout-container" v-if="sports.length > 0">
        <div v-if="workoutData.workout.id">
          <WorkoutUser :user="workoutData.workout.user"></WorkoutUser>
          <WorkoutDetail
            :workoutData="workoutData"
            :sports="sports"
            :authUser="authUser"
            :markerCoordinates="markerCoordinates"
            :displaySegment="displaySegment"
            :isWorkoutOwner="isWorkoutOwner"
          />
          <WorkoutChart
            v-if="
              workoutData.workout.with_gpx && workoutData.chartData.length > 0
            "
            :workoutData="workoutData"
            :authUser="authUser"
            :displaySegment="displaySegment"
            @getCoordinates="updateCoordinates"
          />
          <WorkoutSegments
            v-if="!displaySegment && workoutData.workout.segments.length > 1"
            :segments="workoutData.workout.segments"
            :useImperialUnits="authUser ? authUser.imperial_units : false"
          />
          <WorkoutNotes
            v-if="!displaySegment && isWorkoutOwner"
            :notes="workoutData.workout.notes"
          />
          <Comments
            v-if="!displaySegment"
            :workoutData="workoutData"
            :auth-user="authUser"
          />
          <div id="bottom" />
        </div>
        <div v-else>
          <NotFound v-if="!workoutData.loading" target="WORKOUT" />
        </div>
      </div>
    </div>
  </div>
</template>

<script setup lang="ts">
  import {
    ComputedRef,
    Ref,
    computed,
    ref,
    toRefs,
    watch,
    onBeforeMount,
    onUnmounted,
  } from 'vue'
  import { useRoute } from 'vue-router'

  import Comments from '@/components/Comment/Comments.vue'
  import NotFound from '@/components/Common/NotFound.vue'
  import WorkoutDetail from '@/components/Workout/WorkoutDetail/index.vue'
  import WorkoutChart from '@/components/Workout/WorkoutDetail/WorkoutChart/index.vue'
  import WorkoutNotes from '@/components/Workout/WorkoutDetail/WorkoutNotes.vue'
  import WorkoutSegments from '@/components/Workout/WorkoutDetail/WorkoutSegments.vue'
  import WorkoutUser from '@/components/Workout/WorkoutDetail/WorkoutUser.vue'
  import {
    AUTH_USER_STORE,
    SPORTS_STORE,
    WORKOUTS_STORE,
  } from '@/store/constants'
  import { ISport } from '@/types/sports'
  import { IAuthUserProfile } from '@/types/user'
  import { IWorkoutData, IWorkoutPayload, TCoordinates } from '@/types/workouts'
  import { useStore } from '@/use/useStore'
  import { getUserName } from '@/utils/user'

  interface Props {
    displaySegment: boolean
  }
  const props = defineProps<Props>()

  const route = useRoute()
  const store = useStore()

  const { displaySegment } = toRefs(props)
  const workoutData: ComputedRef<IWorkoutData> = computed(
    () => store.getters[WORKOUTS_STORE.GETTERS.WORKOUT_DATA]
  )
  const authUser: ComputedRef<IAuthUserProfile> = computed(
    () => store.getters[AUTH_USER_STORE.GETTERS.AUTH_USER_PROFILE]
  )
  const sports: ComputedRef<ISport[]> = computed(
    () => store.getters[SPORTS_STORE.GETTERS.SPORTS]
  )
  const markerCoordinates: Ref<TCoordinates> = ref({
    latitude: null,
    longitude: null,
  })
  const isWorkoutOwner = computed(
<<<<<<< HEAD
    () =>
      getUserName(authUser.value) ===
      getUserName(workoutData.value.workout.user)
=======
    () => authUser.value.username === workoutData.value.workout.user.username
>>>>>>> c710aec7
  )

  onBeforeMount(() => {
    const payload: IWorkoutPayload = { workoutId: route.params.workoutId }
    if (props.displaySegment) {
      payload.segmentId = route.params.segmentId
    }
    store.dispatch(WORKOUTS_STORE.ACTIONS.GET_WORKOUT_DATA, payload)
    if (sports.value.length === 0) {
      store.dispatch(SPORTS_STORE.ACTIONS.GET_SPORTS)
    }
  })

  onUnmounted(() => {
    store.commit(WORKOUTS_STORE.MUTATIONS.EMPTY_WORKOUT)
  })

  function updateCoordinates(coordinates: TCoordinates) {
    markerCoordinates.value = {
      latitude: coordinates.latitude,
      longitude: coordinates.longitude,
    }
  }

  watch(
    () => route.params.workoutId,
    async (newWorkoutId) => {
      if (newWorkoutId) {
        store.dispatch(WORKOUTS_STORE.ACTIONS.GET_WORKOUT_DATA, {
          workoutId: newWorkoutId,
        })
      }
    }
  )
  watch(
    () => route.params.segmentId,
    async (newSegmentId) => {
      if (route.params.workoutId) {
        const payload: IWorkoutPayload = {
          workoutId: route.params.workoutId,
        }
        if (newSegmentId) {
          payload.segmentId = newSegmentId
        }
        store.dispatch(WORKOUTS_STORE.ACTIONS.GET_WORKOUT_DATA, payload)
      }
    }
  )
</script>

<style lang="scss" scoped>
  @import '~@/scss/vars.scss';
  #workout {
    display: flex;
    .container {
      width: 100%;
      padding: 0;
      .workout-container {
        width: 100%;

        .user-header {
          align-items: center;
          ::v-deep(.user-picture) {
            img {
              height: 50px;
              width: 50px;
            }
            .no-picture {
              font-size: 3em;
            }
          }
          ::v-deep(.user-details) {
            flex-direction: row;
          }
        }
      }
      .workout-loading {
        height: $app-height;
        width: 100%;
        .loading {
          display: flex;
          align-items: center;
          height: 100%;
        }
      }
    }
  }
</style><|MERGE_RESOLUTION|>--- conflicted
+++ resolved
@@ -99,13 +99,9 @@
     longitude: null,
   })
   const isWorkoutOwner = computed(
-<<<<<<< HEAD
     () =>
       getUserName(authUser.value) ===
       getUserName(workoutData.value.workout.user)
-=======
-    () => authUser.value.username === workoutData.value.workout.user.username
->>>>>>> c710aec7
   )
 
   onBeforeMount(() => {
