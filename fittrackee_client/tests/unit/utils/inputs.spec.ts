import { describe, it, expect } from 'vitest'

<<<<<<< HEAD
import {
  getUsernameQuery,
  linkifyAndClean,
  replaceUsername,
} from '@/utils/inputs'
=======
import { convertToMarkdown, linkifyAndClean } from '@/utils/inputs'
>>>>>>> fd13a56a

describe('linkifyAndClean (clean input remains unchanged)', () => {
  const testInputs = [
    'just a text\nfor "test"',
    'link: <a href="http://www.example.com">example</a>',
    'link: <a href="http://www.example.com" target="_blank">example</a>',
    'just a <em>test</em>',
    'just a <strong>test</strong>',
    '<img src="http://www.example.com/pictures.png" alt="Image" title="icon" />',
    ':)',
    '😀',
  ]

  testInputs.map((testInput) => {
    it(`it returns unmodified input: '${testInput}'`, () => {
      expect(linkifyAndClean(testInput)).toBe(testInput)
    })
  })
})

describe('linkifyAndClean (URL is linkified)', () => {
  it('it returns URL as link with target blank', () => {
    expect(linkifyAndClean('link: http://www.example.com')).toBe(
      'link: <a href="http://www.example.com" target="_blank">http://www.example.com</a>'
    )
  })

  it('it does not return user fullname as mailto link', () => {
    expect(linkifyAndClean('@foo@example.com')).toBe('@foo@example.com')
  })
})

describe('linkifyAndClean (input sanitization)', () => {
  const testsParams = [
    {
      description: 'it removes "script" tags',
      inputString: "<script>alert('evil!')</script>",
      expectedString: '',
    },
    {
      description: 'it removes nested tags',
      inputString: '<div><b>test</b></div>',
      expectedString: 'test',
    },
    {
      description: 'it removes single tag',
      inputString: '<div>test',
      expectedString: 'test',
    },
    {
      description: 'it removes css class',
<<<<<<< HEAD
      inputString: '<p class="active">test</p>',
      expectedString: '<p>test</p>',
=======
      inputString: '<div class="active">test</div>',
      expectedString: '&lt;div&gt;test&lt;/div&gt;',
>>>>>>> fd13a56a
    },
    {
      description: 'it removes style attribute',
      inputString: '<p style="display:none;">test</p>',
      expectedString: '<p>test</p>',
    },
    {
      description: 'it keeps nested HTML link',
      inputString: '<div><a href="http://www.example.com">example</a></div>',
      expectedString: '<a href="http://www.example.com">example</a>',
    },
  ]

  testsParams.map((testParams) => {
    it(testParams.description, () => {
      expect(linkifyAndClean(testParams.inputString)).toBe(
        testParams.expectedString
      )
    })
  })
})

describe('linkifyAndClean with markdown', () => {
  const testsParams = [
    {
      description: 'it returns text with <strong> attribute',
      inputString: 'just a **test**',
      expectedString: 'just a <strong>test</strong>',
    },
    {
      description: 'it returns text with <em> attribute',
      inputString: 'just a _test_',
      expectedString: 'just a <em>test</em>',
    },
    {
      description: 'it returns link',
      inputString: 'just a [link](http://www.example.com)',
      expectedString: 'just a <a href="http://www.example.com">link</a>',
    },
    {
      description: 'it returns image',
      inputString: '![Image](http://www.example.com/pictures.png "icon")',
      expectedString:
        '<img src="http://www.example.com/pictures.png" alt="Image" title="icon" />',
    },
  ]

  testsParams.map((testParams) => {
    it(testParams.description, () => {
      expect(linkifyAndClean(testParams.inputString)).toBe(
        testParams.expectedString
      )
    })
  })
})

<<<<<<< HEAD
describe('getUsernameQuery', () => {
  const testsParams = [
    {
      description: 'it returns null when no string starting with @',
      inputString: {
        value: 'hello User',
        selectionStart: 0,
      },
      expectedValues: {
        position: null,
        usernameQuery: null,
      },
    },
    {
      description:
        'it returns null when string staring with @ length is too short',
      inputString: {
        value: 'hello @U',
        selectionStart: 7,
      },
      expectedValues: {
        position: null,
        usernameQuery: null,
      },
    },
    {
      description:
        'it returns username query when string starts with @ (and cursor position at the end)',
      inputString: {
        value: 'hello @Us',
        selectionStart: 8,
      },
      expectedValues: {
        position: 6,
        usernameQuery: 'Us',
      },
    },
    {
      description:
        'it returns null when cursor position is not at the end of a string starting with @',
      inputString: {
        value: 'hello @User !',
        selectionStart: 12,
      },
      expectedValues: {
        position: null,
        usernameQuery: null,
      },
    },
    {
      description:
        'it returns username query when cursor position is at the end of a string starting with @',
      inputString: {
        value: 'hello @User !',
        selectionStart: 10,
      },
      expectedValues: {
        position: 6,
        usernameQuery: 'User',
      },
    },
  ]

  testsParams.map((testParams) => {
    it(testParams.description, () => {
      expect(getUsernameQuery(testParams.inputString)).toStrictEqual(
        testParams.expectedValues
      )
    })
  })
})

describe('replaceUsername', () => {
  const testsParams = [
    {
      description:
        'it replaces username query with username when query is at the end',
      inputText: 'Hello @Sa',
      inputPosition: 6,
      inputUsernameQuery: 'Sa',
      inputUsername: 'Sam',
      expectedString: 'Hello @Sam',
    },
    {
      description:
        'it replaces username query with username when query is not at the end',
      inputText: 'Hello @Sa !',
      inputPosition: 6,
      inputUsernameQuery: 'Sa',
      inputUsername: 'Sam',
      expectedString: 'Hello @Sam !',
    },
  ]

  testsParams.map((testParams) => {
    it(testParams.description, () => {
      expect(
        replaceUsername(
          testParams.inputText,
          testParams.inputPosition,
          testParams.inputUsernameQuery,
          testParams.inputUsername
        )
      ).toBe(testParams.expectedString)
=======
describe('convertToMarkdown', () => {
  const testInputs: Record<string, string>[] = [
    {
      inputString: 'just a **text**',
      expectedString: '<p>just a <strong>text</strong></p>\n',
    },
    {
      inputString: '_italic_',
      expectedString: '<p><em>italic</em></p>\n',
    },
    {
      inputString: 'http://www.example.com',
      expectedString:
        '<p><a href="http://www.example.com">http://www.example.com</a></p>\n',
    },
    {
      inputString: '[example](http://www.example.com)',
      expectedString: '<p><a href="http://www.example.com">example</a></p>\n',
    },
    {
      inputString:
        '<a href="http://www.example.com">http://www.example.com</a>',
      expectedString:
        '<p><a href="http://www.example.com">http://www.example.com</a></p>\n',
    },
  ]

  testInputs.map((testInput) => {
    it(`it returns input as html: '${testInput.inputString}'`, () => {
      expect(convertToMarkdown(testInput.inputString)).toBe(
        testInput.expectedString
      )
    })
  })
})

describe('convertToMarkdown (sanitization)', () => {
  const testInputs: Record<string, string>[] = [
    {
      description: 'it removes script',
      inputString: "test <script>alert('evil!')</script>",
      expectedString: '<p>test </p>\n',
    },
    {
      description: 'it removes css class',
      inputString: '<div class="active">test</div>',
      expectedString: '<div>test</div>',
    },
    {
      description: 'it removes style attribute',
      inputString: '<div style="display:none;">test</div>',
      expectedString: '<div>test</div>',
    },
    {
      description: 'it closes single tags',
      inputString: '<p><strong>test',
      expectedString: '<p><strong>test</strong></p>',
    },
  ]

  testInputs.map((testInput) => {
    it(`${testInput.description}: '${testInput.inputString}'`, () => {
      expect(convertToMarkdown(testInput.inputString)).toBe(
        testInput.expectedString
      )
>>>>>>> fd13a56a
    })
  })
})<|MERGE_RESOLUTION|>--- conflicted
+++ resolved
@@ -1,14 +1,11 @@
 import { describe, it, expect } from 'vitest'
 
-<<<<<<< HEAD
 import {
+  convertToMarkdown,
   getUsernameQuery,
   linkifyAndClean,
   replaceUsername,
 } from '@/utils/inputs'
-=======
-import { convertToMarkdown, linkifyAndClean } from '@/utils/inputs'
->>>>>>> fd13a56a
 
 describe('linkifyAndClean (clean input remains unchanged)', () => {
   const testInputs = [
@@ -60,13 +57,8 @@
     },
     {
       description: 'it removes css class',
-<<<<<<< HEAD
-      inputString: '<p class="active">test</p>',
-      expectedString: '<p>test</p>',
-=======
       inputString: '<div class="active">test</div>',
-      expectedString: '&lt;div&gt;test&lt;/div&gt;',
->>>>>>> fd13a56a
+      expectedString: 'test',
     },
     {
       description: 'it removes style attribute',
@@ -123,7 +115,75 @@
   })
 })
 
-<<<<<<< HEAD
+describe('convertToMarkdown', () => {
+  const testInputs: Record<string, string>[] = [
+    {
+      inputString: 'just a **text**',
+      expectedString: '<p>just a <strong>text</strong></p>\n',
+    },
+    {
+      inputString: '_italic_',
+      expectedString: '<p><em>italic</em></p>\n',
+    },
+    {
+      inputString: 'http://www.example.com',
+      expectedString:
+        '<p><a href="http://www.example.com">http://www.example.com</a></p>\n',
+    },
+    {
+      inputString: '[example](http://www.example.com)',
+      expectedString: '<p><a href="http://www.example.com">example</a></p>\n',
+    },
+    {
+      inputString:
+        '<a href="http://www.example.com">http://www.example.com</a>',
+      expectedString:
+        '<p><a href="http://www.example.com">http://www.example.com</a></p>\n',
+    },
+  ]
+
+  testInputs.map((testInput) => {
+    it(`it returns input as html: '${testInput.inputString}'`, () => {
+      expect(convertToMarkdown(testInput.inputString)).toBe(
+        testInput.expectedString
+      )
+    })
+  })
+})
+
+describe('convertToMarkdown (sanitization)', () => {
+  const testInputs: Record<string, string>[] = [
+    {
+      description: 'it removes script',
+      inputString: "test <script>alert('evil!')</script>",
+      expectedString: '<p>test </p>\n',
+    },
+    {
+      description: 'it removes css class',
+      inputString: '<div class="active">test</div>',
+      expectedString: '<div>test</div>',
+    },
+    {
+      description: 'it removes style attribute',
+      inputString: '<div style="display:none;">test</div>',
+      expectedString: '<div>test</div>',
+    },
+    {
+      description: 'it closes single tags',
+      inputString: '<p><strong>test',
+      expectedString: '<p><strong>test</strong></p>',
+    },
+  ]
+
+  testInputs.map((testInput) => {
+    it(`${testInput.description}: '${testInput.inputString}'`, () => {
+      expect(convertToMarkdown(testInput.inputString)).toBe(
+        testInput.expectedString
+      )
+    })
+  })
+})
+
 describe('getUsernameQuery', () => {
   const testsParams = [
     {
@@ -228,73 +288,6 @@
           testParams.inputUsername
         )
       ).toBe(testParams.expectedString)
-=======
-describe('convertToMarkdown', () => {
-  const testInputs: Record<string, string>[] = [
-    {
-      inputString: 'just a **text**',
-      expectedString: '<p>just a <strong>text</strong></p>\n',
-    },
-    {
-      inputString: '_italic_',
-      expectedString: '<p><em>italic</em></p>\n',
-    },
-    {
-      inputString: 'http://www.example.com',
-      expectedString:
-        '<p><a href="http://www.example.com">http://www.example.com</a></p>\n',
-    },
-    {
-      inputString: '[example](http://www.example.com)',
-      expectedString: '<p><a href="http://www.example.com">example</a></p>\n',
-    },
-    {
-      inputString:
-        '<a href="http://www.example.com">http://www.example.com</a>',
-      expectedString:
-        '<p><a href="http://www.example.com">http://www.example.com</a></p>\n',
-    },
-  ]
-
-  testInputs.map((testInput) => {
-    it(`it returns input as html: '${testInput.inputString}'`, () => {
-      expect(convertToMarkdown(testInput.inputString)).toBe(
-        testInput.expectedString
-      )
-    })
-  })
-})
-
-describe('convertToMarkdown (sanitization)', () => {
-  const testInputs: Record<string, string>[] = [
-    {
-      description: 'it removes script',
-      inputString: "test <script>alert('evil!')</script>",
-      expectedString: '<p>test </p>\n',
-    },
-    {
-      description: 'it removes css class',
-      inputString: '<div class="active">test</div>',
-      expectedString: '<div>test</div>',
-    },
-    {
-      description: 'it removes style attribute',
-      inputString: '<div style="display:none;">test</div>',
-      expectedString: '<div>test</div>',
-    },
-    {
-      description: 'it closes single tags',
-      inputString: '<p><strong>test',
-      expectedString: '<p><strong>test</strong></p>',
-    },
-  ]
-
-  testInputs.map((testInput) => {
-    it(`${testInput.description}: '${testInput.inputString}'`, () => {
-      expect(convertToMarkdown(testInput.inputString)).toBe(
-        testInput.expectedString
-      )
->>>>>>> fd13a56a
     })
   })
 })