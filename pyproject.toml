[tool.poetry]
name = "fittrackee"
version = "0.8.6"
description = "Self-hosted outdoor workout/activity tracker"
authors = ["SamR1"]
license = "AGPL-3.0-only"
readme = "README.md"
homepage = "https://github.com/SamR1/FitTrackee"
documentation = "https://samr1.github.io/FitTrackee"
classifiers = [
    "Development Status :: 4 - Beta",
    "Environment :: Web Environment",
    "Framework :: Flask",
    "License :: OSI Approved :: GNU Affero General Public License v3",
    "Operating System :: POSIX :: Linux",
    "Programming Language :: Python :: 3",
    "Programming Language :: Python :: 3.8",
    "Programming Language :: Python :: 3.9",
    "Programming Language :: Python :: 3.10",
    "Programming Language :: Python :: 3.11",
    "Programming Language :: Python :: 3.12",
    "Programming Language :: JavaScript"
]
exclude = ["fittrackee/tests"]

[tool.poetry.dependencies]
python = "^3.8.1"
authlib = "=1.3.1"
babel = "^2.11.0"
click = "^8.1.7"
dramatiq = {version = "^1.15.0", extras = ["redis"]}
flask = "^3.0.3"
flask-bcrypt = "^1.0.1"
flask-dramatiq = "^0.6.0"
flask-limiter = {version = "^3.8.0", extras = ["redis"]}
flask-migrate = "4.0.7"
flask-sqlalchemy = "3.0.5"
gpxpy = "=1.6.2"
gunicorn = "^22.0.0"
humanize = "^4.10.0"
nh3 = "^0.2.14"
psycopg2-binary = "^2.9.9"
<<<<<<< HEAD
pycryptodome = "^3.15"
pyjwt = "^2.8.0"
pyopenssl = "^24.1.0"
=======
pyjwt = "^2.9.0"
pyopenssl = "^24.2.1"
>>>>>>> 9afbd5a6
pytz = "^2024.1"
shortuuid = "^1.0.13"
staticmap = "^0.5.7"
sqlalchemy = "=1.4.53"
ua-parser = "^0.18.0"

[tool.poetry.group.dev.dependencies]
bandit = "^1.7.9"
furo = "^2024.7.18"
mypy = "^1.11.1"
pytest = "^8.3.2"
pytest-cov = "^5.0.0"
pytest-html = "^4.1.1"
pytest-runner = "^6.0.1"
pytest-selenium = "^4.1.0"
pytest-xdist = {extras = ["psutil"], version = "^3.6.0"}
recommonmark = "^0.7.1"
ruff = "^0.5.6"
selenium = "4.20.0"
sphinx = "^7.1"
sphinx-copybutton = "^0.5.2"
sphinx-intl = "^2.1.0"
sphinxcontrib-httpdomain = "^1.8.1"
time-machine = "^2.14.2"
types-freezegun = "^1.1"
types-pytz = "^2024.1"
types-redis = "^4.6"
types-requests = "^2.32"

[tool.poetry.scripts]
fittrackee = 'fittrackee.__main__:main'
ftcli = 'fittrackee.cli:cli'

[tool.ruff]
line-length = 79
exclude = ["fittrackee/migrations/*"]

[tool.ruff.lint]
select = [
    # pycodestyle
    "E",
    # Pyflakes
    "F",
    # isort
    "I",
]

[tool.ruff.format]
quote-style = "preserve"

[tool.ruff.lint.per-file-ignores]
"fittrackee/activities/stats.py" = ["E501"]
"fittrackee/application/app_config.py" = ["E501"]
"fittrackee/tests/test_email.py" = ["E501"]
"fittrackee/tests/test_email_template_password_request.py" = ["E501"]
"fittrackee/federation/objects/templates/workout_note.py" = ["E501"]
"fittrackee/tests/federation/federation/test_federation_objects_workout.py" = ["E501"]

[tool.pytest.ini_options]
markers = [
    "disable_autouse_update_records_patch: disable records update",
]

[tool.bandit]
exclude_dirs = ["fittrackee/tests/*", "fittrackee/migrations/*"]

[build-system]
requires = ["poetry-core>=1.0.0"]
build-backend = "poetry.core.masonry.api"<|MERGE_RESOLUTION|>--- conflicted
+++ resolved
@@ -40,14 +40,9 @@
 humanize = "^4.10.0"
 nh3 = "^0.2.14"
 psycopg2-binary = "^2.9.9"
-<<<<<<< HEAD
 pycryptodome = "^3.15"
-pyjwt = "^2.8.0"
-pyopenssl = "^24.1.0"
-=======
 pyjwt = "^2.9.0"
 pyopenssl = "^24.2.1"
->>>>>>> 9afbd5a6
 pytz = "^2024.1"
 shortuuid = "^1.0.13"
 staticmap = "^0.5.7"
