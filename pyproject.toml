--- conflicted
+++ resolved
@@ -37,12 +37,8 @@
 flask-sqlalchemy = "3.0.5"
 gpxpy = "=1.6.2"
 gunicorn = "^22.0.0"
-<<<<<<< HEAD
-humanize = "^4.9.0"
+humanize = "^4.10.0"
 nh3 = "^0.2.14"
-=======
-humanize = "^4.10.0"
->>>>>>> 8b1a07d0
 psycopg2-binary = "^2.9.9"
 pyjwt = "^2.9.0"
 pyopenssl = "^24.2.1"
