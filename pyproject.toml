--- conflicted
+++ resolved
@@ -37,30 +37,16 @@
 gunicorn = "^20.1"
 humanize = "^4.4"
 psycopg2-binary = "^2.9"
-<<<<<<< HEAD
-pyjwt = "^2.5"
-=======
 pyjwt = "^2.6"
->>>>>>> 69604be5
 python-forecastio = "^1.4"
 pytz = "^2022.6"
 shortuuid = "^1.0.9"
 staticmap = "^0.5.4"
-<<<<<<< HEAD
-SQLAlchemy = "=1.4.41"
-pyOpenSSL = "^22.0"
+sqlalchemy = "=1.4.42"
+pyopenssl = "^22.1"
 pycryptodome = "^3.15"
 ua-parser = "^0.16.1"
-Babel = "^2.10.3"
-Werkzeug = "2.1"  # removal of parse_rule in 2.2 breaks sphinxcontrib-httpdomain autoflask
-Authlib = "1.1.0"
-Flask-Limiter = {version = "^2.6.2", extras = ["redis"]}
-=======
-sqlalchemy = "=1.4.42"
-pyopenssl = "^22.1"
-ua-parser = "^0.16.1"
 werkzeug = "2.1"  # removal of parse_rule in 2.2 breaks sphinxcontrib-httpdomain autoflask
->>>>>>> 69604be5
 
 [tool.poetry.dev-dependencies]
 bandit = "^1.7.4"
