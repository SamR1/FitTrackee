[tool.poetry]
name = "fittrackee"
version = "0.9.11"
description = "Self-hosted outdoor workout/activity tracker"
authors = ["SamR1"]
license = "AGPL-3.0-only"
readme = "README.md"
homepage = "https://github.com/SamR1/FitTrackee"
documentation = "https://docs.fittrackee.org"
classifiers = [
    "Development Status :: 4 - Beta",
    "Environment :: Web Environment",
    "Framework :: Flask",
    "License :: OSI Approved :: GNU Affero General Public License v3",
    "Operating System :: POSIX :: Linux",
    "Programming Language :: Python :: 3",
    "Programming Language :: Python :: 3.9",
    "Programming Language :: Python :: 3.10",
    "Programming Language :: Python :: 3.11",
    "Programming Language :: Python :: 3.12",
    "Programming Language :: Python :: 3.13",
    "Programming Language :: JavaScript"
]
exclude = ["fittrackee/tests"]

[tool.poetry.urls]
Issues = "https://github.com/SamR1/FitTrackee/issues"
Changelog = "https://docs.fittrackee.org/en/changelog.html"
"Release Notes" = "https://github.com/SamR1/FitTrackee/releases"

[tool.poetry.dependencies]
python = "^3.9.2"
authlib = "=1.5.2"
babel = "^2.11.0"
click = "^8.1.7"
dramatiq = {version = "^1.15.0", extras = ["redis"]}
<<<<<<< HEAD
dramatiq-abort = {extras = ["redis"], version = "^1.2.1"}
fitdecode = "^0.10.0"
flask = "^3.1.0"
=======
flask = "^3.1.1"
>>>>>>> c0829a40
flask-bcrypt = "^1.0.1"
flask-dramatiq = "^0.6.0"
flask-limiter = {version = "^3.11.0", extras = ["redis"]}  # flask-limiter 3.12+ requires python 3.10+
flask-migrate = "4.1.0"
flask-sqlalchemy = "3.1.1"
gpxpy = "=1.6.2"
gunicorn = "^23.0.0"
humanize = "^4.12.2"
jsonschema = "^4.23.0"
lxml = "^5.4.0"
nh3 = "^0.2.21"
psycopg2-binary = "^2.9.10"
pyjwt = "^2.10.1"
pyopenssl = "^25.1.0"
pytz = "^2025.2"
shortuuid = "^1.0.13"
<<<<<<< HEAD
staticmap3 = {git = "https://git@github.com/SamR1/staticmap.git", rev = "v0.1.0", extras = ["filecache"]}
sqlalchemy = "=2.0.40"
=======
staticmap = "^0.5.7"
sqlalchemy = "=2.0.41"
>>>>>>> c0829a40
ua-parser = "^1.0.0"
xmltodict = "^0.14.2"

[tool.poetry.group.dev.dependencies]
bandit = "^1.8.3"
furo = "^2024.8.6"
mypy = "^1.15.0"
pytest = "^8.3.4"
pytest-cov = "^6.1.0"
pytest-html = "^4.1.1"
pytest-runner = "^6.0.1"
pytest-selenium = "^4.1.0"
pytest-xdist = {extras = ["psutil"], version = "^3.6.0"}
recommonmark = "^0.7.1"
ruff = "^0.11.10"
selenium = "^4.32.0"
sphinx = "^7.4.7" # sphinx 8+ requires python 3.10+
sphinx-copybutton = "^0.5.2"
sphinx-intl = "^2.3.1"
sphinxcontrib-httpdomain = "^1.8.1"
time-machine = "^2.16.0"
types-freezegun = "^1.1"
types-pytz = "^2025.2"
types-redis = "^4.6"
types-requests = "^2.32"

[tool.poetry.scripts]
fittrackee = 'fittrackee.__main__:main'
ftcli = 'fittrackee.cli:cli'

[tool.ruff]
line-length = 79
exclude = ["fittrackee/migrations/*"]

[tool.ruff.lint]
select = [
    # pycodestyle
    "E",
    # Pyflakes
    "F",
    # isort
    "I",
    # flake8-builtins
    "A",
    # flake8-type-checking
    "TC",
    # flake8-datetimez
    "DTZ",
    # flake8-print
    "T20",
    # flake8-bugbear
    "B",
    # Ruff-specific rules
    "RUF",
]
ignore = ["RUF012"]

[tool.ruff.format]
quote-style = "double"

[tool.ruff.lint.per-file-ignores]
"fittrackee/__main__.py" = ["E501"]
"fittrackee/activities/stats.py" = ["E501"]
"fittrackee/application/app_config.py" = ["E501"]
"fittrackee/tests/test_email.py" = ["E501"]
"fittrackee/tests/test_email_template_password_request.py" = ["E501"]
"fittrackee/tests/fixtures/fixtures_workouts.py" = ["E501"]

[tool.pytest.ini_options]
markers = [
    "disable_autouse_update_records_patch: disable records update",
]

[tool.bandit]
exclude_dirs = ["fittrackee/tests/*", "fittrackee/migrations/*"]

[build-system]
requires = ["poetry-core>=1.0.0"]
build-backend = "poetry.core.masonry.api"<|MERGE_RESOLUTION|>--- conflicted
+++ resolved
@@ -34,13 +34,9 @@
 babel = "^2.11.0"
 click = "^8.1.7"
 dramatiq = {version = "^1.15.0", extras = ["redis"]}
-<<<<<<< HEAD
 dramatiq-abort = {extras = ["redis"], version = "^1.2.1"}
 fitdecode = "^0.10.0"
-flask = "^3.1.0"
-=======
 flask = "^3.1.1"
->>>>>>> c0829a40
 flask-bcrypt = "^1.0.1"
 flask-dramatiq = "^0.6.0"
 flask-limiter = {version = "^3.11.0", extras = ["redis"]}  # flask-limiter 3.12+ requires python 3.10+
@@ -57,13 +53,8 @@
 pyopenssl = "^25.1.0"
 pytz = "^2025.2"
 shortuuid = "^1.0.13"
-<<<<<<< HEAD
 staticmap3 = {git = "https://git@github.com/SamR1/staticmap.git", rev = "v0.1.0", extras = ["filecache"]}
-sqlalchemy = "=2.0.40"
-=======
-staticmap = "^0.5.7"
 sqlalchemy = "=2.0.41"
->>>>>>> c0829a40
 ua-parser = "^1.0.0"
 xmltodict = "^0.14.2"
 
