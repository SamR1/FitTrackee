[tool.poetry]
name = "fittrackee"
version = "0.7.19"
description = "Self-hosted outdoor workout/activity tracker"
authors = ["SamR1"]
license = "AGPL-3.0"
readme = "README.md"
homepage = "https://github.com/SamR1/FitTrackee"
documentation = "https://samr1.github.io/FitTrackee"
classifiers = [
    "Development Status :: 4 - Beta",
    "Environment :: Web Environment",
    "Framework :: Flask",
    "License :: OSI Approved :: GNU Affero General Public License v3",
    "Operating System :: POSIX :: Linux",
    "Programming Language :: Python :: 3",
    "Programming Language :: Python :: 3.8",
    "Programming Language :: Python :: 3.9",
    "Programming Language :: Python :: 3.10",
    "Programming Language :: Python :: 3.11",
    "Programming Language :: JavaScript"
]
exclude = ["fittrackee/tests"]

[tool.poetry.dependencies]
python = "^3.8.1"
authlib = "=1.2.1"
babel = "^2.11.0"
click = "=8.1.3"
dramatiq = {version = "^1.14", extras = ["redis"]}
flask = "^2.2"
flask-bcrypt = "^1.0"
flask-dramatiq = "^0.6"
flask-limiter = {version = "^3.3", extras = ["redis"]}
flask-migrate = "^4.0"
gpxpy = "=1.5.0"
gunicorn = "^20.1"
humanize = "^4.7"
pillow = "9.5.0"
psycopg2-binary = "^2.9"
pyjwt = "^2.7"
pyopenssl = "^23.2"
pytz = "^2023.3"
shortuuid = "^1.0.11"
staticmap = "^0.5.5"
<<<<<<< HEAD
sqlalchemy = "=1.4.47"
ua-parser = "^0.16.1"
nh3 = "^0.2.7"
=======
sqlalchemy = "=1.4.49"
ua-parser = "^0.18.0"
>>>>>>> 370059a8

[tool.poetry.group.dev.dependencies]
bandit = "^1.7.5"
black = "^23.7"
flake8 = "^6.0"  # requires Python >=3.8.1
freezegun = "^1.2"
furo = "^2023.5"
mypy = "^1.4"
pytest = "^7.4"
pytest-black = "^0.3"
pytest-cov = "^4.1"
pytest-isort = "^3.1"
pytest-runner = "^6.0"
pytest-selenium = "^4.0"
pytest-xdist = {extras = ["psutil"], version = "^3.3"}
recommonmark = "^0.7"
selenium = "4.9.0"
sphinx = "^7.0"
sphinx-copybutton = "^0.5.2"
sphinx-intl = "^2.1.0"
sphinxcontrib-httpdomain = "^1.8"
types-freezegun = "^1.1"
types-pytz = "^2023.3"
types-redis = "^4.6"
types-requests = "^2.31"

[tool.poetry.scripts]
fittrackee = 'fittrackee.__main__:main'
fittrackee_worker = 'fittrackee.__main__:worker'  # disabled
ftcli = 'fittrackee.cli:cli'
fittrackee_set_admin = 'fittrackee.__main__:set_admin'  # deprecated
fittrackee_upgrade_db = 'fittrackee.__main__:upgrade_db'  # deprecated

[tool.black]
line-length = 79
skip-string-normalization = true
target-version = ["py38"]
include = ".py$"
exclude = "migrations"

[tool.isort]
multi_line_output = 3
include_trailing_comma = true
force_grid_wrap = 0
combine_as_imports = true

[tool.pytest.ini_options]
markers = [
    "disable_autouse_generate_keys: disable patch for keys generation",
]

[tool.bandit]
exclude_dirs = ["fittrackee/tests/*", "fittrackee/migrations/*"]

[build-system]
requires = ["poetry>=0.12"]
build-backend = "poetry.masonry.api"<|MERGE_RESOLUTION|>--- conflicted
+++ resolved
@@ -36,6 +36,7 @@
 gpxpy = "=1.5.0"
 gunicorn = "^20.1"
 humanize = "^4.7"
+nh3 = "^0.2.7"
 pillow = "9.5.0"
 psycopg2-binary = "^2.9"
 pyjwt = "^2.7"
@@ -43,14 +44,8 @@
 pytz = "^2023.3"
 shortuuid = "^1.0.11"
 staticmap = "^0.5.5"
-<<<<<<< HEAD
-sqlalchemy = "=1.4.47"
-ua-parser = "^0.16.1"
-nh3 = "^0.2.7"
-=======
 sqlalchemy = "=1.4.49"
 ua-parser = "^0.18.0"
->>>>>>> 370059a8
 
 [tool.poetry.group.dev.dependencies]
 bandit = "^1.7.5"
