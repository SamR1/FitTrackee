[tool.poetry]
name = "fittrackee"
version = "0.8.12"
description = "Self-hosted outdoor workout/activity tracker"
authors = ["SamR1"]
license = "AGPL-3.0-only"
readme = "README.md"
homepage = "https://github.com/SamR1/FitTrackee"
documentation = "https://samr1.github.io/FitTrackee"
classifiers = [
    "Development Status :: 4 - Beta",
    "Environment :: Web Environment",
    "Framework :: Flask",
    "License :: OSI Approved :: GNU Affero General Public License v3",
    "Operating System :: POSIX :: Linux",
    "Programming Language :: Python :: 3",
    "Programming Language :: Python :: 3.9",
    "Programming Language :: Python :: 3.10",
    "Programming Language :: Python :: 3.11",
    "Programming Language :: Python :: 3.12",
    "Programming Language :: Python :: 3.13",
    "Programming Language :: JavaScript"
]
exclude = ["fittrackee/tests"]

[tool.poetry.dependencies]
python = "^3.9"
authlib = "=1.3.2"
babel = "^2.11.0"
click = "^8.1.7"
dramatiq = {version = "^1.15.0", extras = ["redis"]}
flask = "^3.1.0"
flask-bcrypt = "^1.0.1"
flask-dramatiq = "^0.6.0"
flask-limiter = {version = "^3.9.2", extras = ["redis"]}
flask-migrate = "4.0.7"
flask-sqlalchemy = "3.0.5"
gpxpy = "=1.6.2"
gunicorn = "^23.0.0"
humanize = "^4.11.0"
nh3 = "^0.2.18"
psycopg2-binary = "^2.9.10"
<<<<<<< HEAD
pycryptodome = "^3.15"
pyjwt = "^2.10.0"
pyopenssl = "^24.2.1"
=======
pyjwt = "^2.10.1"
pyopenssl = "^24.3.0"
>>>>>>> d1db359e
pytz = "^2024.2"
shortuuid = "^1.0.13"
staticmap = "^0.5.7"
sqlalchemy = "=1.4.54"
ua-parser = "^1.0.0"

[tool.poetry.group.dev.dependencies]
bandit = "^1.8.0"
furo = "^2024.8.6"
mypy = "^1.13.0"
pytest = "^8.3.4"
pytest-cov = "^6.0.0"
pytest-html = "^4.1.1"
pytest-runner = "^6.0.1"
pytest-selenium = "^4.1.0"
pytest-xdist = {extras = ["psutil"], version = "^3.6.0"}
recommonmark = "^0.7.1"
ruff = "^0.8.2"
selenium = "4.25.0"
sphinx = "^7.4.7"
sphinx-copybutton = "^0.5.2"
sphinx-intl = "^2.3.1"
sphinxcontrib-httpdomain = "^1.8.1"
time-machine = "^2.16.0"
types-freezegun = "^1.1"
types-pytz = "^2024.2"
types-redis = "^4.6"
types-requests = "^2.32"

[tool.poetry.scripts]
fittrackee = 'fittrackee.__main__:main'
ftcli = 'fittrackee.cli:cli'

[tool.ruff]
line-length = 79
exclude = ["fittrackee/migrations/*"]

[tool.ruff.lint]
select = [
    # pycodestyle
    "E",
    # Pyflakes
    "F",
    # isort
    "I",
]

[tool.ruff.format]
quote-style = "preserve"

[tool.ruff.lint.per-file-ignores]
"fittrackee/activities/stats.py" = ["E501"]
"fittrackee/application/app_config.py" = ["E501"]
"fittrackee/tests/test_email.py" = ["E501"]
"fittrackee/tests/test_email_template_password_request.py" = ["E501"]
"fittrackee/federation/objects/templates/workout_note.py" = ["E501"]
"fittrackee/tests/federation/federation/test_federation_objects_workout.py" = ["E501"]

[tool.pytest.ini_options]
markers = [
    "disable_autouse_generate_keys: disable patch for keys generation",
    "disable_autouse_update_records_patch: disable records update",
]

[tool.bandit]
exclude_dirs = ["fittrackee/tests/*", "fittrackee/migrations/*"]

[build-system]
requires = ["poetry-core>=1.0.0"]
build-backend = "poetry.core.masonry.api"<|MERGE_RESOLUTION|>--- conflicted
+++ resolved
@@ -40,14 +40,9 @@
 humanize = "^4.11.0"
 nh3 = "^0.2.18"
 psycopg2-binary = "^2.9.10"
-<<<<<<< HEAD
 pycryptodome = "^3.15"
-pyjwt = "^2.10.0"
-pyopenssl = "^24.2.1"
-=======
 pyjwt = "^2.10.1"
 pyopenssl = "^24.3.0"
->>>>>>> d1db359e
 pytz = "^2024.2"
 shortuuid = "^1.0.13"
 staticmap = "^0.5.7"
