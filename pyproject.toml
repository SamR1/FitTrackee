[tool.poetry]
name = "fittrackee"
version = "0.7.22"
description = "Self-hosted outdoor workout/activity tracker"
authors = ["SamR1"]
license = "AGPL-3.0"
readme = "README.md"
homepage = "https://github.com/SamR1/FitTrackee"
documentation = "https://samr1.github.io/FitTrackee"
classifiers = [
    "Development Status :: 4 - Beta",
    "Environment :: Web Environment",
    "Framework :: Flask",
    "License :: OSI Approved :: GNU Affero General Public License v3",
    "Operating System :: POSIX :: Linux",
    "Programming Language :: Python :: 3",
    "Programming Language :: Python :: 3.8",
    "Programming Language :: Python :: 3.9",
    "Programming Language :: Python :: 3.10",
    "Programming Language :: Python :: 3.11",
    "Programming Language :: JavaScript"
]
exclude = ["fittrackee/tests"]

[tool.poetry.dependencies]
python = "^3.8.1"
authlib = "=1.2.1"
babel = "^2.11.0"
click = "=8.1.3"
dramatiq = {version = "^1.14", extras = ["redis"]}
flask = "^2.2"
flask-bcrypt = "^1.0"
flask-dramatiq = "^0.6"
flask-limiter = {version = "^3.3", extras = ["redis"]}
flask-migrate = "^4.0"
gpxpy = "=1.5.0"
gunicorn = "^21.0"
humanize = "^4.7"
<<<<<<< HEAD
nh3 = "^0.2.7"
pillow = "9.5.0"
=======
>>>>>>> 0fd5efde
psycopg2-binary = "^2.9"
pyjwt = "^2.8"
pyopenssl = "^23.2"
pytz = "^2023.3"
shortuuid = "^1.0.11"
staticmap = "^0.5.7"
sqlalchemy = "=1.4.49"
ua-parser = "^0.18.0"

[tool.poetry.group.dev.dependencies]
bandit = "^1.7.5"
black = "^23.7"
flake8 = "^6.1"  # requires Python >=3.8.1
freezegun = "^1.2"
furo = "^2023.8"
mypy = "^1.5"
pytest = "^7.4"
pytest-black = "^0.3"
pytest-cov = "^4.1"
pytest-isort = "^3.1"
pytest-runner = "^6.0"
pytest-selenium = "^4.0"
pytest-xdist = {extras = ["psutil"], version = "^3.3"}
recommonmark = "^0.7"
selenium = "4.9.0"
sphinx = "^7.1"
sphinx-copybutton = "^0.5.2"
sphinx-intl = "^2.1.0"
sphinxcontrib-httpdomain = "^1.8"
types-freezegun = "^1.1"
types-pytz = "^2023.3"
types-redis = "^4.6"
types-requests = "^2.31"

[tool.poetry.scripts]
fittrackee = 'fittrackee.__main__:main'
fittrackee_worker = 'fittrackee.__main__:worker'  # disabled
ftcli = 'fittrackee.cli:cli'
fittrackee_set_admin = 'fittrackee.__main__:set_admin'  # deprecated
fittrackee_upgrade_db = 'fittrackee.__main__:upgrade_db'  # deprecated

[tool.black]
line-length = 79
skip-string-normalization = true
target-version = ["py38"]
include = ".py$"
exclude = "migrations"

[tool.isort]
multi_line_output = 3
include_trailing_comma = true
force_grid_wrap = 0
combine_as_imports = true

[tool.pytest.ini_options]
markers = [
    "disable_autouse_generate_keys: disable patch for keys generation",
]

[tool.bandit]
exclude_dirs = ["fittrackee/tests/*", "fittrackee/migrations/*"]

[build-system]
requires = ["poetry>=0.12"]
build-backend = "poetry.masonry.api"<|MERGE_RESOLUTION|>--- conflicted
+++ resolved
@@ -36,11 +36,7 @@
 gpxpy = "=1.5.0"
 gunicorn = "^21.0"
 humanize = "^4.7"
-<<<<<<< HEAD
 nh3 = "^0.2.7"
-pillow = "9.5.0"
-=======
->>>>>>> 0fd5efde
 psycopg2-binary = "^2.9"
 pyjwt = "^2.8"
 pyopenssl = "^23.2"
