[tool.poetry]
name = "fittrackee"
version = "0.7.0"
description = "Self-hosted outdoor workout/activity tracker"
authors = ["SamR1"]
license = "AGPL-3.0"
readme = "README.md"
homepage = "https://github.com/SamR1/FitTrackee"
documentation = "https://samr1.github.io/FitTrackee"
classifiers = [
    "Development Status :: 4 - Beta",
    "Environment :: Web Environment",
    "Framework :: Flask",
    "License :: OSI Approved :: GNU Affero General Public License v3",
    "Operating System :: POSIX :: Linux",
    "Programming Language :: Python :: 3",
    "Programming Language :: Python :: 3.7",
    "Programming Language :: Python :: 3.8",
    "Programming Language :: Python :: 3.9",
    "Programming Language :: Python :: 3.10",
    "Programming Language :: JavaScript"
]
exclude = ["fittrackee/tests"]

[tool.poetry.dependencies]
python = "^3.7"
dramatiq = {version = "^1.13", extras = ["redis"]}
flask = "^2.1"
flask-bcrypt = "^1.0"
flask-dramatiq = "^0.6.0"
flask-migrate = "^3.1"
gpxpy = "=1.5.0"
gunicorn = "^20.1"
humanize = "^4.3"
psycopg2-binary = "^2.9"
pyjwt = "^2.4"
python-forecastio = "^1.4"
pytz = "^2022.2"
shortuuid = "^1.0.9"
staticmap = "^0.5.4"
SQLAlchemy = "=1.4.41"
pyOpenSSL = "^22.0"
<<<<<<< HEAD
pycryptodome = "^3.15"
ua-parser = "^0.15.0"
=======
ua-parser = "^0.16.1"
>>>>>>> 8b66ae66
Babel = "^2.10.3"
Werkzeug = "2.1"  # removal of parse_rule in 2.2 breaks sphinxcontrib-httpdomain autoflask
Authlib = "1.1.0"
Flask-Limiter = {version = "^2.6.2", extras = ["redis"]}
PyJWT = "^2.5"

[tool.poetry.dev-dependencies]
black = "^22.8"
freezegun = "^1.2"
mypy = "^0.971"
pytest = "^7.1"
pytest-black = "^0.3.12"
pytest-cov = "^3.0"
pytest-flake8 = "^1.1"
pytest-isort = "^3.0"
pytest-runner = "^6.0"
pytest-selenium = "^2.0.1"
recommonmark = "^0.7"
sphinx-bootstrap-theme = "^0.8.1"
sphinxcontrib-httpdomain = "^1.7"
types-pytz = "^2022.2"
types-requests = "^2.28"
types-freezegun = "^1.1"
Sphinx = "^5.1"
bandit = "^1.7.4"
types-redis = "^4.3.20"

[tool.poetry.scripts]
fittrackee = 'fittrackee.__main__:main'
fittrackee_worker = 'flask_dramatiq:worker'
ftcli = 'fittrackee.cli:cli'
fittrackee_set_admin = 'fittrackee.__main__:set_admin'  # deprecated
fittrackee_upgrade_db = 'fittrackee.__main__:upgrade_db'  # deprecated

[tool.black]
line-length = 79
skip-string-normalization = true
target-version = ["py37", "py38"]
include = ".py$"
exclude = "migrations"

[tool.isort]
multi_line_output = 3
include_trailing_comma = true
force_grid_wrap = 0
combine_as_imports = true

[tool.pytest.ini_options]
markers = [
    "disable_autouse_generate_keys: disable patch for keys generation",
]

[tool.bandit]
exclude_dirs = ["fittrackee/tests/*", "fittrackee/migrations/*"]

[build-system]
requires = ["poetry>=0.12"]
build-backend = "poetry.masonry.api"<|MERGE_RESOLUTION|>--- conflicted
+++ resolved
@@ -33,24 +33,19 @@
 gunicorn = "^20.1"
 humanize = "^4.3"
 psycopg2-binary = "^2.9"
-pyjwt = "^2.4"
+pyjwt = "^2.5"
 python-forecastio = "^1.4"
 pytz = "^2022.2"
 shortuuid = "^1.0.9"
 staticmap = "^0.5.4"
 SQLAlchemy = "=1.4.41"
 pyOpenSSL = "^22.0"
-<<<<<<< HEAD
 pycryptodome = "^3.15"
-ua-parser = "^0.15.0"
-=======
 ua-parser = "^0.16.1"
->>>>>>> 8b66ae66
 Babel = "^2.10.3"
 Werkzeug = "2.1"  # removal of parse_rule in 2.2 breaks sphinxcontrib-httpdomain autoflask
 Authlib = "1.1.0"
 Flask-Limiter = {version = "^2.6.2", extras = ["redis"]}
-PyJWT = "^2.5"
 
 [tool.poetry.dev-dependencies]
 black = "^22.8"
